(solving-guide)=
# Solve Equations

<<<<<<< HEAD
The Python package SymPy can symbolically solve equations, differential
equations, linear equations, nonlinear equations, matrix problems, inequalities,
=======
The Python package SymPy can symbolically solve equations, differential equations,
linear equations, nonlinear equations, matrix problems, inequalities,
>>>>>>> b1f35f8d
Diophantine equations, and evaluate integrals. SymPy can also solve numerically.

Learn how to use SymPy computer algebra system to:

| Description                                                  | Example                                                                                                                     | Solution |
|--------------------------------------------------------------|-----------------------------------------------------------------------------------------------------------------------------|--------------|
| [ Solve an equation algebraically ](solve-equation-algebraically.md)                        | $x^2 = y$ | $x \in \{-\sqrt{y},\sqrt{y}\}$                                                                                                |
| [ Solve a system of equations algebraically ](solvers-algebraic-equations)              | $x^2 + y = 2, x - y = 4$ | $\{(x = -3, y = -7), (x = 2, y = 2)\}$                                                                                        |
|  {func}`Solve an equation numerically <sympy.solvers.solvers.nsolve>`                           | $\cos(x) = x $ | $ x \approx 0.739085133215161$                                                                                           |
|  [Solve an ordinary differential equation algebraically](solve-ode.md)   | $y''(x) + 9y(x)=0 $ | $ y(x)=C_{1} \sin(3x)+ C_{2} \cos(3x)$                                                    |
|  [ Solve a system of linear equations algebraically ](../../modules/solvers/solvers.rst)        | $x + y = 2, x - y = 0 $ | $ x = 1, y = 1$                                                                                           |
|  [ Solve a system of nonlinear equations algebraically ](../../modules/solvers/solvers.rst)     | $x^2 + y^3 = 1, x^3 - y^2 = 0 $ | $ x = 1, y = 0$                                                                                       |
|  {func}`Solve a matrix problem algebraically <sympy.matrices.matrices.MatrixBase.solve>`                    | $ \left[\begin{array}{cc} 1 & 1\\1 & -1\end{array}\right] \left[\begin{array}{cc} x\\y\end{array}\right] = \left[\begin{array}{cc} 2\\0\end{array}\right] $ | $ \left[\begin{array}{cc} x\\y\end{array}\right] = \left[\begin{array}{cc} 1\\1\end{array}\right]$  |
|  [ Solve an inequality algebraically ](../../modules/solvers/inequalities.rst)                      | $ x^2 < 4 $ | $ -2 < x < 2 $                                                                                                        |
|  [ Solve a system of inequalities algebraically ](../../modules/solvers/inequalities.rst)           | $ x^2 < 4, x > 0 $ | $ 0 < x < 2 $                                                                                                  |
| [ Solve (find the roots of) a polynomial algebraically ](../../modules/polys/basics.rst)                       | $ x^2 - x = 0 $ | $ x \in \{0, 1\} $                                                                                                |
|  [ Solve a Diophantine equation (find integer solutions to a polynomial equation) algebraically ](../../modules/solvers/diophantine.rst)             | $x^2 - 4xy + 8y^2 - 3x + 7y - 5 = 0 $ | $ \{(x = 2, y = 1), (x = 5, y = 1)\}$                                                                                  |

<<<<<<< HEAD
Note: SymPy has a function called {func}`~.solve` which is designed to find the
roots of an equation or system of equations. SymPy {func}`~.solve` may or may
not be what you need for a particular problem, so we recommend you use the links
on this page to learn how to "solve" your problem. And while a common,
colloquial expression is, for example, ["solve an
integral"](../../modules/integrals/integrals.rst), in SymPy's terminology it
would be ["evaluate an integral."](../../modules/integrals/integrals.rst)
=======
Note: SymPy has a function called {func}`~.solve`
which is designed to find the roots of an equation or system of equations.
SymPy {func}`~.solve` may or may not be what you need for a particular problem,
so we recommend you use the links on this page to learn how to "solve" your problem.
And while a common, colloquial expression is, for example, ["solve an integral"](../../modules/integrals/integrals.rst),
in SymPy's terminology it would be ["evaluate an integral."](../../modules/integrals/integrals.rst)
>>>>>>> b1f35f8d

```{toctree}
:hidden: true

solve-equation-algebraically.md
solve-ode.md
```<|MERGE_RESOLUTION|>--- conflicted
+++ resolved
@@ -1,13 +1,8 @@
 (solving-guide)=
 # Solve Equations
 
-<<<<<<< HEAD
 The Python package SymPy can symbolically solve equations, differential
 equations, linear equations, nonlinear equations, matrix problems, inequalities,
-=======
-The Python package SymPy can symbolically solve equations, differential equations,
-linear equations, nonlinear equations, matrix problems, inequalities,
->>>>>>> b1f35f8d
 Diophantine equations, and evaluate integrals. SymPy can also solve numerically.
 
 Learn how to use SymPy computer algebra system to:
@@ -26,7 +21,6 @@
 | [ Solve (find the roots of) a polynomial algebraically ](../../modules/polys/basics.rst)                       | $ x^2 - x = 0 $ | $ x \in \{0, 1\} $                                                                                                |
 |  [ Solve a Diophantine equation (find integer solutions to a polynomial equation) algebraically ](../../modules/solvers/diophantine.rst)             | $x^2 - 4xy + 8y^2 - 3x + 7y - 5 = 0 $ | $ \{(x = 2, y = 1), (x = 5, y = 1)\}$                                                                                  |
 
-<<<<<<< HEAD
 Note: SymPy has a function called {func}`~.solve` which is designed to find the
 roots of an equation or system of equations. SymPy {func}`~.solve` may or may
 not be what you need for a particular problem, so we recommend you use the links
@@ -34,18 +28,9 @@
 colloquial expression is, for example, ["solve an
 integral"](../../modules/integrals/integrals.rst), in SymPy's terminology it
 would be ["evaluate an integral."](../../modules/integrals/integrals.rst)
-=======
-Note: SymPy has a function called {func}`~.solve`
-which is designed to find the roots of an equation or system of equations.
-SymPy {func}`~.solve` may or may not be what you need for a particular problem,
-so we recommend you use the links on this page to learn how to "solve" your problem.
-And while a common, colloquial expression is, for example, ["solve an integral"](../../modules/integrals/integrals.rst),
-in SymPy's terminology it would be ["evaluate an integral."](../../modules/integrals/integrals.rst)
->>>>>>> b1f35f8d
 
 ```{toctree}
 :hidden: true
 
 solve-equation-algebraically.md
-solve-ode.md
-```+solve-ode.md