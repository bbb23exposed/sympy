--- conflicted
+++ resolved
@@ -22,14 +22,11 @@
 # NegativePredicate
 
 def _NegativePredicate_number(expr, assumptions):
-<<<<<<< HEAD
     r, i = expr.as_real_imag()
 
     if r == S.NaN or i == S.NaN:
         return None
 
-=======
->>>>>>> bd28aba5
     # If the imaginary part can symbolically be shown to be zero then
     # we just evaluate the real part; otherwise we evaluate the imaginary
     # part to see if it actually evaluates to zero and if it does then
