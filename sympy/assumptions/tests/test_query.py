from sympy.abc import t, w, x, y, z, n, k, m, p, i
from sympy.assumptions import (ask, AssumptionsContext, Q, register_handler,
        remove_handler)
from sympy.assumptions.assume import assuming, global_assumptions, Predicate
from sympy.assumptions.cnf import CNF, Literal
from sympy.assumptions.facts import (single_fact_lookup,
    get_known_facts, generate_known_facts_dict, get_known_facts_keys)
from sympy.assumptions.handlers import AskHandler
from sympy.assumptions.ask_generated import (get_all_known_facts,
    get_known_facts_dict)
from sympy.core.add import Add
from sympy.core.numbers import (I, Integer, Rational, oo, zoo, pi)
from sympy.core.singleton import S
from sympy.core.power import Pow
from sympy.core.symbol import Str, symbols, Symbol
from sympy.functions.combinatorial.factorials import factorial
from sympy.functions.elementary.complexes import (Abs, im, re, sign)
from sympy.functions.elementary.exponential import (exp, log)
from sympy.functions.elementary.miscellaneous import sqrt
from sympy.functions.elementary.trigonometric import (
    acos, acot, asin, atan, cos, cot, sin, tan)
from sympy.logic.boolalg import Equivalent, Implies, Xor, And, to_cnf
from sympy.matrices import Matrix, SparseMatrix
from sympy.testing.pytest import (XFAIL, slow, raises, warns_deprecated_sympy,
    _both_exp_pow)
import math


def test_int_1():
    z = 1
    assert ask(Q.commutative(z)) is True
    assert ask(Q.integer(z)) is True
    assert ask(Q.rational(z)) is True
    assert ask(Q.real(z)) is True
    assert ask(Q.complex(z)) is True
    assert ask(Q.irrational(z)) is False
    assert ask(Q.imaginary(z)) is False
    assert ask(Q.positive(z)) is True
    assert ask(Q.negative(z)) is False
    assert ask(Q.even(z)) is False
    assert ask(Q.odd(z)) is True
    assert ask(Q.finite(z)) is True
    assert ask(Q.prime(z)) is False
    assert ask(Q.composite(z)) is False
    assert ask(Q.hermitian(z)) is True
    assert ask(Q.antihermitian(z)) is False
    assert ask(Q.transcendental(z)) is False


def test_int_11():
    z = 11
    assert ask(Q.commutative(z)) is True
    assert ask(Q.integer(z)) is True
    assert ask(Q.rational(z)) is True
    assert ask(Q.real(z)) is True
    assert ask(Q.complex(z)) is True
    assert ask(Q.irrational(z)) is False
    assert ask(Q.imaginary(z)) is False
    assert ask(Q.positive(z)) is True
    assert ask(Q.negative(z)) is False
    assert ask(Q.even(z)) is False
    assert ask(Q.odd(z)) is True
    assert ask(Q.finite(z)) is True
    assert ask(Q.prime(z)) is True
    assert ask(Q.composite(z)) is False
    assert ask(Q.hermitian(z)) is True
    assert ask(Q.antihermitian(z)) is False
    assert ask(Q.transcendental(z)) is False


def test_int_12():
    z = 12
    assert ask(Q.commutative(z)) is True
    assert ask(Q.integer(z)) is True
    assert ask(Q.rational(z)) is True
    assert ask(Q.real(z)) is True
    assert ask(Q.complex(z)) is True
    assert ask(Q.irrational(z)) is False
    assert ask(Q.imaginary(z)) is False
    assert ask(Q.positive(z)) is True
    assert ask(Q.negative(z)) is False
    assert ask(Q.even(z)) is True
    assert ask(Q.odd(z)) is False
    assert ask(Q.finite(z)) is True
    assert ask(Q.prime(z)) is False
    assert ask(Q.composite(z)) is True
    assert ask(Q.hermitian(z)) is True
    assert ask(Q.antihermitian(z)) is False
    assert ask(Q.transcendental(z)) is False


def test_float_1():
    z = 1.0
    assert ask(Q.commutative(z)) is True
    assert ask(Q.integer(z)) is None
    assert ask(Q.rational(z)) is None
    assert ask(Q.real(z)) is True
    assert ask(Q.complex(z)) is True
    assert ask(Q.irrational(z)) is None
    assert ask(Q.imaginary(z)) is False
    assert ask(Q.positive(z)) is True
    assert ask(Q.negative(z)) is False
    assert ask(Q.even(z)) is None
    assert ask(Q.odd(z)) is None
    assert ask(Q.finite(z)) is True
    assert ask(Q.prime(z)) is None
    assert ask(Q.composite(z)) is None
    assert ask(Q.hermitian(z)) is True
    assert ask(Q.antihermitian(z)) is False
    assert ask(Q.transcendental(z)) is None

    z = 7.2123
    assert ask(Q.commutative(z)) is True
    assert ask(Q.integer(z)) is False
    assert ask(Q.rational(z)) is None
    assert ask(Q.real(z)) is True
    assert ask(Q.complex(z)) is True
    assert ask(Q.irrational(z)) is None
    assert ask(Q.imaginary(z)) is False
    assert ask(Q.positive(z)) is True
    assert ask(Q.negative(z)) is False
    assert ask(Q.even(z)) is False
    assert ask(Q.odd(z)) is False
    assert ask(Q.finite(z)) is True
    assert ask(Q.prime(z)) is False
    assert ask(Q.composite(z)) is False
    assert ask(Q.hermitian(z)) is True
    assert ask(Q.antihermitian(z)) is False
    assert ask(Q.transcendental(z)) is None

    # test for issue #12168
    assert ask(Q.rational(math.pi)) is None


def test_zero_0():
    z = Integer(0)
    assert ask(Q.nonzero(z)) is False
    assert ask(Q.zero(z)) is True
    assert ask(Q.commutative(z)) is True
    assert ask(Q.integer(z)) is True
    assert ask(Q.rational(z)) is True
    assert ask(Q.real(z)) is True
    assert ask(Q.complex(z)) is True
    assert ask(Q.imaginary(z)) is False
    assert ask(Q.positive(z)) is False
    assert ask(Q.negative(z)) is False
    assert ask(Q.even(z)) is True
    assert ask(Q.odd(z)) is False
    assert ask(Q.finite(z)) is True
    assert ask(Q.prime(z)) is False
    assert ask(Q.composite(z)) is False
    assert ask(Q.hermitian(z)) is True
    assert ask(Q.antihermitian(z)) is True
    assert ask(Q.transcendental(z)) is False


def test_negativeone():
    z = Integer(-1)
    assert ask(Q.nonzero(z)) is True
    assert ask(Q.zero(z)) is False
    assert ask(Q.commutative(z)) is True
    assert ask(Q.integer(z)) is True
    assert ask(Q.rational(z)) is True
    assert ask(Q.real(z)) is True
    assert ask(Q.complex(z)) is True
    assert ask(Q.irrational(z)) is False
    assert ask(Q.imaginary(z)) is False
    assert ask(Q.positive(z)) is False
    assert ask(Q.negative(z)) is True
    assert ask(Q.even(z)) is False
    assert ask(Q.odd(z)) is True
    assert ask(Q.finite(z)) is True
    assert ask(Q.prime(z)) is False
    assert ask(Q.composite(z)) is False
    assert ask(Q.hermitian(z)) is True
    assert ask(Q.antihermitian(z)) is False
    assert ask(Q.transcendental(z)) is False


def test_infinity():
    assert ask(Q.commutative(oo)) is True
    assert ask(Q.integer(oo)) is False
    assert ask(Q.rational(oo)) is False
    assert ask(Q.algebraic(oo)) is False
    assert ask(Q.real(oo)) is False
    assert ask(Q.extended_real(oo)) is True
    assert ask(Q.complex(oo)) is False
    assert ask(Q.irrational(oo)) is False
    assert ask(Q.imaginary(oo)) is False
    assert ask(Q.positive(oo)) is False
    assert ask(Q.extended_positive(oo)) is True
    assert ask(Q.negative(oo)) is False
    assert ask(Q.even(oo)) is False
    assert ask(Q.odd(oo)) is False
    assert ask(Q.finite(oo)) is False
    assert ask(Q.infinite(oo)) is True
    assert ask(Q.prime(oo)) is False
    assert ask(Q.composite(oo)) is False
    assert ask(Q.hermitian(oo)) is False
    assert ask(Q.antihermitian(oo)) is False
    assert ask(Q.positive_infinite(oo)) is True
    assert ask(Q.negative_infinite(oo)) is False
    assert ask(Q.transcendental(oo)) is False


def test_neg_infinity():
    mm = S.NegativeInfinity
    assert ask(Q.commutative(mm)) is True
    assert ask(Q.integer(mm)) is False
    assert ask(Q.rational(mm)) is False
    assert ask(Q.algebraic(mm)) is False
    assert ask(Q.real(mm)) is False
    assert ask(Q.extended_real(mm)) is True
    assert ask(Q.complex(mm)) is False
    assert ask(Q.irrational(mm)) is False
    assert ask(Q.imaginary(mm)) is False
    assert ask(Q.positive(mm)) is False
    assert ask(Q.negative(mm)) is False
    assert ask(Q.extended_negative(mm)) is True
    assert ask(Q.even(mm)) is False
    assert ask(Q.odd(mm)) is False
    assert ask(Q.finite(mm)) is False
    assert ask(Q.infinite(oo)) is True
    assert ask(Q.prime(mm)) is False
    assert ask(Q.composite(mm)) is False
    assert ask(Q.hermitian(mm)) is False
    assert ask(Q.antihermitian(mm)) is False
    assert ask(Q.positive_infinite(-oo)) is False
    assert ask(Q.negative_infinite(-oo)) is True
    assert ask(Q.transcendental(-oo)) is False


def test_complex_infinity():
    assert ask(Q.commutative(zoo)) is True
    assert ask(Q.integer(zoo)) is False
    assert ask(Q.rational(zoo)) is False
    assert ask(Q.algebraic(zoo)) is False
    assert ask(Q.real(zoo)) is False
    assert ask(Q.extended_real(zoo)) is False
    assert ask(Q.complex(zoo)) is False
    assert ask(Q.irrational(zoo)) is False
    assert ask(Q.imaginary(zoo)) is False
    assert ask(Q.positive(zoo)) is False
    assert ask(Q.negative(zoo)) is False
    assert ask(Q.zero(zoo)) is False
    assert ask(Q.nonzero(zoo)) is False
    assert ask(Q.even(zoo)) is False
    assert ask(Q.odd(zoo)) is False
    assert ask(Q.finite(zoo)) is False
    assert ask(Q.infinite(zoo)) is True
    assert ask(Q.prime(zoo)) is False
    assert ask(Q.composite(zoo)) is False
    assert ask(Q.hermitian(zoo)) is False
    assert ask(Q.antihermitian(zoo)) is False
    assert ask(Q.positive_infinite(zoo)) is False
    assert ask(Q.negative_infinite(zoo)) is False
    assert ask(Q.transcendental(zoo)) is False


def test_nan():
    nan = S.NaN
    assert ask(Q.commutative(nan)) is True
    assert ask(Q.integer(nan)) is None
    assert ask(Q.rational(nan)) is None
    assert ask(Q.algebraic(nan)) is None
    assert ask(Q.real(nan)) is None
    assert ask(Q.extended_real(nan)) is None
    assert ask(Q.complex(nan)) is None
    assert ask(Q.irrational(nan)) is None
    assert ask(Q.imaginary(nan)) is None
    assert ask(Q.positive(nan)) is None
    assert ask(Q.nonzero(nan)) is None
    assert ask(Q.zero(nan)) is None
    assert ask(Q.even(nan)) is None
    assert ask(Q.odd(nan)) is None
    assert ask(Q.finite(nan)) is None
    assert ask(Q.infinite(nan)) is None
    assert ask(Q.prime(nan)) is None
    assert ask(Q.composite(nan)) is None
    assert ask(Q.hermitian(nan)) is None
    assert ask(Q.antihermitian(nan)) is None
    assert ask(Q.transcendental(nan)) is None


def test_Rational_number():
    r = Rational(3, 4)
    assert ask(Q.commutative(r)) is True
    assert ask(Q.integer(r)) is False
    assert ask(Q.rational(r)) is True
    assert ask(Q.real(r)) is True
    assert ask(Q.complex(r)) is True
    assert ask(Q.irrational(r)) is False
    assert ask(Q.imaginary(r)) is False
    assert ask(Q.positive(r)) is True
    assert ask(Q.negative(r)) is False
    assert ask(Q.even(r)) is False
    assert ask(Q.odd(r)) is False
    assert ask(Q.finite(r)) is True
    assert ask(Q.prime(r)) is False
    assert ask(Q.composite(r)) is False
    assert ask(Q.hermitian(r)) is True
    assert ask(Q.antihermitian(r)) is False
    assert ask(Q.transcendental(r)) is False

    r = Rational(1, 4)
    assert ask(Q.positive(r)) is True
    assert ask(Q.negative(r)) is False

    r = Rational(5, 4)
    assert ask(Q.negative(r)) is False
    assert ask(Q.positive(r)) is True

    r = Rational(5, 3)
    assert ask(Q.positive(r)) is True
    assert ask(Q.negative(r)) is False

    r = Rational(-3, 4)
    assert ask(Q.positive(r)) is False
    assert ask(Q.negative(r)) is True

    r = Rational(-1, 4)
    assert ask(Q.positive(r)) is False
    assert ask(Q.negative(r)) is True

    r = Rational(-5, 4)
    assert ask(Q.negative(r)) is True
    assert ask(Q.positive(r)) is False

    r = Rational(-5, 3)
    assert ask(Q.positive(r)) is False
    assert ask(Q.negative(r)) is True


def test_sqrt_2():
    z = sqrt(2)
    assert ask(Q.commutative(z)) is True
    assert ask(Q.integer(z)) is False
    assert ask(Q.rational(z)) is False
    assert ask(Q.real(z)) is True
    assert ask(Q.complex(z)) is True
    assert ask(Q.irrational(z)) is True
    assert ask(Q.imaginary(z)) is False
    assert ask(Q.positive(z)) is True
    assert ask(Q.negative(z)) is False
    assert ask(Q.even(z)) is False
    assert ask(Q.odd(z)) is False
    assert ask(Q.finite(z)) is True
    assert ask(Q.prime(z)) is False
    assert ask(Q.composite(z)) is False
    assert ask(Q.hermitian(z)) is True
    assert ask(Q.antihermitian(z)) is False
    assert ask(Q.transcendental(z)) is False


def test_pi():
    z = S.Pi
    assert ask(Q.commutative(z)) is True
    assert ask(Q.integer(z)) is False
    assert ask(Q.rational(z)) is False
    assert ask(Q.algebraic(z)) is False
    assert ask(Q.real(z)) is True
    assert ask(Q.complex(z)) is True
    assert ask(Q.irrational(z)) is True
    assert ask(Q.imaginary(z)) is False
    assert ask(Q.positive(z)) is True
    assert ask(Q.negative(z)) is False
    assert ask(Q.even(z)) is False
    assert ask(Q.odd(z)) is False
    assert ask(Q.finite(z)) is True
    assert ask(Q.prime(z)) is False
    assert ask(Q.composite(z)) is False
    assert ask(Q.hermitian(z)) is True
    assert ask(Q.antihermitian(z)) is False
    assert ask(Q.transcendental(z)) is True

    z = S.Pi + 1
    assert ask(Q.commutative(z)) is True
    assert ask(Q.integer(z)) is False
    assert ask(Q.rational(z)) is False
    assert ask(Q.algebraic(z)) is False
    assert ask(Q.real(z)) is True
    assert ask(Q.complex(z)) is True
    assert ask(Q.irrational(z)) is True
    assert ask(Q.imaginary(z)) is False
    assert ask(Q.positive(z)) is True
    assert ask(Q.negative(z)) is False
    assert ask(Q.even(z)) is False
    assert ask(Q.odd(z)) is False
    assert ask(Q.finite(z)) is True
    assert ask(Q.prime(z)) is False
    assert ask(Q.composite(z)) is False
    assert ask(Q.hermitian(z)) is True
    assert ask(Q.antihermitian(z)) is False
    assert ask(Q.transcendental(z)) is True

    z = 2*S.Pi
    assert ask(Q.commutative(z)) is True
    assert ask(Q.integer(z)) is False
    assert ask(Q.rational(z)) is False
    assert ask(Q.algebraic(z)) is False
    assert ask(Q.real(z)) is True
    assert ask(Q.complex(z)) is True
    assert ask(Q.irrational(z)) is True
    assert ask(Q.imaginary(z)) is False
    assert ask(Q.positive(z)) is True
    assert ask(Q.negative(z)) is False
    assert ask(Q.even(z)) is False
    assert ask(Q.odd(z)) is False
    assert ask(Q.finite(z)) is True
    assert ask(Q.prime(z)) is False
    assert ask(Q.composite(z)) is False
    assert ask(Q.hermitian(z)) is True
    assert ask(Q.antihermitian(z)) is False
    assert ask(Q.transcendental(z)) is True

    z = S.Pi ** 2
    assert ask(Q.commutative(z)) is True
    assert ask(Q.integer(z)) is False
    assert ask(Q.rational(z)) is False
    assert ask(Q.algebraic(z)) is False
    assert ask(Q.real(z)) is True
    assert ask(Q.complex(z)) is True
    assert ask(Q.irrational(z)) is True
    assert ask(Q.imaginary(z)) is False
    assert ask(Q.positive(z)) is True
    assert ask(Q.negative(z)) is False
    assert ask(Q.even(z)) is False
    assert ask(Q.odd(z)) is False
    assert ask(Q.finite(z)) is True
    assert ask(Q.prime(z)) is False
    assert ask(Q.composite(z)) is False
    assert ask(Q.hermitian(z)) is True
    assert ask(Q.antihermitian(z)) is False
    assert ask(Q.transcendental(z)) is True

    z = (1 + S.Pi) ** 2
    assert ask(Q.commutative(z)) is True
    assert ask(Q.integer(z)) is False
    assert ask(Q.rational(z)) is False
    assert ask(Q.algebraic(z)) is None
    assert ask(Q.real(z)) is True
    assert ask(Q.complex(z)) is True
    assert ask(Q.irrational(z)) is True
    assert ask(Q.imaginary(z)) is False
    assert ask(Q.positive(z)) is True
    assert ask(Q.negative(z)) is False
    assert ask(Q.even(z)) is False
    assert ask(Q.odd(z)) is False
    assert ask(Q.finite(z)) is True
    assert ask(Q.prime(z)) is False
    assert ask(Q.composite(z)) is False
    assert ask(Q.hermitian(z)) is True
    assert ask(Q.antihermitian(z)) is False
    assert ask(Q.transcendental(z)) is True


def test_E():
    z = S.Exp1
    assert ask(Q.commutative(z)) is True
    assert ask(Q.integer(z)) is False
    assert ask(Q.rational(z)) is False
    assert ask(Q.algebraic(z)) is False
    assert ask(Q.real(z)) is True
    assert ask(Q.complex(z)) is True
    assert ask(Q.irrational(z)) is True
    assert ask(Q.imaginary(z)) is False
    assert ask(Q.positive(z)) is True
    assert ask(Q.negative(z)) is False
    assert ask(Q.even(z)) is False
    assert ask(Q.odd(z)) is False
    assert ask(Q.finite(z)) is True
    assert ask(Q.prime(z)) is False
    assert ask(Q.composite(z)) is False
    assert ask(Q.hermitian(z)) is True
    assert ask(Q.antihermitian(z)) is False
    assert ask(Q.transcendental(z)) is True


def test_GoldenRatio():
    z = S.GoldenRatio
    assert ask(Q.commutative(z)) is True
    assert ask(Q.integer(z)) is False
    assert ask(Q.rational(z)) is False
    assert ask(Q.algebraic(z)) is True
    assert ask(Q.real(z)) is True
    assert ask(Q.complex(z)) is True
    assert ask(Q.irrational(z)) is True
    assert ask(Q.imaginary(z)) is False
    assert ask(Q.positive(z)) is True
    assert ask(Q.negative(z)) is False
    assert ask(Q.even(z)) is False
    assert ask(Q.odd(z)) is False
    assert ask(Q.finite(z)) is True
    assert ask(Q.prime(z)) is False
    assert ask(Q.composite(z)) is False
    assert ask(Q.hermitian(z)) is True
    assert ask(Q.antihermitian(z)) is False
    assert ask(Q.transcendental(z)) is False


def test_TribonacciConstant():
    z = S.TribonacciConstant
    assert ask(Q.commutative(z)) is True
    assert ask(Q.integer(z)) is False
    assert ask(Q.rational(z)) is False
    assert ask(Q.algebraic(z)) is True
    assert ask(Q.real(z)) is True
    assert ask(Q.complex(z)) is True
    assert ask(Q.irrational(z)) is True
    assert ask(Q.imaginary(z)) is False
    assert ask(Q.positive(z)) is True
    assert ask(Q.negative(z)) is False
    assert ask(Q.even(z)) is False
    assert ask(Q.odd(z)) is False
    assert ask(Q.finite(z)) is True
    assert ask(Q.prime(z)) is False
    assert ask(Q.composite(z)) is False
    assert ask(Q.hermitian(z)) is True
    assert ask(Q.antihermitian(z)) is False
    assert ask(Q.transcendental(z)) is False


def test_I():
    z = I
    assert ask(Q.commutative(z)) is True
    assert ask(Q.integer(z)) is False
    assert ask(Q.rational(z)) is False
    assert ask(Q.algebraic(z)) is True
    assert ask(Q.real(z)) is False
    assert ask(Q.complex(z)) is True
    assert ask(Q.irrational(z)) is False
    assert ask(Q.imaginary(z)) is True
    assert ask(Q.positive(z)) is False
    assert ask(Q.negative(z)) is False
    assert ask(Q.even(z)) is False
    assert ask(Q.odd(z)) is False
    assert ask(Q.finite(z)) is True
    assert ask(Q.prime(z)) is False
    assert ask(Q.composite(z)) is False
    assert ask(Q.hermitian(z)) is False
    assert ask(Q.antihermitian(z)) is True
    assert ask(Q.transcendental(z)) is False

    z = 1 + I
    assert ask(Q.commutative(z)) is True
    assert ask(Q.integer(z)) is False
    assert ask(Q.rational(z)) is False
    assert ask(Q.algebraic(z)) is True
    assert ask(Q.real(z)) is False
    assert ask(Q.complex(z)) is True
    assert ask(Q.irrational(z)) is False
    assert ask(Q.imaginary(z)) is False
    assert ask(Q.positive(z)) is False
    assert ask(Q.negative(z)) is False
    assert ask(Q.even(z)) is False
    assert ask(Q.odd(z)) is False
    assert ask(Q.finite(z)) is True
    assert ask(Q.prime(z)) is False
    assert ask(Q.composite(z)) is False
    assert ask(Q.hermitian(z)) is False
    assert ask(Q.antihermitian(z)) is False
    assert ask(Q.transcendental(z)) is False

    z = I*(1 + I)
    assert ask(Q.commutative(z)) is True
    assert ask(Q.integer(z)) is False
    assert ask(Q.rational(z)) is False
    assert ask(Q.algebraic(z)) is True
    assert ask(Q.real(z)) is False
    assert ask(Q.complex(z)) is True
    assert ask(Q.irrational(z)) is False
    assert ask(Q.imaginary(z)) is False
    assert ask(Q.positive(z)) is False
    assert ask(Q.negative(z)) is False
    assert ask(Q.even(z)) is False
    assert ask(Q.odd(z)) is False
    assert ask(Q.finite(z)) is True
    assert ask(Q.prime(z)) is False
    assert ask(Q.composite(z)) is False
    assert ask(Q.hermitian(z)) is False
    assert ask(Q.antihermitian(z)) is False
    assert ask(Q.transcendental(z)) is False

    z = I**(I)
    assert ask(Q.imaginary(z)) is False
    assert ask(Q.real(z)) is True

    z = (-I)**(I)
    assert ask(Q.imaginary(z)) is False
    assert ask(Q.real(z)) is True

    z = (3*I)**(I)
    assert ask(Q.imaginary(z)) is False
    assert ask(Q.real(z)) is False

    z = (1)**(I)
    assert ask(Q.imaginary(z)) is False
    assert ask(Q.real(z)) is True

    z = (-1)**(I)
    assert ask(Q.imaginary(z)) is False
    assert ask(Q.real(z)) is True

    z = (1+I)**(I)
    assert ask(Q.imaginary(z)) is False
    assert ask(Q.real(z)) is False

    z = (I)**(I+3)
    assert ask(Q.imaginary(z)) is True
    assert ask(Q.real(z)) is False

    z = (I)**(I+2)
    assert ask(Q.imaginary(z)) is False
    assert ask(Q.real(z)) is True

    z = (I)**(2)
    assert ask(Q.imaginary(z)) is False
    assert ask(Q.real(z)) is True

    z = (I)**(3)
    assert ask(Q.imaginary(z)) is True
    assert ask(Q.real(z)) is False

    z = (3)**(I)
    assert ask(Q.imaginary(z)) is False
    assert ask(Q.real(z)) is False

    z = (I)**(0)
    assert ask(Q.imaginary(z)) is False
    assert ask(Q.real(z)) is True

def test_bounded():
    x, y, z = symbols('x,y,z')
    a = x + y
    x, y = a.args
    assert ask(Q.finite(a), Q.positive_infinite(y)) is None
    assert ask(Q.finite(x)) is None
    assert ask(Q.finite(x), Q.finite(x)) is True
    assert ask(Q.finite(x), Q.finite(y)) is None
    assert ask(Q.finite(x), Q.complex(x)) is True
    assert ask(Q.finite(x), Q.extended_real(x)) is None

    assert ask(Q.finite(x + 1)) is None
    assert ask(Q.finite(x + 1), Q.finite(x)) is True
    a = x + y
    x, y = a.args
    # B + B
    assert ask(Q.finite(a), Q.finite(x) & Q.finite(y)) is True
    assert ask(Q.finite(a), Q.positive(x) & Q.finite(y)) is True
    assert ask(Q.finite(a), Q.finite(x) & Q.positive(y)) is True
    assert ask(Q.finite(a), Q.positive(x) & Q.positive(y)) is True
    assert ask(Q.finite(a), Q.positive(x) & Q.finite(y)
        & ~Q.positive(y)) is True
    assert ask(Q.finite(a), Q.finite(x) & ~Q.positive(x)
        & Q.positive(y)) is True
    assert ask(Q.finite(a), Q.finite(x) & Q.finite(y) & ~Q.positive(x)
        & ~Q.positive(y)) is True
    # B + U
    assert ask(Q.finite(a), Q.finite(x) & ~Q.finite(y)) is False
    assert ask(Q.finite(a), Q.positive(x) & ~Q.finite(y)) is False
    assert ask(Q.finite(a), Q.finite(x)
        & Q.positive_infinite(y)) is False
    assert ask(Q.finite(a), Q.positive(x)
        & Q.positive_infinite(y)) is False
    assert ask(Q.finite(a), Q.positive(x) & ~Q.finite(y)
        & ~Q.positive(y)) is False
    assert ask(Q.finite(a), Q.finite(x) & ~Q.positive(x)
        & Q.positive_infinite(y)) is False
    assert ask(Q.finite(a), Q.finite(x) & ~Q.positive(x) & ~Q.finite(y)
        & ~Q.positive(y)) is False
    # B + ?
    assert ask(Q.finite(a), Q.finite(x)) is None
    assert ask(Q.finite(a), Q.positive(x)) is None
    assert ask(Q.finite(a), Q.finite(x)
        & Q.extended_positive(y)) is None
    assert ask(Q.finite(a), Q.positive(x)
        & Q.extended_positive(y)) is None
    assert ask(Q.finite(a), Q.positive(x) & ~Q.positive(y)) is None
    assert ask(Q.finite(a), Q.finite(x) & ~Q.positive(x)
        & Q.extended_positive(y)) is None
    assert ask(Q.finite(a), Q.finite(x) & ~Q.positive(x)
        & ~Q.positive(y)) is None
    # U + U
    assert ask(Q.finite(a), ~Q.finite(x) & ~Q.finite(y)) is None
    assert ask(Q.finite(a), Q.positive_infinite(x)
        & ~Q.finite(y)) is None
    assert ask(Q.finite(a), ~Q.finite(x)
        & Q.positive_infinite(y)) is None
    assert ask(Q.finite(a), Q.positive_infinite(x)
        & Q.positive_infinite(y)) is False
    assert ask(Q.finite(a), Q.positive_infinite(x) & ~Q.finite(y)
        & ~Q.extended_positive(y)) is None
    assert ask(Q.finite(a), ~Q.finite(x) & ~Q.extended_positive(x)
        & Q.positive_infinite(y)) is None
    assert ask(Q.finite(a), ~Q.finite(x) & ~Q.finite(y)
        & ~Q.extended_positive(x) & ~Q.extended_positive(y)) is False
    # U + ?
    assert ask(Q.finite(a), ~Q.finite(y)) is None
    assert ask(Q.finite(a), Q.extended_positive(x)
        & ~Q.finite(y)) is None
    assert ask(Q.finite(a), Q.positive_infinite(y)) is None
    assert ask(Q.finite(a), Q.extended_positive(x)
        & Q.positive_infinite(y)) is False
    assert ask(Q.finite(a), Q.extended_positive(x)
        & ~Q.finite(y) & ~Q.extended_positive(y)) is None
    assert ask(Q.finite(a), ~Q.extended_positive(x)
        & Q.positive_infinite(y)) is None
    assert ask(Q.finite(a), ~Q.extended_positive(x) & ~Q.finite(y)
        & ~Q.extended_positive(y)) is False
    # ? + ?
    assert ask(Q.finite(a)) is None
    assert ask(Q.finite(a), Q.extended_positive(x)) is None
    assert ask(Q.finite(a), Q.extended_positive(y)) is None
    assert ask(Q.finite(a), Q.extended_positive(x)
        & Q.extended_positive(y)) is None
    assert ask(Q.finite(a), Q.extended_positive(x)
        & ~Q.extended_positive(y)) is None
    assert ask(Q.finite(a), ~Q.extended_positive(x)
        & Q.extended_positive(y)) is None
    assert ask(Q.finite(a), ~Q.extended_positive(x)
        & ~Q.extended_positive(y)) is None

    x, y, z = symbols('x,y,z')
    a = x + y + z
    x, y, z = a.args
    assert ask(Q.finite(a), Q.negative(x) & Q.negative(y)
        & Q.negative(z)) is True
    assert ask(Q.finite(a), Q.negative(x) & Q.negative(y)
        & Q.finite(z)) is True
    assert ask(Q.finite(a), Q.negative(x) & Q.negative(y)
        & Q.positive(z)) is True
    assert ask(Q.finite(a), Q.negative(x) & Q.negative(y)
        & Q.negative_infinite(z)) is False
    assert ask(Q.finite(a), Q.negative(x) & Q.negative(y)
        & ~Q.finite(z)) is False
    assert ask(Q.finite(a), Q.negative(x) & Q.negative(y)
        & Q.positive_infinite(z)) is False
    assert ask(Q.finite(a), Q.negative(x) & Q.negative(y)
        & Q.extended_negative(z)) is None
    assert ask(Q.finite(a), Q.negative(x) & Q.negative(y)) is None
    assert ask(Q.finite(a), Q.negative(x) & Q.negative(y)
        & Q.extended_positive(z)) is None
    assert ask(Q.finite(a), Q.negative(x) & Q.finite(y)
        & Q.finite(z)) is True
    assert ask(Q.finite(a), Q.negative(x) & Q.finite(y)
        & Q.positive(z)) is True
    assert ask(Q.finite(a), Q.negative(x) & Q.finite(y)
        & Q.negative_infinite(z)) is False
    assert ask(Q.finite(a), Q.negative(x) & Q.finite(y)
        & ~Q.finite(z)) is False
    assert ask(Q.finite(a), Q.negative(x) & Q.finite(y)
        & Q.positive_infinite(z)) is False
    assert ask(Q.finite(a), Q.negative(x) & Q.finite(y)
        & Q.extended_negative(z)) is None
    assert ask(Q.finite(a), Q.negative(x) & Q.finite(y)) is None
    assert ask(Q.finite(a), Q.negative(x) & Q.finite(y)
        & Q.extended_positive(z)) is None
    assert ask(Q.finite(a), Q.negative(x) & Q.positive(y)
        & Q.positive(z)) is True
    assert ask(Q.finite(a), Q.negative(x) & Q.positive(y)
        & Q.negative_infinite(z)) is False
    assert ask(Q.finite(a), Q.negative(x) & Q.positive(y)
        & ~Q.finite(z)) is False
    assert ask(Q.finite(a), Q.negative(x) & Q.positive(y)
        & Q.positive_infinite(z)) is False
    assert ask(Q.finite(a), Q.negative(x) & Q.positive(y)
        & Q.extended_negative(z)) is None
    assert ask(Q.finite(a), Q.negative(x) & Q.extended_positive(y)
        & Q.finite(y)) is None
    assert ask(Q.finite(a), Q.negative(x) & Q.positive(y)
        & Q.extended_positive(z)) is None
    assert ask(Q.finite(a), Q.negative(x) & Q.negative_infinite(y)
        & Q.negative_infinite(z)) is False
    assert ask(Q.finite(a), Q.negative(x) & Q.negative_infinite(y)
        & ~Q.finite(z)) is None
    assert ask(Q.finite(a), Q.negative(x) & Q.negative_infinite(y)
        & Q.positive_infinite(z)) is None
    assert ask(Q.finite(a), Q.negative(x) & Q.negative_infinite(y)
        & Q.extended_negative(z)) is False
    assert ask(Q.finite(a), Q.negative(x)
        & Q.negative_infinite(y)) is None
    assert ask(Q.finite(a), Q.negative(x) & Q.negative_infinite(y)
        & Q.extended_positive(z)) is None
    assert ask(Q.finite(a), Q.negative(x) & ~Q.finite(y)
        & ~Q.finite(z)) is None
    assert ask(Q.finite(a), Q.negative(x) & ~Q.finite(y)
        & Q.positive_infinite(z)) is None
    assert ask(Q.finite(a), Q.negative(x) & ~Q.finite(y)
        & Q.extended_negative(z)) is None
    assert ask(Q.finite(a), Q.negative(x) & ~Q.finite(y)) is None
    assert ask(Q.finite(a), Q.negative(x) & ~Q.finite(y)
        & Q.extended_positive(z)) is None
    assert ask(Q.finite(a), Q.negative(x) & Q.positive_infinite(y)
        & Q.positive_infinite(z)) is False
    assert ask(Q.finite(a), Q.negative(x) & Q.positive_infinite(y)
        & Q.negative_infinite(z)) is None
    assert ask(Q.finite(a), Q.negative(x) &
         Q.positive_infinite(y)) is None
    assert ask(Q.finite(a), Q.negative(x) & Q.positive_infinite(y)
        & Q.extended_positive(z)) is False
    assert ask(Q.finite(a), Q.negative(x) & Q.extended_negative(y)
        & Q.extended_negative(z)) is None
    assert ask(Q.finite(a), Q.negative(x)
        & Q.extended_negative(y)) is None
    assert ask(Q.finite(a), Q.negative(x) & Q.extended_negative(y)
        & Q.extended_positive(z)) is None
    assert ask(Q.finite(a), Q.negative(x)) is None
    assert ask(Q.finite(a), Q.negative(x)
        & Q.extended_positive(z)) is None
    assert ask(Q.finite(a), Q.negative(x) & Q.extended_positive(y)
        & Q.extended_positive(z)) is None
    assert ask(Q.finite(a), Q.finite(x) & Q.finite(y)
        & Q.finite(z)) is True
    assert ask(Q.finite(a), Q.finite(x) & Q.finite(y)
        & Q.positive(z)) is True
    assert ask(Q.finite(a), Q.finite(x) & Q.finite(y)
        & Q.negative_infinite(z)) is False
    assert ask(Q.finite(a), Q.finite(x) & Q.finite(y)
        & ~Q.finite(z)) is False
    assert ask(Q.finite(a), Q.finite(x) & Q.finite(y)
        & Q.positive_infinite(z)) is False
    assert ask(Q.finite(a), Q.finite(x) & Q.finite(y)
        & Q.extended_negative(z)) is None
    assert ask(Q.finite(a), Q.finite(x) & Q.finite(y)) is None
    assert ask(Q.finite(a), Q.finite(x) & Q.finite(y)
        & Q.extended_positive(z)) is None
    assert ask(Q.finite(a), Q.finite(x) & Q.positive(y)
        & Q.positive(z)) is True
    assert ask(Q.finite(a), Q.finite(x) & Q.positive(y)
        & Q.negative_infinite(z)) is False
    assert ask(Q.finite(a), Q.finite(x) & Q.positive(y)
        & ~Q.finite(z)) is False
    assert ask(Q.finite(a), Q.finite(x) & Q.positive(y)
        & Q.positive_infinite(z)) is False
    assert ask(Q.finite(a), Q.finite(x) & Q.positive(y)
        & Q.extended_negative(z)) is None
    assert ask(Q.finite(a), Q.finite(x) & Q.positive(y)) is None
    assert ask(Q.finite(a), Q.finite(x) & Q.positive(y)
        & Q.extended_positive(z)) is None
    assert ask(Q.finite(a), Q.finite(x) & Q.negative_infinite(y)
        & Q.negative_infinite(z)) is False
    assert ask(Q.finite(a), Q.finite(x) & Q.negative_infinite(y)
        & ~Q.finite(z)) is None
    assert ask(Q.finite(a), Q.finite(x) & Q.negative_infinite(y)
        & Q.positive_infinite(z)) is None
    assert ask(Q.finite(a), Q.finite(x) & Q.negative_infinite(y)
        & Q.extended_negative(z)) is False
    assert ask(Q.finite(a), Q.finite(x)
        & Q.negative_infinite(y)) is None
    assert ask(Q.finite(a), Q.finite(x) & Q.negative_infinite(y)
        & Q.extended_positive(z)) is None
    assert ask(Q.finite(a), Q.finite(x) & ~Q.finite(y)
        & ~Q.finite(z)) is None
    assert ask(Q.finite(a), Q.finite(x) & ~Q.finite(y)
        & Q.positive_infinite(z)) is None
    assert ask(Q.finite(a), Q.finite(x) & ~Q.finite(y)
        & Q.extended_negative(z)) is None
    assert ask(Q.finite(a), Q.finite(x) & ~Q.finite(y)) is None
    assert ask(Q.finite(a), Q.finite(x) & ~Q.finite(y)
        & Q.extended_positive(z)) is None
    assert ask(Q.finite(a), Q.finite(x) & Q.positive_infinite(y)
        & Q.positive_infinite(z)) is False
    assert ask(Q.finite(a), Q.finite(x) & Q.positive_infinite(y)
        & Q.extended_negative(z)) is None
    assert ask(Q.finite(a), Q.finite(x)
        & Q.positive_infinite(y)) is None
    assert ask(Q.finite(a), Q.finite(x) & Q.positive_infinite(y)
        & Q.extended_positive(z)) is False
    assert ask(Q.finite(a), Q.finite(x) & Q.extended_negative(y)
        & Q.extended_negative(z)) is None
    assert ask(Q.finite(a), Q.finite(x)
        & Q.extended_negative(y)) is None
    assert ask(Q.finite(a), Q.finite(x) & Q.extended_negative(y)
        & Q.extended_positive(z)) is None
    assert ask(Q.finite(a), Q.finite(x)) is None
    assert ask(Q.finite(a), Q.finite(x)
        & Q.extended_positive(z)) is None
    assert ask(Q.finite(a), Q.finite(x) & Q.extended_positive(y)
        & Q.extended_positive(z)) is None
    assert ask(Q.finite(a), Q.positive(x) & Q.positive(y)
        & Q.positive(z)) is True
    assert ask(Q.finite(a), Q.positive(x) & Q.positive(y)
        & Q.negative_infinite(z)) is False
    assert ask(Q.finite(a), Q.positive(x) & Q.positive(y)
        & ~Q.finite(z)) is False
    assert ask(Q.finite(a), Q.positive(x) & Q.positive(y)
        & Q.positive_infinite(z)) is False
    assert ask(Q.finite(a), Q.positive(x) & Q.positive(y)
        & Q.extended_negative(z)) is None
    assert ask(Q.finite(a), Q.positive(x) & Q.positive(y)) is None
    assert ask(Q.finite(a), Q.positive(x) & Q.positive(y)
        & Q.extended_positive(z)) is None
    assert ask(Q.finite(a), Q.positive(x) & Q.negative_infinite(y)
        & Q.negative_infinite(z)) is False
    assert ask(Q.finite(a), Q.positive(x) & Q.negative_infinite(y)
        & ~Q.finite(z)) is None
    assert ask(Q.finite(a), Q.positive(x) & Q.negative_infinite(y)
        & Q.positive_infinite(z)) is None
    assert ask(Q.finite(a), Q.positive(x) & Q.negative_infinite(y)
        & Q.extended_negative(z)) is False
    assert ask(Q.finite(a), Q.positive(x)
        & Q.negative_infinite(y)) is None
    assert ask(Q.finite(a), Q.positive(x) & Q.negative_infinite(y)
        & Q.extended_positive(z)) is None
    assert ask(Q.finite(a), Q.positive(x) & ~Q.finite(y)
        & ~Q.finite(z)) is None
    assert ask(Q.finite(a), Q.positive(x) & ~Q.finite(y)
        & Q.positive_infinite(z)) is None
    assert ask(Q.finite(a), Q.positive(x) & ~Q.finite(y)
        & Q.extended_negative(z)) is None
    assert ask(Q.finite(a), Q.positive(x) & ~Q.finite(y)) is None
    assert ask(Q.finite(a), Q.positive(x) & ~Q.finite(y)
        & Q.extended_positive(z)) is None
    assert ask(Q.finite(a), Q.positive(x) & Q.positive_infinite(y)
        & Q.positive_infinite(z)) is False
    assert ask(Q.finite(a), Q.positive(x) & Q.positive_infinite(y)
        & Q.extended_negative(z)) is None
    assert ask(Q.finite(a), Q.positive(x)
        & Q.positive_infinite(y)) is None
    assert ask(Q.finite(a), Q.positive(x) & Q.positive_infinite(y)
        & Q.extended_positive(z)) is False
    assert ask(Q.finite(a), Q.positive(x) & Q.extended_negative(y)
        & Q.extended_negative(z)) is None
    assert ask(Q.finite(a), Q.positive(x)
        & Q.extended_negative(y)) is None
    assert ask(Q.finite(a), Q.positive(x) & Q.extended_negative(y)
        & Q.extended_positive(z)) is None
    assert ask(Q.finite(a), Q.positive(x)) is None
    assert ask(Q.finite(a), Q.positive(x)
        & Q.extended_positive(z)) is None
    assert ask(Q.finite(a), Q.positive(x) & Q.extended_positive(y)
        & Q.extended_positive(z)) is None
    assert ask(Q.finite(a), Q.negative_infinite(x)
        & Q.negative_infinite(y) & Q.negative_infinite(z)) is False
    assert ask(Q.finite(a), Q.negative_infinite(x)
        & Q.negative_infinite(y) & ~Q.finite(z)) is None
    assert ask(Q.finite(a), Q.negative_infinite(x)
        & Q.negative_infinite(y)& Q.positive_infinite(z)) is None
    assert ask(Q.finite(a), Q.negative_infinite(x)
        & Q.negative_infinite(y) & Q.extended_negative(z)) is False
    assert ask(Q.finite(a), Q.negative_infinite(x)
        & Q.negative_infinite(y)) is None
    assert ask(Q.finite(a), Q.negative_infinite(x)
        & Q.negative_infinite(y) & Q.extended_positive(z)) is None
    assert ask(Q.finite(a), Q.negative_infinite(x)
        & ~Q.finite(y) & ~Q.finite(z)) is None
    assert ask(Q.finite(a), Q.negative_infinite(x)
        & ~Q.finite(y) & Q.positive_infinite(z)) is None
    assert ask(Q.finite(a), Q.negative_infinite(x)
        & ~Q.finite(y) & Q.extended_negative(z)) is None
    assert ask(Q.finite(a), Q.negative_infinite(x)
        & ~Q.finite(y)) is None
    assert ask(Q.finite(a), Q.negative_infinite(x)
        & ~Q.finite(y) & Q.extended_positive(z)) is None
    assert ask(Q.finite(a), Q.negative_infinite(x)
        & Q.positive_infinite(y) & Q.positive_infinite(z)) is None
    assert ask(Q.finite(a), Q.negative_infinite(x)
        & Q.positive_infinite(y) & Q.extended_negative(z)) is None
    assert ask(Q.finite(a), Q.negative_infinite(x)
        & Q.positive_infinite(y)) is None
    assert ask(Q.finite(a), Q.negative_infinite(x)
        & Q.positive_infinite(y) & Q.extended_positive(z)) is None
    assert ask(Q.finite(a), Q.negative_infinite(x)
        & Q.extended_negative(y) & Q.extended_negative(z)) is False
    assert ask(Q.finite(a), Q.negative_infinite(x)
        & Q.extended_negative(y)) is None
    assert ask(Q.finite(a), Q.negative_infinite(x)
        & Q.extended_negative(y) & Q.extended_positive(z)) is None
    assert ask(Q.finite(a), Q.negative_infinite(x)) is None
    assert ask(Q.finite(a), Q.negative_infinite(x)
        & Q.extended_positive(z)) is None
    assert ask(Q.finite(a), Q.negative_infinite(x)
        & Q.extended_positive(y) & Q.extended_positive(z)) is None
    assert ask(Q.finite(a), ~Q.finite(x) & ~Q.finite(y)
        & ~Q.finite(z)) is None
    assert ask(Q.finite(a), ~Q.finite(x) & Q.positive_infinite(z)
        & ~Q.finite(z)) is None
    assert ask(Q.finite(a), ~Q.finite(x) & ~Q.finite(y)
        & Q.extended_negative(z)) is None
    assert ask(Q.finite(a), ~Q.finite(x) & ~Q.finite(y)) is None
    assert ask(Q.finite(a), ~Q.finite(x) & ~Q.finite(y)
        & Q.extended_positive(z)) is None
    assert ask(Q.finite(a), ~Q.finite(x) & Q.positive_infinite(y)
        & Q.positive_infinite(z)) is None
    assert ask(Q.finite(a), ~Q.finite(x) & Q.positive_infinite(y)
        & Q.extended_negative(z)) is None
    assert ask(Q.finite(a), ~Q.finite(x)
        & Q.positive_infinite(y)) is None
    assert ask(Q.finite(a), ~Q.finite(x) & Q.positive_infinite(y)
        & Q.extended_positive(z)) is None
    assert ask(Q.finite(a), ~Q.finite(x) & Q.extended_negative(y)
        & Q.extended_negative(z)) is None
    assert ask(Q.finite(a), ~Q.finite(x)
        & Q.extended_negative(y)) is None
    assert ask(Q.finite(a), ~Q.finite(x) & Q.extended_negative(y)
        & Q.extended_positive(z)) is None
    assert ask(Q.finite(a), ~Q.finite(x)) is None
    assert ask(Q.finite(a), ~Q.finite(x)
        & Q.extended_positive(z)) is None
    assert ask(Q.finite(a), ~Q.finite(x) & Q.extended_positive(y)
        & Q.extended_positive(z)) is None
    assert ask(Q.finite(a), Q.positive_infinite(x)
        & Q.positive_infinite(y) & Q.positive_infinite(z)) is False
    assert ask(Q.finite(a), Q.positive_infinite(x)
        & Q.positive_infinite(y) & Q.extended_negative(z)) is None
    assert ask(Q.finite(a), Q.positive_infinite(x)
        & Q.positive_infinite(y)) is None
    assert ask(Q.finite(a), Q.positive_infinite(x)
        & Q.positive_infinite(y) & Q.extended_positive(z)) is False
    assert ask(Q.finite(a), Q.positive_infinite(x)
        & Q.extended_negative(y) & Q.extended_negative(z)) is None
    assert ask(Q.finite(a), Q.positive_infinite(x)
        & Q.extended_negative(y)) is None
    assert ask(Q.finite(a), Q.positive_infinite(x)
        & Q.extended_negative(y) & Q.extended_positive(z)) is None
    assert ask(Q.finite(a), Q.positive_infinite(x)) is None
    assert ask(Q.finite(a), Q.positive_infinite(x)
        & Q.extended_positive(z)) is None
    assert ask(Q.finite(a), Q.positive_infinite(x)
        & Q.extended_positive(y) & Q.extended_positive(z)) is False
    assert ask(Q.finite(a), Q.extended_negative(x)
        & Q.extended_negative(y) & Q.extended_negative(z)) is None
    assert ask(Q.finite(a), Q.extended_negative(x)
        & Q.extended_negative(y)) is None
    assert ask(Q.finite(a), Q.extended_negative(x)
        & Q.extended_negative(y) & Q.extended_positive(z)) is None
    assert ask(Q.finite(a), Q.extended_negative(x)) is None
    assert ask(Q.finite(a), Q.extended_negative(x)
        & Q.extended_positive(z)) is None
    assert ask(Q.finite(a), Q.extended_negative(x)
        & Q.extended_positive(y) & Q.extended_positive(z)) is None
    assert ask(Q.finite(a)) is None
    assert ask(Q.finite(a), Q.extended_positive(z)) is None
    assert ask(Q.finite(a), Q.extended_positive(y)
        & Q.extended_positive(z)) is None
    assert ask(Q.finite(a), Q.extended_positive(x)
        & Q.extended_positive(y) & Q.extended_positive(z)) is None

    assert ask(Q.finite(2*x)) is None
    assert ask(Q.finite(2*x), Q.finite(x)) is True

    x, y, z = symbols('x,y,z')
    a = x*y
    x, y = a.args
    assert ask(Q.finite(a), Q.finite(x) & Q.finite(y)) is True
    assert ask(Q.finite(a), Q.finite(x) & ~Q.zero(x) & ~Q.finite(y)) is False
    assert ask(Q.finite(a), Q.finite(x)) is None
    assert ask(Q.finite(a), ~Q.finite(x) & Q.finite(y) &~Q.zero(y)) is False
    assert ask(Q.finite(a), ~Q.finite(x) & ~Q.finite(y)) is False
    assert ask(Q.finite(a), ~Q.finite(x)) is None
    assert ask(Q.finite(a), Q.finite(y)) is None
    assert ask(Q.finite(a), ~Q.finite(y)) is None
    assert ask(Q.finite(a)) is None
    a = x*y*z
    x, y, z = a.args
    assert ask(Q.finite(a), Q.finite(x) & Q.finite(y)
        & Q.finite(z)) is True
    assert ask(Q.finite(a), Q.finite(x) & ~Q.zero(x) & Q.finite(y)
        & ~Q.zero(y) & ~Q.finite(z)) is False
    assert ask(Q.finite(a), Q.finite(x) & Q.finite(y)) is None
    assert ask(Q.finite(a), Q.finite(x) & ~Q.zero(x) & ~Q.finite(y)
        & Q.finite(z) & ~Q.zero(z)) is False
    assert ask(Q.finite(a), Q.finite(x) & ~Q.zero(x) & ~Q.finite(y)
        & ~Q.finite(z)) is False
    assert ask(Q.finite(a), Q.finite(x) & ~Q.finite(y)) is None
    assert ask(Q.finite(a), Q.finite(x) & Q.finite(z)) is None
    assert ask(Q.finite(a), Q.finite(x) & ~Q.finite(z)) is None
    assert ask(Q.finite(a), Q.finite(x)) is None
    assert ask(Q.finite(a), ~Q.finite(x) & Q.finite(y) & ~Q.zero(y)
        & Q.finite(z) & ~Q.zero(z)) is False
    assert ask(Q.finite(a), ~Q.finite(x) & ~Q.zero(x) & Q.finite(y)
        & ~Q.zero(y) & ~Q.finite(z)) is False
    assert ask(Q.finite(a), ~Q.finite(x) & Q.finite(y)) is None
    assert ask(Q.finite(a), ~Q.finite(x) & ~Q.finite(y)
        & Q.finite(z) & ~Q.zero(z)) is False
    assert ask(Q.finite(a), ~Q.finite(x) & ~Q.finite(y)
        & ~Q.finite(z)) is False
    assert ask(Q.finite(a), ~Q.finite(x) & ~Q.finite(y)) is None
    assert ask(Q.finite(a), ~Q.finite(x) & Q.finite(z)) is None
    assert ask(Q.finite(a), ~Q.finite(x) & ~Q.finite(z)) is None
    assert ask(Q.finite(a), ~Q.finite(x)) is None
    assert ask(Q.finite(a), Q.finite(y) & Q.finite(z)) is None
    assert ask(Q.finite(a), Q.finite(y) & ~Q.finite(z)) is None
    assert ask(Q.finite(a), Q.finite(y)) is None
    assert ask(Q.finite(a), ~Q.finite(y) & Q.finite(z)) is None
    assert ask(Q.finite(a), ~Q.finite(y) & ~Q.finite(z)) is None
    assert ask(Q.finite(a), ~Q.finite(y)) is None
    assert ask(Q.finite(a), Q.finite(z)) is None
    assert ask(Q.finite(a), ~Q.finite(z)) is None
    assert ask(Q.finite(a), ~Q.finite(z) & Q.extended_nonzero(x)
        & Q.extended_nonzero(y) & Q.extended_nonzero(z)) is None
    assert ask(Q.finite(a), Q.extended_nonzero(x) & ~Q.finite(y)
        & Q.extended_nonzero(y) & ~Q.finite(z)
        & Q.extended_nonzero(z)) is False

    x, y, z = symbols('x,y,z')
    assert ask(Q.finite(x**2)) is None
    assert ask(Q.finite(2**x)) is None
    assert ask(Q.finite(2**x), Q.finite(x)) is True
    assert ask(Q.finite(x**x)) is None
    assert ask(Q.finite(S.Half ** x)) is None
    assert ask(Q.finite(S.Half ** x), Q.extended_positive(x)) is True
    assert ask(Q.finite(S.Half ** x), Q.extended_negative(x)) is None
    assert ask(Q.finite(2**x), Q.extended_negative(x)) is True
    assert ask(Q.finite(sqrt(x))) is None
    assert ask(Q.finite(2**x), ~Q.finite(x)) is False
    assert ask(Q.finite(x**2), ~Q.finite(x)) is False

    # https://github.com/sympy/sympy/issues/27707
    assert ask(Q.finite(x**y), Q.real(x) & Q.real(y)) is None
    assert ask(Q.finite(x**y), Q.real(x) & Q.negative(y)) is None
    assert ask(Q.finite(x**y), Q.zero(x) & Q.negative(y)) is False
    assert ask(Q.finite(x**y), Q.real(x) & Q.positive(y)) is True
    assert ask(Q.finite(x**y), Q.nonzero(x) & Q.real(y)) is True
    assert ask(Q.finite(x**y), Q.nonzero(x) & Q.negative(y)) is True
    assert ask(Q.finite(x**y), Q.zero(x) & Q.positive(y)) is True

    # sign function
    assert ask(Q.finite(sign(x))) is True
    assert ask(Q.finite(sign(x)), ~Q.finite(x)) is True

    # exponential functions
    assert ask(Q.finite(log(x))) is None
    assert ask(Q.finite(log(x)), Q.finite(x)) is None
    assert ask(Q.finite(log(x)), ~Q.zero(x)) is True
    assert ask(Q.finite(log(x)), Q.infinite(x)) is False
    assert ask(Q.finite(log(x)), Q.zero(x)) is False
    assert ask(Q.finite(exp(x))) is None
    assert ask(Q.finite(exp(x)), Q.finite(x)) is True
    assert ask(Q.finite(exp(2))) is True

    # trigonometric functions
    assert ask(Q.finite(sin(x))) is True
    assert ask(Q.finite(sin(x)), ~Q.finite(x)) is True
    assert ask(Q.finite(cos(x))) is True
    assert ask(Q.finite(cos(x)), ~Q.finite(x)) is True
    assert ask(Q.finite(2*sin(x))) is True
    assert ask(Q.finite(sin(x)**2)) is True
    assert ask(Q.finite(cos(x)**2)) is True
    assert ask(Q.finite(cos(x) + sin(x))) is True


def test_unbounded():
    assert ask(Q.infinite(I * oo)) is True
    assert ask(Q.infinite(1 + I*oo)) is True
    assert ask(Q.infinite(3 * (I * oo))) is True
    assert ask(Q.infinite(-I * oo)) is True
    assert ask(Q.infinite(1 + zoo)) is True
    assert ask(Q.infinite(I * zoo)) is True
    assert ask(Q.infinite(x / y), Q.infinite(x) & Q.finite(y) & ~Q.zero(y)) is True
    assert ask(Q.infinite(I * oo - I * oo)) is None
    assert ask(Q.infinite(x * I * oo)) is None
    assert ask(Q.infinite(1 / x), Q.finite(x) & ~Q.zero(x)) is False
    assert ask(Q.infinite(1 / (I * oo))) is False


def test_issue_27441():
    # https://github.com/sympy/sympy/issues/27441
    assert ask(Q.composite(y), Q.integer(y) & Q.positive(y) & ~Q.prime(y)) is None


def test_issue_27447():
    x,y,z = symbols('x y z')
    a = x*y
    assert ask(Q.finite(a), Q.finite(x)  & ~Q.finite(y)) is None
    assert ask(Q.finite(a), ~Q.finite(x)  & Q.finite(y)) is None

    a = x*y*z
    assert ask(Q.finite(a), Q.finite(x) & Q.finite(y)
        & ~Q.finite(z)) is None
    assert ask(Q.finite(a), Q.finite(x) & ~Q.finite(y)
        & Q.finite(z) ) is None
    assert ask(Q.finite(a), Q.finite(x) & ~Q.finite(y)
        & ~Q.finite(z)) is None
    assert ask(Q.finite(a), ~Q.finite(x) & Q.finite(y)
        & Q.finite(z)) is None
    assert ask(Q.finite(a), ~Q.finite(x) & Q.finite(y)
        & ~Q.finite(z)) is None
    assert ask(Q.finite(a), ~Q.finite(x) & ~Q.finite(y)
        & Q.finite(z)) is None


@XFAIL
def test_issue_27662_xfail():
    assert ask(Q.finite(x*y), ~Q.finite(x)
        & Q.zero(y)) is None


@XFAIL
def test_bounded_xfail():
    """We need to support relations in ask for this to work"""
    assert ask(Q.finite(sin(x)**x)) is True
    assert ask(Q.finite(cos(x)**x)) is True


def test_commutative():
    """By default objects are Q.commutative that is why it returns True
    for both key=True and key=False"""
    assert ask(Q.commutative(x)) is True
    assert ask(Q.commutative(x), ~Q.commutative(x)) is False
    assert ask(Q.commutative(x), Q.complex(x)) is True
    assert ask(Q.commutative(x), Q.imaginary(x)) is True
    assert ask(Q.commutative(x), Q.real(x)) is True
    assert ask(Q.commutative(x), Q.positive(x)) is True
    assert ask(Q.commutative(x), ~Q.commutative(y)) is True

    assert ask(Q.commutative(2*x)) is True
    assert ask(Q.commutative(2*x), ~Q.commutative(x)) is False

    assert ask(Q.commutative(x + 1)) is True
    assert ask(Q.commutative(x + 1), ~Q.commutative(x)) is False

    assert ask(Q.commutative(x**2)) is True
    assert ask(Q.commutative(x**2), ~Q.commutative(x)) is False

    assert ask(Q.commutative(log(x))) is True


@_both_exp_pow
def test_complex():
    assert ask(Q.complex(x)) is None
    assert ask(Q.complex(x), Q.complex(x)) is True
    assert ask(Q.complex(x), Q.complex(y)) is None
    assert ask(Q.complex(x), ~Q.complex(x)) is False
    assert ask(Q.complex(x), Q.real(x)) is True
    assert ask(Q.complex(x), ~Q.real(x)) is None
    assert ask(Q.complex(x), Q.rational(x)) is True
    assert ask(Q.complex(x), Q.irrational(x)) is True
    assert ask(Q.complex(x), Q.positive(x)) is True
    assert ask(Q.complex(x), Q.imaginary(x)) is True
    assert ask(Q.complex(x), Q.algebraic(x)) is True

    # a+b
    assert ask(Q.complex(x + 1), Q.complex(x)) is True
    assert ask(Q.complex(x + 1), Q.real(x)) is True
    assert ask(Q.complex(x + 1), Q.rational(x)) is True
    assert ask(Q.complex(x + 1), Q.irrational(x)) is True
    assert ask(Q.complex(x + 1), Q.imaginary(x)) is True
    assert ask(Q.complex(x + 1), Q.integer(x)) is True
    assert ask(Q.complex(x + 1), Q.even(x)) is True
    assert ask(Q.complex(x + 1), Q.odd(x)) is True
    assert ask(Q.complex(x + y), Q.complex(x) & Q.complex(y)) is True
    assert ask(Q.complex(x + y), Q.real(x) & Q.imaginary(y)) is True

    # a*x +b
    assert ask(Q.complex(2*x + 1), Q.complex(x)) is True
    assert ask(Q.complex(2*x + 1), Q.real(x)) is True
    assert ask(Q.complex(2*x + 1), Q.positive(x)) is True
    assert ask(Q.complex(2*x + 1), Q.rational(x)) is True
    assert ask(Q.complex(2*x + 1), Q.irrational(x)) is True
    assert ask(Q.complex(2*x + 1), Q.imaginary(x)) is True
    assert ask(Q.complex(2*x + 1), Q.integer(x)) is True
    assert ask(Q.complex(2*x + 1), Q.even(x)) is True
    assert ask(Q.complex(2*x + 1), Q.odd(x)) is True

    # x**2
    assert ask(Q.complex(x**2), Q.complex(x)) is True
    assert ask(Q.complex(x**2), Q.real(x)) is True
    assert ask(Q.complex(x**2), Q.positive(x)) is True
    assert ask(Q.complex(x**2), Q.rational(x)) is True
    assert ask(Q.complex(x**2), Q.irrational(x)) is True
    assert ask(Q.complex(x**2), Q.imaginary(x)) is True
    assert ask(Q.complex(x**2), Q.integer(x)) is True
    assert ask(Q.complex(x**2), Q.even(x)) is True
    assert ask(Q.complex(x**2), Q.odd(x)) is True

    # 2**x
    assert ask(Q.complex(2**x), Q.complex(x)) is True
    assert ask(Q.complex(2**x), Q.real(x)) is True
    assert ask(Q.complex(2**x), Q.positive(x)) is True
    assert ask(Q.complex(2**x), Q.rational(x)) is True
    assert ask(Q.complex(2**x), Q.irrational(x)) is True
    assert ask(Q.complex(2**x), Q.imaginary(x)) is True
    assert ask(Q.complex(2**x), Q.integer(x)) is True
    assert ask(Q.complex(2**x), Q.even(x)) is True
    assert ask(Q.complex(2**x), Q.odd(x)) is True
    assert ask(Q.complex(x**y), Q.complex(x) & Q.complex(y)) is True

    # trigonometric expressions
    assert ask(Q.complex(sin(x))) is True
    assert ask(Q.complex(sin(2*x + 1))) is True
    assert ask(Q.complex(cos(x))) is True
    assert ask(Q.complex(cos(2*x + 1))) is True

    # exponential
    assert ask(Q.complex(exp(x))) is True
    assert ask(Q.complex(exp(x))) is True

    # Q.complexes
    assert ask(Q.complex(Abs(x))) is True
    assert ask(Q.complex(re(x))) is True
    assert ask(Q.complex(im(x))) is True


def test_even_query():
    assert ask(Q.even(x)) is None
    assert ask(Q.even(x), Q.integer(x)) is None
    assert ask(Q.even(x), ~Q.integer(x)) is False
    assert ask(Q.even(x), Q.rational(x)) is None
    assert ask(Q.even(x), Q.positive(x)) is None

    assert ask(Q.even(2*x)) is None
    assert ask(Q.even(2*x), Q.integer(x)) is True
    assert ask(Q.even(2*x), Q.even(x)) is True
    assert ask(Q.even(2*x), Q.irrational(x)) is False
    assert ask(Q.even(2*x), Q.odd(x)) is True
    assert ask(Q.even(2*x), ~Q.integer(x)) is None
    assert ask(Q.even(3*x), Q.integer(x)) is None
    assert ask(Q.even(3*x), Q.even(x)) is True
    assert ask(Q.even(3*x), Q.odd(x)) is False

    assert ask(Q.even(x + 1), Q.odd(x)) is True
    assert ask(Q.even(x + 1), Q.even(x)) is False
    assert ask(Q.even(x + 2), Q.odd(x)) is False
    assert ask(Q.even(x + 2), Q.even(x)) is True
    assert ask(Q.even(7 - x), Q.odd(x)) is True
    assert ask(Q.even(7 + x), Q.odd(x)) is True
    assert ask(Q.even(x + y), Q.odd(x) & Q.odd(y)) is True
    assert ask(Q.even(x + y), Q.odd(x) & Q.even(y)) is False
    assert ask(Q.even(x + y), Q.even(x) & Q.even(y)) is True

    assert ask(Q.even(2*x + 1), Q.integer(x)) is False
    assert ask(Q.even(2*x*y), Q.rational(x) & Q.rational(x)) is None
    assert ask(Q.even(2*x*y), Q.irrational(x) & Q.irrational(x)) is None

    assert ask(Q.even(x + y + z), Q.odd(x) & Q.odd(y) & Q.even(z)) is True
    assert ask(Q.even(x + y + z + t),
        Q.odd(x) & Q.odd(y) & Q.even(z) & Q.integer(t)) is None

    assert ask(Q.even(Abs(x)), Q.even(x)) is True
    assert ask(Q.even(Abs(x)), ~Q.even(x)) is None
    assert ask(Q.even(re(x)), Q.even(x)) is True
    assert ask(Q.even(re(x)), ~Q.even(x)) is None
    assert ask(Q.even(im(x)), Q.even(x)) is True
    assert ask(Q.even(im(x)), Q.real(x)) is True

    assert ask(Q.even((-1)**n), Q.integer(n)) is False

    assert ask(Q.even(k**2), Q.even(k)) is True
    assert ask(Q.even(n**2), Q.odd(n)) is False
    assert ask(Q.even(2**k), Q.even(k)) is None
    assert ask(Q.even(x**2)) is None

    assert ask(Q.even(k**m), Q.even(k) & Q.integer(m) & ~Q.negative(m)) is None
    assert ask(Q.even(n**m), Q.odd(n) & Q.integer(m) & ~Q.negative(m)) is False

    assert ask(Q.even(k**p), Q.even(k) & Q.integer(p) & Q.positive(p)) is True
    assert ask(Q.even(n**p), Q.odd(n) & Q.integer(p) & Q.positive(p)) is False

    assert ask(Q.even(m**k), Q.even(k) & Q.integer(m) & ~Q.negative(m)) is None
    assert ask(Q.even(p**k), Q.even(k) & Q.integer(p) & Q.positive(p)) is None

    assert ask(Q.even(m**n), Q.odd(n) & Q.integer(m) & ~Q.negative(m)) is None
    assert ask(Q.even(p**n), Q.odd(n) & Q.integer(p) & Q.positive(p)) is None

    assert ask(Q.even(k**x), Q.even(k)) is None
    assert ask(Q.even(n**x), Q.odd(n)) is None

    assert ask(Q.even(x*y), Q.integer(x) & Q.integer(y)) is None
    assert ask(Q.even(x*x), Q.integer(x)) is None
    assert ask(Q.even(x*(x + y)), Q.integer(x) & Q.odd(y)) is True
    assert ask(Q.even(x*(x + y)), Q.integer(x) & Q.even(y)) is None


@XFAIL
def test_evenness_in_ternary_integer_product_with_odd():
    # Tests that oddness inference is independent of term ordering.
    # Term ordering at the point of testing depends on SymPy's symbol order, so
    # we try to force a different order by modifying symbol names.
    assert ask(Q.even(x*y*(y + z)), Q.integer(x) & Q.integer(y) & Q.odd(z)) is True
    assert ask(Q.even(y*x*(x + z)), Q.integer(x) & Q.integer(y) & Q.odd(z)) is True


def test_evenness_in_ternary_integer_product_with_even():
    assert ask(Q.even(x*y*(y + z)), Q.integer(x) & Q.integer(y) & Q.even(z)) is None


def test_extended_real():
    assert ask(Q.extended_real(x), Q.positive_infinite(x)) is True
    assert ask(Q.extended_real(x), Q.positive(x)) is True
    assert ask(Q.extended_real(x), Q.zero(x)) is True
    assert ask(Q.extended_real(x), Q.negative(x)) is True
    assert ask(Q.extended_real(x), Q.negative_infinite(x)) is True

    assert ask(Q.extended_real(-x), Q.positive(x)) is True
    assert ask(Q.extended_real(-x), Q.negative(x)) is True

    assert ask(Q.extended_real(x + S.Infinity), Q.real(x)) is True

    assert ask(Q.extended_real(x), Q.infinite(x)) is None


@_both_exp_pow
def test_rational():
    assert ask(Q.rational(x), Q.integer(x)) is True
    assert ask(Q.rational(x), Q.irrational(x)) is False
    assert ask(Q.rational(x), Q.real(x)) is None
    assert ask(Q.rational(x), Q.positive(x)) is None
    assert ask(Q.rational(x), Q.negative(x)) is None
    assert ask(Q.rational(x), Q.nonzero(x)) is None
    assert ask(Q.rational(x), ~Q.algebraic(x)) is False

    assert ask(Q.rational(2*x), Q.rational(x)) is True
    assert ask(Q.rational(2*x), Q.integer(x)) is True
    assert ask(Q.rational(2*x), Q.even(x)) is True
    assert ask(Q.rational(2*x), Q.odd(x)) is True
    assert ask(Q.rational(2*x), Q.irrational(x)) is False

    assert ask(Q.rational(x/2), Q.rational(x)) is True
    assert ask(Q.rational(x/2), Q.integer(x)) is True
    assert ask(Q.rational(x/2), Q.even(x)) is True
    assert ask(Q.rational(x/2), Q.odd(x)) is True
    assert ask(Q.rational(x/2), Q.irrational(x)) is False

    assert ask(Q.rational(1/x), Q.rational(x) & Q.nonzero(x)) is True
    assert ask(Q.rational(1/x), Q.integer(x) & Q.nonzero(x)) is True
    assert ask(Q.rational(1/x), Q.even(x) & Q.nonzero(x)) is True
    assert ask(Q.rational(1/x), Q.odd(x)) is True
    assert ask(Q.rational(1/x), Q.irrational(x)) is False

    assert ask(Q.rational(2/x), Q.rational(x) & Q.nonzero(x)) is True
    assert ask(Q.rational(2/x), Q.integer(x) & Q.nonzero(x)) is True
    assert ask(Q.rational(2/x), Q.even(x) & Q.nonzero(x)) is True
    assert ask(Q.rational(2/x), Q.odd(x)) is True
    assert ask(Q.rational(2/x), Q.irrational(x)) is False

    assert ask(Q.rational(x), ~Q.algebraic(x)) is False

    # with multiple symbols
    assert ask(Q.rational(x*y), Q.irrational(x) & Q.irrational(y)) is None
    assert ask(Q.rational(y/x), Q.rational(x) & Q.rational(y) & Q.nonzero(x)) is True
    assert ask(Q.rational(y/x), Q.integer(x) & Q.rational(y) & Q.nonzero(x)) is True
    assert ask(Q.rational(y/x), Q.even(x) & Q.rational(y) & Q.nonzero(x)) is True
    assert ask(Q.rational(y/x), Q.odd(x) & Q.rational(y)) is True
    assert ask(Q.rational(y/x), Q.irrational(x) & Q.rational(y) & Q.nonzero(y)) is False

    for f in [exp, sin, tan, asin, atan, cos]:
        assert ask(Q.rational(f(7))) is False
        assert ask(Q.rational(f(7, evaluate=False))) is False
        assert ask(Q.rational(f(0, evaluate=False))) is True
        assert ask(Q.rational(f(x)), Q.rational(x)) is None
        assert ask(Q.rational(f(x)), Q.rational(x) & Q.nonzero(x)) is False

    for g in [log, acos]:
        assert ask(Q.rational(g(7))) is False
        assert ask(Q.rational(g(7, evaluate=False))) is False
        assert ask(Q.rational(g(1, evaluate=False))) is True
        assert ask(Q.rational(g(x)), Q.rational(x)) is None
        assert ask(Q.rational(g(x)), Q.rational(x) & Q.nonzero(x - 1)) is False

    for h in [cot, acot]:
        assert ask(Q.rational(h(7))) is False
        assert ask(Q.rational(h(7, evaluate=False))) is False
        assert ask(Q.rational(h(x)), Q.rational(x)) is False

    # https://github.com/sympy/sympy/issues/27442
    assert ask(Q.rational(x**y),Q.irrational(x) & Q.rational(y)) is None
    assert ask(Q.rational(x**y),Q.integer(x) & Q.prime(x) & Q.rational(y)) is None
    assert ask(Q.rational(x**y),Q.integer(x) & Q.integer(y)) is None
    assert ask(Q.rational(x**y),Q.integer(x) & Q.eq(x,0) & Q.integer(y)) is None
    assert ask(Q.rational(x**y),Q.eq(x,1) & Q.rational(y)) is None
    assert ask(Q.rational(x**y),Q.eq(x,-1) & Q.rational(y)) is None
    assert ask(Q.rational(x**y), Q.prime(x) & Q.rational(y)) is None
    assert ask(Q.rational(x**y), ~Q.rational(x) & Q.integer(y) ) is None
    assert ask(Q.rational(Pow(-1, x, evaluate=False), Q.rational(x))) is None
    assert ask(Q.rational(x**y), Q.integer(y) & ~Q. algebraic(x)) is None
    assert ask(Q.rational(x**y), Q.integer(y) & ~Q. algebraic(x) & ~Q.zero(x)) is None
    assert ask(Q.rational(x**y), Q.integer(y) & ~Q.algebraic(x) & Q.complex(x) & ~Q.real(x)) is None
    assert ask(Q.rational(x**y), Q.integer(y) & ~Q.algebraic(x) & Q.complex(x)) is None


def test_hermitian():
    assert ask(Q.hermitian(x)) is None
    assert ask(Q.hermitian(x), Q.antihermitian(x)) is None
    assert ask(Q.hermitian(x), Q.imaginary(x)) is False
    assert ask(Q.hermitian(x), Q.prime(x)) is True
    assert ask(Q.hermitian(x), Q.real(x)) is True
    assert ask(Q.hermitian(x), Q.zero(x)) is True

    assert ask(Q.hermitian(x + 1), Q.antihermitian(x)) is None
    assert ask(Q.hermitian(x + 1), Q.complex(x)) is None
    assert ask(Q.hermitian(x + 1), Q.hermitian(x)) is True
    assert ask(Q.hermitian(x + 1), Q.imaginary(x)) is False
    assert ask(Q.hermitian(x + 1), Q.real(x)) is True
    assert ask(Q.hermitian(x + I), Q.antihermitian(x)) is None
    assert ask(Q.hermitian(x + I), Q.complex(x)) is None
    assert ask(Q.hermitian(x + I), Q.hermitian(x)) is False
    assert ask(Q.hermitian(x + I), Q.imaginary(x)) is None
    assert ask(Q.hermitian(x + I), Q.real(x)) is False
    assert ask(
        Q.hermitian(x + y), Q.antihermitian(x) & Q.antihermitian(y)) is None
    assert ask(Q.hermitian(x + y), Q.antihermitian(x) & Q.complex(y)) is None
    assert ask(
        Q.hermitian(x + y), Q.antihermitian(x) & Q.hermitian(y)) is None
    assert ask(Q.hermitian(x + y), Q.antihermitian(x) & Q.imaginary(y)) is None
    assert ask(Q.hermitian(x + y), Q.antihermitian(x) & Q.real(y)) is None
    assert ask(Q.hermitian(x + y), Q.hermitian(x) & Q.complex(y)) is None
    assert ask(Q.hermitian(x + y), Q.hermitian(x) & Q.hermitian(y)) is True
    assert ask(Q.hermitian(x + y), Q.hermitian(x) & Q.imaginary(y)) is False
    assert ask(Q.hermitian(x + y), Q.hermitian(x) & Q.real(y)) is True
    assert ask(Q.hermitian(x + y), Q.imaginary(x) & Q.complex(y)) is None
    assert ask(Q.hermitian(x + y), Q.imaginary(x) & Q.imaginary(y)) is None
    assert ask(Q.hermitian(x + y), Q.imaginary(x) & Q.real(y)) is False
    assert ask(Q.hermitian(x + y), Q.real(x) & Q.complex(y)) is None
    assert ask(Q.hermitian(x + y), Q.real(x) & Q.real(y)) is True

    assert ask(Q.hermitian(I*x), Q.antihermitian(x)) is True
    assert ask(Q.hermitian(I*x), Q.complex(x)) is None
    assert ask(Q.hermitian(I*x), Q.hermitian(x)) is False
    assert ask(Q.hermitian(I*x), Q.imaginary(x)) is True
    assert ask(Q.hermitian(I*x), Q.real(x)) is False
    assert ask(Q.hermitian(x*y), Q.hermitian(x) & Q.real(y)) is True

    assert ask(
        Q.hermitian(x + y + z), Q.real(x) & Q.real(y) & Q.real(z)) is True
    assert ask(Q.hermitian(x + y + z),
        Q.real(x) & Q.real(y) & Q.imaginary(z)) is False
    assert ask(Q.hermitian(x + y + z),
        Q.real(x) & Q.imaginary(y) & Q.imaginary(z)) is None
    assert ask(Q.hermitian(x + y + z),
        Q.imaginary(x) & Q.imaginary(y) & Q.imaginary(z)) is None

    assert ask(Q.antihermitian(x)) is None
    assert ask(Q.antihermitian(x), Q.real(x)) is False
    assert ask(Q.antihermitian(x), Q.prime(x)) is False

    assert ask(Q.antihermitian(x + 1), Q.antihermitian(x)) is False
    assert ask(Q.antihermitian(x + 1), Q.complex(x)) is None
    assert ask(Q.antihermitian(x + 1), Q.hermitian(x)) is None
    assert ask(Q.antihermitian(x + 1), Q.imaginary(x)) is False
    assert ask(Q.antihermitian(x + 1), Q.real(x)) is None
    assert ask(Q.antihermitian(x + I), Q.antihermitian(x)) is True
    assert ask(Q.antihermitian(x + I), Q.complex(x)) is None
    assert ask(Q.antihermitian(x + I), Q.hermitian(x)) is None
    assert ask(Q.antihermitian(x + I), Q.imaginary(x)) is True
    assert ask(Q.antihermitian(x + I), Q.real(x)) is False
    assert ask(Q.antihermitian(x), Q.zero(x)) is True

    assert ask(
        Q.antihermitian(x + y), Q.antihermitian(x) & Q.antihermitian(y)
    ) is True
    assert ask(
        Q.antihermitian(x + y), Q.antihermitian(x) & Q.complex(y)) is None
    assert ask(
        Q.antihermitian(x + y), Q.antihermitian(x) & Q.hermitian(y)) is None
    assert ask(
        Q.antihermitian(x + y), Q.antihermitian(x) & Q.imaginary(y)) is True
    assert ask(Q.antihermitian(x + y), Q.antihermitian(x) & Q.real(y)
        ) is False
    assert ask(Q.antihermitian(x + y), Q.hermitian(x) & Q.complex(y)) is None
    assert ask(Q.antihermitian(x + y), Q.hermitian(x) & Q.hermitian(y)
        ) is None
    assert ask(
        Q.antihermitian(x + y), Q.hermitian(x) & Q.imaginary(y)) is None
    assert ask(Q.antihermitian(x + y), Q.hermitian(x) & Q.real(y)) is None
    assert ask(Q.antihermitian(x + y), Q.imaginary(x) & Q.complex(y)) is None
    assert ask(Q.antihermitian(x + y), Q.imaginary(x) & Q.imaginary(y)) is True
    assert ask(Q.antihermitian(x + y), Q.imaginary(x) & Q.real(y)) is False
    assert ask(Q.antihermitian(x + y), Q.real(x) & Q.complex(y)) is None
    assert ask(Q.antihermitian(x + y), Q.real(x) & Q.real(y)) is None

    assert ask(Q.antihermitian(I*x), Q.real(x)) is True
    assert ask(Q.antihermitian(I*x), Q.antihermitian(x)) is False
    assert ask(Q.antihermitian(I*x), Q.complex(x)) is None
    assert ask(Q.antihermitian(x*y), Q.antihermitian(x) & Q.real(y)) is True

    assert ask(Q.antihermitian(x + y + z),
        Q.real(x) & Q.real(y) & Q.real(z)) is None
    assert ask(Q.antihermitian(x + y + z),
        Q.real(x) & Q.real(y) & Q.imaginary(z)) is None
    assert ask(Q.antihermitian(x + y + z),
        Q.real(x) & Q.imaginary(y) & Q.imaginary(z)) is False
    assert ask(Q.antihermitian(x + y + z),
        Q.imaginary(x) & Q.imaginary(y) & Q.imaginary(z)) is True


@_both_exp_pow
def test_imaginary():
    assert ask(Q.imaginary(x)) is None
    assert ask(Q.imaginary(x), Q.real(x)) is False
    assert ask(Q.imaginary(x), Q.prime(x)) is False

    assert ask(Q.imaginary(x + 1), Q.real(x)) is False
    assert ask(Q.imaginary(x + 1), Q.imaginary(x)) is False
    assert ask(Q.imaginary(x + I), Q.real(x)) is False
    assert ask(Q.imaginary(x + I), Q.imaginary(x)) is True
    assert ask(Q.imaginary(x + y), Q.imaginary(x) & Q.imaginary(y)) is True
    assert ask(Q.imaginary(x + y), Q.real(x) & Q.real(y)) is False
    assert ask(Q.imaginary(x + y), Q.imaginary(x) & Q.real(y)) is False
    assert ask(Q.imaginary(x + y), Q.complex(x) & Q.real(y)) is None
    assert ask(
        Q.imaginary(x + y + z), Q.real(x) & Q.real(y) & Q.real(z)) is False
    assert ask(Q.imaginary(x + y + z),
        Q.real(x) & Q.real(y) & Q.imaginary(z)) is None
    assert ask(Q.imaginary(x + y + z),
        Q.real(x) & Q.imaginary(y) & Q.imaginary(z)) is False

    assert ask(Q.imaginary(I*x), Q.real(x)) is True
    assert ask(Q.imaginary(I*x), Q.imaginary(x)) is False
    assert ask(Q.imaginary(I*x), Q.complex(x)) is None
    assert ask(Q.imaginary(x*y), Q.imaginary(x) & Q.real(y)) is True
    assert ask(Q.imaginary(x*y), Q.real(x) & Q.real(y)) is False

    assert ask(Q.imaginary(I**x), Q.negative(x)) is None
    assert ask(Q.imaginary(I**x), Q.positive(x)) is None
    assert ask(Q.imaginary(I**x), Q.even(x)) is False
    assert ask(Q.imaginary(I**x), Q.odd(x)) is True
    assert ask(Q.imaginary(I**x), Q.imaginary(x)) is False
    assert ask(Q.imaginary((2*I)**x), Q.imaginary(x)) is False
    assert ask(Q.imaginary(x**0), Q.imaginary(x)) is False
    assert ask(Q.imaginary(x**y), Q.imaginary(x) & Q.imaginary(y)) is None
    assert ask(Q.imaginary(x**y), Q.imaginary(x) & Q.real(y)) is None
    assert ask(Q.imaginary(x**y), Q.real(x) & Q.imaginary(y)) is None
    assert ask(Q.imaginary(x**y), Q.real(x) & Q.real(y)) is None
    assert ask(Q.imaginary(x**y), Q.imaginary(x) & Q.integer(y)) is None
    assert ask(Q.imaginary(x**y), Q.imaginary(y) & Q.integer(x)) is None
    assert ask(Q.imaginary(x**y), Q.imaginary(x) & Q.odd(y)) is True
    assert ask(Q.imaginary(x**y), Q.imaginary(x) & Q.rational(y)) is None
    assert ask(Q.imaginary(x**y), Q.imaginary(x) & Q.even(y)) is False

    assert ask(Q.imaginary(x**y), Q.real(x) & Q.integer(y)) is False
    assert ask(Q.imaginary(x**y), Q.positive(x) & Q.real(y)) is False
    assert ask(Q.imaginary(x**y), Q.negative(x) & Q.real(y)) is None
    assert ask(Q.imaginary(x**y), Q.negative(x) & Q.real(y) & ~Q.rational(y)) is False
    assert ask(Q.imaginary(x**y), Q.integer(x) & Q.imaginary(y)) is None
    assert ask(Q.imaginary(x**y), Q.negative(x) & Q.rational(y) & Q.integer(2*y)) is True
    assert ask(Q.imaginary(x**y), Q.negative(x) & Q.rational(y) & ~Q.integer(2*y)) is False
    assert ask(Q.imaginary(x**y), Q.negative(x) & Q.rational(y)) is None
    assert ask(Q.imaginary(x**y), Q.real(x) & Q.rational(y) & ~Q.integer(2*y)) is False
    assert ask(Q.imaginary(x**y), Q.real(x) & Q.rational(y) & Q.integer(2*y)) is None

    # logarithm
    assert ask(Q.imaginary(log(I))) is True
    assert ask(Q.imaginary(log(2*I))) is False
    assert ask(Q.imaginary(log(I + 1))) is False
    assert ask(Q.imaginary(log(x)), Q.complex(x)) is None
    assert ask(Q.imaginary(log(x)), Q.imaginary(x)) is None
    assert ask(Q.imaginary(log(x)), Q.positive(x)) is False
    assert ask(Q.imaginary(log(exp(x))), Q.complex(x)) is None
    assert ask(Q.imaginary(log(exp(x))), Q.imaginary(x)) is None  # zoo/I/a+I*b
    assert ask(Q.imaginary(log(exp(I)))) is True

    # exponential
    assert ask(Q.imaginary(exp(x)**x), Q.imaginary(x)) is False
    eq = Pow(exp(pi*I*x, evaluate=False), x, evaluate=False)
    assert ask(Q.imaginary(eq), Q.even(x)) is False
    eq = Pow(exp(pi*I*x/2, evaluate=False), x, evaluate=False)
    assert ask(Q.imaginary(eq), Q.odd(x)) is True
    assert ask(Q.imaginary(exp(3*I*pi*x)**x), Q.integer(x)) is False
    assert ask(Q.imaginary(exp(2*pi*I, evaluate=False))) is False
    assert ask(Q.imaginary(exp(pi*I/2, evaluate=False))) is True

    # issue 7886
    assert ask(Q.imaginary(Pow(x, Rational(1, 4))), Q.real(x) & Q.negative(x)) is False


def test_integer():
    assert ask(Q.integer(x)) is None
    assert ask(Q.integer(x), Q.integer(x)) is True
    assert ask(Q.integer(x), ~Q.integer(x)) is False
    assert ask(Q.integer(x), ~Q.real(x)) is False
    assert ask(Q.integer(x), ~Q.positive(x)) is None
    assert ask(Q.integer(x), Q.even(x) | Q.odd(x)) is True

    assert ask(Q.integer(2*x), Q.integer(x)) is True
    assert ask(Q.integer(2*x), Q.even(x)) is True
    assert ask(Q.integer(2*x), Q.prime(x)) is True
    assert ask(Q.integer(2*x), Q.rational(x)) is None
    assert ask(Q.integer(2*x), Q.real(x)) is None
    assert ask(Q.integer(sqrt(2)*x), Q.integer(x)) is False
    assert ask(Q.integer(sqrt(2)*x), Q.irrational(x)) is None

    assert ask(Q.integer(x/2), Q.odd(x)) is False
    assert ask(Q.integer(x/2), Q.even(x)) is True
    assert ask(Q.integer(x/3), Q.odd(x)) is None
    assert ask(Q.integer(x/3), Q.even(x)) is None

    # https://github.com/sympy/sympy/issues/7286
    assert ask(Q.integer(Abs(x)),Q.integer(x)) is True
    assert ask(Q.integer(Abs(-x)),Q.integer(x)) is True
    assert ask(Q.integer(Abs(x)), ~Q.integer(x)) is None
    assert ask(Q.integer(Abs(x)),Q.complex(x)) is None
    assert ask(Q.integer(Abs(x+I*y)),Q.real(x) & Q.real(y)) is None


def test_negative():
    assert ask(Q.negative(x), Q.negative(x)) is True
    assert ask(Q.negative(x), Q.positive(x)) is False
    assert ask(Q.negative(x), ~Q.real(x)) is False
    assert ask(Q.negative(x), Q.prime(x)) is False
    assert ask(Q.negative(x), ~Q.prime(x)) is None

    assert ask(Q.negative(-x), Q.positive(x)) is True
    assert ask(Q.negative(-x), ~Q.positive(x)) is None
    assert ask(Q.negative(-x), Q.negative(x)) is False
    assert ask(Q.negative(-x), Q.positive(x)) is True

    assert ask(Q.negative(x - 1), Q.negative(x)) is True
    assert ask(Q.negative(x + y)) is None
    assert ask(Q.negative(x + y), Q.negative(x)) is None
    assert ask(Q.negative(x + y), Q.negative(x) & Q.negative(y)) is True
    assert ask(Q.negative(x + y), Q.negative(x) & Q.nonpositive(y)) is True
    assert ask(Q.negative(2 + I)) is False
    # although this could be False, it is representative of expressions
    # that don't evaluate to a zero with precision
    assert ask(Q.negative(cos(I)**2 + sin(I)**2 - 1)) is None
    assert ask(Q.negative(-I + I*(cos(2)**2 + sin(2)**2))) is None

    assert ask(Q.negative(x**2)) is None
    assert ask(Q.negative(x**2), Q.real(x)) is False
    assert ask(Q.negative(x**1.4), Q.real(x)) is None

    assert ask(Q.negative(x**I), Q.positive(x)) is None

    assert ask(Q.negative(x*y)) is None
    assert ask(Q.negative(x*y), Q.positive(x) & Q.positive(y)) is False
    assert ask(Q.negative(x*y), Q.positive(x) & Q.negative(y)) is True
    assert ask(Q.negative(x*y), Q.complex(x) & Q.complex(y)) is None

    assert ask(Q.negative(x**y)) is None
    assert ask(Q.negative(x**y), Q.negative(x) & Q.even(y)) is False
    assert ask(Q.negative(x**y), Q.negative(x) & Q.odd(y)) is True
    assert ask(Q.negative(x**y), Q.positive(x) & Q.integer(y)) is False

    assert ask(Q.negative(Abs(x))) is False


def test_nonzero():
    assert ask(Q.nonzero(x)) is None
    assert ask(Q.nonzero(x), Q.real(x)) is None
    assert ask(Q.nonzero(x), Q.positive(x)) is True
    assert ask(Q.nonzero(x), Q.negative(x)) is True
    assert ask(Q.nonzero(x), Q.negative(x) | Q.positive(x)) is True

    assert ask(Q.nonzero(x + y)) is None
    assert ask(Q.nonzero(x + y), Q.positive(x) & Q.positive(y)) is True
    assert ask(Q.nonzero(x + y), Q.positive(x) & Q.negative(y)) is None
    assert ask(Q.nonzero(x + y), Q.negative(x) & Q.negative(y)) is True

    assert ask(Q.nonzero(2*x)) is None
    assert ask(Q.nonzero(2*x), Q.positive(x)) is True
    assert ask(Q.nonzero(2*x), Q.negative(x)) is True
    assert ask(Q.nonzero(x*y), Q.nonzero(x)) is None
    assert ask(Q.nonzero(x*y), Q.nonzero(x) & Q.nonzero(y)) is True

    assert ask(Q.nonzero(x**y), Q.nonzero(x)) is True

    assert ask(Q.nonzero(Abs(x))) is None
    assert ask(Q.nonzero(Abs(x)), Q.nonzero(x)) is True

    assert ask(Q.nonzero(log(exp(2*I)))) is False
    # although this could be False, it is representative of expressions
    # that don't evaluate to a zero with precision
    assert ask(Q.nonzero(cos(1)**2 + sin(1)**2 - 1)) is None


def test_zero():
    assert ask(Q.zero(x)) is None
    assert ask(Q.zero(x), Q.real(x)) is None
    assert ask(Q.zero(x), Q.positive(x)) is False
    assert ask(Q.zero(x), Q.negative(x)) is False
    assert ask(Q.zero(x), Q.negative(x) | Q.positive(x)) is False

    assert ask(Q.zero(x), Q.nonnegative(x) & Q.nonpositive(x)) is True

    assert ask(Q.zero(x + y)) is None
    assert ask(Q.zero(x + y), Q.positive(x) & Q.positive(y)) is False
    assert ask(Q.zero(x + y), Q.positive(x) & Q.negative(y)) is None
    assert ask(Q.zero(x + y), Q.negative(x) & Q.negative(y)) is False

    assert ask(Q.zero(2*x)) is None
    assert ask(Q.zero(2*x), Q.positive(x)) is False
    assert ask(Q.zero(2*x), Q.negative(x)) is False
    assert ask(Q.zero(x*y), Q.nonzero(x)) is None

    assert ask(Q.zero(Abs(x))) is None
    assert ask(Q.zero(Abs(x)), Q.zero(x)) is True

    assert ask(Q.integer(x), Q.zero(x)) is True
    assert ask(Q.even(x), Q.zero(x)) is True
    assert ask(Q.odd(x), Q.zero(x)) is False
    assert ask(Q.zero(x), Q.even(x)) is None
    assert ask(Q.zero(x), Q.odd(x)) is False
    assert ask(Q.zero(x) | Q.zero(y), Q.zero(x*y)) is True


def test_odd_query():
    assert ask(Q.odd(x)) is None
    assert ask(Q.odd(x), Q.odd(x)) is True
    assert ask(Q.odd(x), Q.integer(x)) is None
    assert ask(Q.odd(x), ~Q.integer(x)) is False
    assert ask(Q.odd(x), Q.rational(x)) is None
    assert ask(Q.odd(x), Q.positive(x)) is None

    assert ask(Q.odd(-x), Q.odd(x)) is True

    assert ask(Q.odd(2*x)) is None
    assert ask(Q.odd(2*x), Q.integer(x)) is False
    assert ask(Q.odd(2*x), Q.odd(x)) is False
    assert ask(Q.odd(2*x), Q.irrational(x)) is False
    assert ask(Q.odd(2*x), ~Q.integer(x)) is None
    assert ask(Q.odd(3*x), Q.integer(x)) is None

    assert ask(Q.odd(x/3), Q.odd(x)) is None
    assert ask(Q.odd(x/3), Q.even(x)) is None

    assert ask(Q.odd(x + 1), Q.even(x)) is True
    assert ask(Q.odd(x + 2), Q.even(x)) is False
    assert ask(Q.odd(x + 2), Q.odd(x)) is True
    assert ask(Q.odd(3 - x), Q.odd(x)) is False
    assert ask(Q.odd(3 - x), Q.even(x)) is True
    assert ask(Q.odd(3 + x), Q.odd(x)) is False
    assert ask(Q.odd(3 + x), Q.even(x)) is True
    assert ask(Q.odd(x + y), Q.odd(x) & Q.odd(y)) is False
    assert ask(Q.odd(x + y), Q.odd(x) & Q.even(y)) is True
    assert ask(Q.odd(x - y), Q.even(x) & Q.odd(y)) is True
    assert ask(Q.odd(x - y), Q.odd(x) & Q.odd(y)) is False

    assert ask(Q.odd(x + y + z), Q.odd(x) & Q.odd(y) & Q.even(z)) is False
    assert ask(Q.odd(x + y + z + t),
        Q.odd(x) & Q.odd(y) & Q.even(z) & Q.integer(t)) is None

    assert ask(Q.odd(2*x + 1), Q.integer(x)) is True
    assert ask(Q.odd(2*x + y), Q.integer(x) & Q.odd(y)) is True
    assert ask(Q.odd(2*x + y), Q.integer(x) & Q.even(y)) is False
    assert ask(Q.odd(2*x + y), Q.integer(x) & Q.integer(y)) is None
    assert ask(Q.odd(x*y), Q.odd(x) & Q.even(y)) is False
    assert ask(Q.odd(x*y), Q.odd(x) & Q.odd(y)) is True
    assert ask(Q.odd(2*x*y), Q.rational(x) & Q.rational(x)) is None
    assert ask(Q.odd(2*x*y), Q.irrational(x) & Q.irrational(x)) is None

    assert ask(Q.odd(Abs(x)), Q.odd(x)) is True

    assert ask(Q.odd((-1)**n), Q.integer(n)) is True

    assert ask(Q.odd(k**2), Q.even(k)) is False
    assert ask(Q.odd(n**2), Q.odd(n)) is True
    assert ask(Q.odd(3**k), Q.even(k)) is None

    assert ask(Q.odd(k**m), Q.even(k) & Q.integer(m) & ~Q.negative(m)) is None
    assert ask(Q.odd(n**m), Q.odd(n) & Q.integer(m) & ~Q.negative(m)) is True

    assert ask(Q.odd(k**p), Q.even(k) & Q.integer(p) & Q.positive(p)) is False
    assert ask(Q.odd(n**p), Q.odd(n) & Q.integer(p) & Q.positive(p)) is True

    assert ask(Q.odd(m**k), Q.even(k) & Q.integer(m) & ~Q.negative(m)) is None
    assert ask(Q.odd(p**k), Q.even(k) & Q.integer(p) & Q.positive(p)) is None

    assert ask(Q.odd(m**n), Q.odd(n) & Q.integer(m) & ~Q.negative(m)) is None
    assert ask(Q.odd(p**n), Q.odd(n) & Q.integer(p) & Q.positive(p)) is None

    assert ask(Q.odd(k**x), Q.even(k)) is None
    assert ask(Q.odd(n**x), Q.odd(n)) is None

    assert ask(Q.odd(x*y), Q.integer(x) & Q.integer(y)) is None
    assert ask(Q.odd(x*x), Q.integer(x)) is None
    assert ask(Q.odd(x*(x + y)), Q.integer(x) & Q.odd(y)) is False
    assert ask(Q.odd(x*(x + y)), Q.integer(x) & Q.even(y)) is None


@XFAIL
def test_oddness_in_ternary_integer_product_with_odd():
    # Tests that oddness inference is independent of term ordering.
    # Term ordering at the point of testing depends on SymPy's symbol order, so
    # we try to force a different order by modifying symbol names.
    assert ask(Q.odd(x*y*(y + z)), Q.integer(x) & Q.integer(y) & Q.odd(z)) is False
    assert ask(Q.odd(y*x*(x + z)), Q.integer(x) & Q.integer(y) & Q.odd(z)) is False


def test_oddness_in_ternary_integer_product_with_even():
    assert ask(Q.odd(x*y*(y + z)), Q.integer(x) & Q.integer(y) & Q.even(z)) is None


def test_prime():
    assert ask(Q.prime(x), Q.prime(x)) is True
    assert ask(Q.prime(x), ~Q.prime(x)) is False
    assert ask(Q.prime(x), Q.integer(x)) is None
    assert ask(Q.prime(x), ~Q.integer(x)) is False

    assert ask(Q.prime(2*x), Q.integer(x)) is None
    assert ask(Q.prime(x*y)) is None
    assert ask(Q.prime(x*y), Q.prime(x)) is None
    assert ask(Q.prime(x*y), Q.integer(x) & Q.integer(y)) is None
    assert ask(Q.prime(4*x), Q.integer(x)) is False
    assert ask(Q.prime(4*x)) is None

    assert ask(Q.prime(x**2), Q.integer(x)) is False
    assert ask(Q.prime(x**2), Q.prime(x)) is False

    # https://github.com/sympy/sympy/issues/27446
    assert ask(Q.prime(4**x), Q.integer(x)) is False
    assert ask(Q.prime(p**x), Q.prime(p) & Q.integer(x) & Q.ne(x, 1)) is False
    assert ask(Q.prime(n**x), Q.integer(x) & Q.composite(n)) is False
    assert ask(Q.prime(x**y), Q.integer(x) & Q.integer(y)) is None
    assert ask(Q.prime(2**x), Q.integer(x)) is None
    assert ask(Q.prime(p**x), Q.prime(p) & Q.integer(x)) is None

    # Ideally, these should return True since the base is prime and the exponent is one,
    # but currently, they return None.
    assert ask(Q.prime(x**y), Q.prime(x) & Q.eq(y,1)) is None
    assert ask(Q.prime(x**y), Q.prime(x) & Q.integer(y) & Q.gt(y,0) & Q.lt(y,2)) is None

    assert ask(Q.prime(Pow(x,1, evaluate=False)), Q.prime(x)) is True


@_both_exp_pow
def test_positive():
    assert ask(Q.positive(cos(I) ** 2 + sin(I) ** 2 - 1)) is None
    assert ask(Q.positive(x), Q.positive(x)) is True
    assert ask(Q.positive(x), Q.negative(x)) is False
    assert ask(Q.positive(x), Q.nonzero(x)) is None

    assert ask(Q.positive(-x), Q.positive(x)) is False
    assert ask(Q.positive(-x), Q.negative(x)) is True

    assert ask(Q.positive(x + y), Q.positive(x) & Q.positive(y)) is True
    assert ask(Q.positive(x + y), Q.positive(x) & Q.nonnegative(y)) is True
    assert ask(Q.positive(x + y), Q.positive(x) & Q.negative(y)) is None
    assert ask(Q.positive(x + y), Q.positive(x) & Q.imaginary(y)) is False

    assert ask(Q.positive(2*x), Q.positive(x)) is True
    assumptions = Q.positive(x) & Q.negative(y) & Q.negative(z) & Q.positive(w)
    assert ask(Q.positive(x*y*z)) is None
    assert ask(Q.positive(x*y*z), assumptions) is True
    assert ask(Q.positive(-x*y*z), assumptions) is False

    assert ask(Q.positive(x**I), Q.positive(x)) is None

    assert ask(Q.positive(x**2), Q.positive(x)) is True
    assert ask(Q.positive(x**2), Q.negative(x)) is True
    assert ask(Q.positive(x**3), Q.negative(x)) is False
    assert ask(Q.positive(1/(1 + x**2)), Q.real(x)) is True
    assert ask(Q.positive(2**I)) is False
    assert ask(Q.positive(2 + I)) is False
    # although this could be False, it is representative of expressions
    # that don't evaluate to a zero with precision
    assert ask(Q.positive(cos(I)**2 + sin(I)**2 - 1)) is None
    assert ask(Q.positive(-I + I*(cos(2)**2 + sin(2)**2))) is None

    #exponential
    assert ask(Q.positive(exp(x)), Q.real(x)) is True
    assert ask(Q.positive(x**y), Q.nonzero(x) & Q.even(y)) is True
    assert ask(~Q.negative(exp(x)), Q.real(x)) is True
    assert ask(Q.positive(x + exp(x)), Q.real(x)) is None
    assert ask(Q.positive(exp(x)), Q.imaginary(x)) is None
    assert ask(Q.positive(exp(2*pi*I, evaluate=False)), Q.imaginary(x)) is True
    assert ask(Q.negative(exp(pi*I, evaluate=False)), Q.imaginary(x)) is True
    assert ask(Q.positive(exp(x*pi*I)), Q.even(x)) is True
    assert ask(Q.positive(exp(x*pi*I)), Q.odd(x)) is False
    assert ask(Q.positive(x**y), Q.zero(x) & Q.positive(y)) is False
    assert ask(Q.positive(exp(x*pi*I)), Q.real(x)) is None
    assert ask(Q.positive(x**2), Q.real(x)) is None
    assert ask(Q.positive(x**y), Q.even(y) & Q.real(x)) is None
    assert ask(Q.positive(x**y),Q.zero(x)) is None
    assert ask(Q.positive(x**y), Q.zero(x) & Q.negative(y)) is None
    assert ask(Q.positive(x**y), Q.zero(x) & Q.even(y)) is None

    # logarithm
    assert ask(Q.positive(log(x)), Q.imaginary(x)) is False
    assert ask(Q.positive(log(x)), Q.negative(x)) is False
    assert ask(Q.positive(log(x)), Q.positive(x)) is None
    assert ask(Q.positive(log(x + 2)), Q.positive(x)) is True

    # factorial
    assert ask(Q.positive(factorial(x)), Q.integer(x) & Q.positive(x))
    assert ask(Q.positive(factorial(x)), Q.integer(x)) is None

    #absolute value
    assert ask(Q.positive(Abs(x))) is None  # Abs(0) = 0
    assert ask(Q.positive(Abs(x)), Q.positive(x)) is True


def test_nonpositive():
    assert ask(Q.nonpositive(-1))
    assert ask(Q.nonpositive(0))
    assert ask(Q.nonpositive(1)) is False
    assert ask(~Q.positive(x), Q.nonpositive(x))
    assert ask(Q.nonpositive(x), Q.positive(x)) is False
    assert ask(Q.nonpositive(sqrt(-1))) is False
    assert ask(Q.nonpositive(x), Q.imaginary(x)) is False


def test_nonnegative():
    assert ask(Q.nonnegative(-1)) is False
    assert ask(Q.nonnegative(0))
    assert ask(Q.nonnegative(1))
    assert ask(~Q.negative(x), Q.nonnegative(x))
    assert ask(Q.nonnegative(x), Q.negative(x)) is False
    assert ask(Q.nonnegative(sqrt(-1))) is False
    assert ask(Q.nonnegative(x), Q.imaginary(x)) is False

def test_real_basic():
    assert ask(Q.real(x)) is None
    assert ask(Q.real(x), Q.real(x)) is True
    assert ask(Q.real(x), Q.nonzero(x)) is True
    assert ask(Q.real(x), Q.positive(x)) is True
    assert ask(Q.real(x), Q.negative(x)) is True
    assert ask(Q.real(x), Q.integer(x)) is True
    assert ask(Q.real(x), Q.even(x)) is True
    assert ask(Q.real(x), Q.prime(x)) is True

    assert ask(Q.real(x/sqrt(2)), Q.real(x)) is True
    assert ask(Q.real(x/sqrt(-2)), Q.real(x)) is False

    assert ask(Q.real(x + 1), Q.real(x)) is True
    assert ask(Q.real(x + I), Q.real(x)) is False
    assert ask(Q.real(x + I), Q.complex(x)) is None

    assert ask(Q.real(2*x), Q.real(x)) is True
    assert ask(Q.real(I*x), Q.real(x)) is False
    assert ask(Q.real(I*x), Q.imaginary(x)) is True
    assert ask(Q.real(I*x), Q.complex(x)) is None


def test_real_pow():
    assert ask(Q.real(x**2), Q.real(x)) is True
    assert ask(Q.real(sqrt(x)), Q.negative(x)) is False
    assert ask(Q.real(x**y), Q.real(x) & Q.integer(y)) is None
    assert ask(Q.real(x**y), Q.real(x) & Q.real(y)) is None
    assert ask(Q.real(x**y), Q.positive(x) & Q.real(y)) is True
    assert ask(Q.real(x**y), Q.imaginary(x) & Q.imaginary(y)) is None  # I**I or (2*I)**I
    assert ask(Q.real(x**y), Q.imaginary(x) & Q.real(y)) is None  # I**1 or I**0
    assert ask(Q.real(x**y), Q.real(x) & Q.imaginary(y)) is None  # could be exp(2*pi*I) or 2**I
    assert ask(Q.real(x**0), Q.imaginary(x)) is True
    assert ask(Q.real(x**y), Q.positive(x) & Q.real(y)) is True
    assert ask(Q.real(x**y), Q.real(x) & Q.rational(y)) is None
    assert ask(Q.real(x**y), Q.imaginary(x) & Q.integer(y)) is None
    assert ask(Q.real(x**y), Q.imaginary(x) & Q.odd(y)) is False
    assert ask(Q.real(x**y), Q.imaginary(x) & Q.even(y)) is True
    assert ask(Q.real(x**(y/z)), Q.real(x) & Q.real(y/z) & Q.rational(y/z) & Q.even(z) & Q.positive(x)) is True
    assert ask(Q.real(x**(y/z)), Q.real(x) & Q.rational(y/z) & Q.even(z) & Q.negative(x)) is None
    assert ask(Q.real(x**(y/z)), Q.real(x) & Q.integer(y/z)) is None
    assert ask(Q.real(x**(y/z)), Q.real(x) & Q.real(y/z) & Q.positive(x)) is True
    assert ask(Q.real(x**(y/z)), Q.real(x) & Q.real(y/z) & Q.negative(x)) is None
    assert ask(Q.real((-I)**i), Q.imaginary(i)) is True
    assert ask(Q.real(I**i), Q.imaginary(i)) is True
    assert ask(Q.real(i**i), Q.imaginary(i)) is None  # i might be 2*I
    assert ask(Q.real(x**i), Q.imaginary(i)) is None  # x could be 0
    assert ask(Q.real(x**(I*pi/log(x))), Q.real(x)) is True

    # https://github.com/sympy/sympy/issues/27485
    assert ask(Q.real(n**p), Q.negative(n) & Q.positive(p)) is None

    # https://github.com/sympy/sympy/issues/16530
    assert ask(Q.real(1/Abs(x))) is None
    assert ask(Q.real(x**y), Q.zero(x) & Q.real(y)) is None
    assert ask(Q.real(x**y), Q.zero(x) & Q.positive(y)) is True


@_both_exp_pow
def test_real_functions():
    # trigonometric functions
    assert ask(Q.real(sin(x))) is None
    assert ask(Q.real(cos(x))) is None
    assert ask(Q.real(sin(x)), Q.real(x)) is True
    assert ask(Q.real(cos(x)), Q.real(x)) is True

    # exponential function
    assert ask(Q.real(exp(x))) is None
    assert ask(Q.real(exp(x)), Q.real(x)) is True
    assert ask(Q.real(x + exp(x)), Q.real(x)) is True
    assert ask(Q.real(exp(2*pi*I, evaluate=False))) is True
    assert ask(Q.real(exp(pi*I, evaluate=False))) is True
    assert ask(Q.real(exp(pi*I/2, evaluate=False))) is False

    # logarithm
    assert ask(Q.real(log(I))) is False
    assert ask(Q.real(log(2*I))) is False
    assert ask(Q.real(log(I + 1))) is False
    assert ask(Q.real(log(x)), Q.complex(x)) is None
    assert ask(Q.real(log(x)), Q.imaginary(x)) is False
    assert ask(Q.real(log(exp(x))), Q.imaginary(x)) is None  # exp(2*pi*I) is 1, log(exp(pi*I)) is pi*I (disregarding periodicity)
    assert ask(Q.real(log(exp(x))), Q.complex(x)) is None
    eq = Pow(exp(2*pi*I*x, evaluate=False), x, evaluate=False)
    assert ask(Q.real(eq), Q.integer(x)) is True
    assert ask(Q.real(exp(x)**x), Q.imaginary(x)) is True
    assert ask(Q.real(exp(x)**x), Q.complex(x)) is None

    # Q.complexes
    assert ask(Q.real(re(x))) is True
    assert ask(Q.real(im(x))) is True


def test_matrix():

    # hermitian
    assert ask(Q.hermitian(Matrix([[2, 2 + I, 4], [2 - I, 3, I], [4, -I, 1]]))) == True
    assert ask(Q.hermitian(Matrix([[2, 2 + I, 4], [2 + I, 3, I], [4, -I, 1]]))) == False
    z = symbols('z', complex=True)
    assert ask(Q.hermitian(Matrix([[2, 2 + I, z], [2 - I, 3, I], [4, -I, 1]]))) == None
    assert ask(Q.hermitian(SparseMatrix(((25, 15, -5), (15, 18, 0), (-5, 0, 11))))) == True
    assert ask(Q.hermitian(SparseMatrix(((25, 15, -5), (15, I, 0), (-5, 0, 11))))) == False
    assert ask(Q.hermitian(SparseMatrix(((25, 15, -5), (15, z, 0), (-5, 0, 11))))) == None

    # antihermitian
    A = Matrix([[0, -2 - I, 0], [2 - I, 0, -I], [0, -I, 0]])
    B = Matrix([[-I, 2 + I, 0], [-2 + I, 0, 2 + I], [0, -2 + I, -I]])
    assert ask(Q.antihermitian(A)) is True
    assert ask(Q.antihermitian(B)) is True
    assert ask(Q.antihermitian(A**2)) is False
    C = (B**3)
    C.simplify()
    assert ask(Q.antihermitian(C)) is True
    _A = Matrix([[0, -2 - I, 0], [z, 0, -I], [0, -I, 0]])
    assert ask(Q.antihermitian(_A)) is None


@_both_exp_pow
def test_algebraic():
    assert ask(Q.algebraic(x)) is None

    assert ask(Q.algebraic(I)) is True
    assert ask(Q.algebraic(2*I)) is True
    assert ask(Q.algebraic(I/3)) is True

    assert ask(Q.algebraic(sqrt(7))) is True
    assert ask(Q.algebraic(2*sqrt(7))) is True
    assert ask(Q.algebraic(sqrt(7)/3)) is True

    assert ask(Q.algebraic(I*sqrt(3))) is True
    assert ask(Q.algebraic(sqrt(1 + I*sqrt(3)))) is True

    assert ask(Q.algebraic(1 + I*sqrt(3)**Rational(17, 31))) is True
    assert ask(Q.algebraic(1 + I*sqrt(3)**(17/pi))) is None

    for f in [exp, sin, tan, asin, atan, cos]:
        assert ask(Q.algebraic(f(7))) is False
        assert ask(Q.algebraic(f(7, evaluate=False))) is False
        assert ask(Q.algebraic(f(0, evaluate=False))) is True
        assert ask(Q.algebraic(f(x)), Q.algebraic(x)) is None
        assert ask(Q.algebraic(f(x)), Q.algebraic(x) & Q.nonzero(x)) is False

    for g in [log, acos]:
        assert ask(Q.algebraic(g(7))) is False
        assert ask(Q.algebraic(g(7, evaluate=False))) is False
        assert ask(Q.algebraic(g(1, evaluate=False))) is True
        assert ask(Q.algebraic(g(x)), Q.algebraic(x)) is None
        assert ask(Q.algebraic(g(x)), Q.algebraic(x) & Q.nonzero(x - 1)) is False

    for h in [cot, acot]:
        assert ask(Q.algebraic(h(7))) is False
        assert ask(Q.algebraic(h(7, evaluate=False))) is False
        assert ask(Q.algebraic(h(x)), Q.algebraic(x)) is False

    assert ask(Q.algebraic(sqrt(sin(7)))) is None
    assert ask(Q.algebraic(sqrt(y + I*sqrt(7)))) is None

    assert ask(Q.algebraic(2.47)) is True

    assert ask(Q.algebraic(x), Q.transcendental(x)) is False
    assert ask(Q.transcendental(x), Q.algebraic(x)) is False

    #https://github.com/sympy/sympy/issues/27445
    assert ask(Q.algebraic(Pow(1, x, evaluate=False)), Q.algebraic(x)) is None
    assert ask(Q.algebraic(Pow(x, y))) is None
    assert ask(Q.algebraic(Pow(1, x, evaluate=False))) is None
    assert ask(Q.algebraic(x**(pi*I))) is None
    assert ask(Q.algebraic(pi**n),Q.integer(n) & Q.positive(n)) is False
    assert ask(Q.algebraic(x**y),Q.algebraic(x) & Q.rational(y)) is True


def test_global():
    """Test ask with global assumptions"""
    assert ask(Q.integer(x)) is None
    global_assumptions.add(Q.integer(x))
    assert ask(Q.integer(x)) is True
    global_assumptions.clear()
    assert ask(Q.integer(x)) is None


def test_custom_context():
    """Test ask with custom assumptions context"""
    assert ask(Q.integer(x)) is None
    local_context = AssumptionsContext()
    local_context.add(Q.integer(x))
    assert ask(Q.integer(x), context=local_context) is True
    assert ask(Q.integer(x)) is None


def test_functions_in_assumptions():
    assert ask(Q.negative(x), Q.real(x) >> Q.positive(x)) is False
    assert ask(Q.negative(x), Equivalent(Q.real(x), Q.positive(x))) is False
    assert ask(Q.negative(x), Xor(Q.real(x), Q.negative(x))) is False


def test_composite_ask():
    assert ask(Q.negative(x) & Q.integer(x),
        assumptions=Q.real(x) >> Q.positive(x)) is False


def test_composite_proposition():
    assert ask(True) is True
    assert ask(False) is False
    assert ask(~Q.negative(x), Q.positive(x)) is True
    assert ask(~Q.real(x), Q.commutative(x)) is None
    assert ask(Q.negative(x) & Q.integer(x), Q.positive(x)) is False
    assert ask(Q.negative(x) & Q.integer(x)) is None
    assert ask(Q.real(x) | Q.integer(x), Q.positive(x)) is True
    assert ask(Q.real(x) | Q.integer(x)) is None
    assert ask(Q.real(x) >> Q.positive(x), Q.negative(x)) is False
    assert ask(Implies(
        Q.real(x), Q.positive(x), evaluate=False), Q.negative(x)) is False
    assert ask(Implies(Q.real(x), Q.positive(x), evaluate=False)) is None
    assert ask(Equivalent(Q.integer(x), Q.even(x)), Q.even(x)) is True
    assert ask(Equivalent(Q.integer(x), Q.even(x))) is None
    assert ask(Equivalent(Q.positive(x), Q.integer(x)), Q.integer(x)) is None
    assert ask(Q.real(x) | Q.integer(x), Q.real(x) | Q.integer(x)) is True

def test_tautology():
    assert ask(Q.real(x) | ~Q.real(x)) is True
    assert ask(Q.real(x) & ~Q.real(x)) is False

def test_composite_assumptions():
    assert ask(Q.real(x), Q.real(x) & Q.real(y)) is True
    assert ask(Q.positive(x), Q.positive(x) | Q.positive(y)) is None
    assert ask(Q.positive(x), Q.real(x) >> Q.positive(y)) is None
    assert ask(Q.real(x), ~(Q.real(x) >> Q.real(y))) is True

def test_key_extensibility():
    """test that you can add keys to the ask system at runtime"""
    # make sure the key is not defined
    raises(AttributeError, lambda: ask(Q.my_key(x)))

    # Old handler system
    class MyAskHandler(AskHandler):
        @staticmethod
        def Symbol(expr, assumptions):
            return True
    try:
        with warns_deprecated_sympy():
            register_handler('my_key', MyAskHandler)
        with warns_deprecated_sympy():
            assert ask(Q.my_key(x)) is True
        with warns_deprecated_sympy():
            assert ask(Q.my_key(x + 1)) is None
    finally:
        # We have to disable the stacklevel testing here because this raises
        # the warning twice from two different places
        with warns_deprecated_sympy():
            remove_handler('my_key', MyAskHandler)
        del Q.my_key
    raises(AttributeError, lambda: ask(Q.my_key(x)))

    # New handler system
    class MyPredicate(Predicate):
        pass
    try:
        Q.my_key = MyPredicate()
        @Q.my_key.register(Symbol)
        def _(expr, assumptions):
            return True
        assert ask(Q.my_key(x)) is True
        assert ask(Q.my_key(x+1)) is None
    finally:
        del Q.my_key
    raises(AttributeError, lambda: ask(Q.my_key(x)))


def test_type_extensibility():
    """test that new types can be added to the ask system at runtime
    """
    from sympy.core import Basic

    class MyType(Basic):
        pass

    @Q.prime.register(MyType)
    def _(expr, assumptions):
        return True

    assert ask(Q.prime(MyType())) is True


def test_single_fact_lookup():
    known_facts = And(Implies(Q.integer, Q.rational),
                      Implies(Q.rational, Q.real),
                      Implies(Q.real, Q.complex))
    known_facts_keys = {Q.integer, Q.rational, Q.real, Q.complex}

    known_facts_cnf = to_cnf(known_facts)
    mapping = single_fact_lookup(known_facts_keys, known_facts_cnf)

    assert mapping[Q.rational] == {Q.real, Q.rational, Q.complex}


def test_generate_known_facts_dict():
    known_facts = And(Implies(Q.integer(x), Q.rational(x)),
                      Implies(Q.rational(x), Q.real(x)),
                      Implies(Q.real(x), Q.complex(x)))
    known_facts_keys = {Q.integer(x), Q.rational(x), Q.real(x), Q.complex(x)}

    assert generate_known_facts_dict(known_facts_keys, known_facts) == \
        {Q.complex: ({Q.complex}, set()),
         Q.integer: ({Q.complex, Q.integer, Q.rational, Q.real}, set()),
         Q.rational: ({Q.complex, Q.rational, Q.real}, set()),
         Q.real: ({Q.complex, Q.real}, set())}


@slow
def test_known_facts_consistent():
    """"Test that ask_generated.py is up-to-date"""
    x = Symbol('x')
    fact = get_known_facts(x)
    # test cnf clauses of fact between unary predicates
    cnf = CNF.to_CNF(fact)
    clauses = set()
    clauses.update(frozenset(Literal(lit.arg.function, lit.is_Not) for lit in sorted(cl, key=str)) for cl in cnf.clauses)
    assert get_all_known_facts() == clauses
    # test dictionary of fact between unary predicates
    keys = [pred(x) for pred in get_known_facts_keys()]
    mapping = generate_known_facts_dict(keys, fact)
    assert get_known_facts_dict() == mapping


def test_Add_queries():
    assert ask(Q.prime(12345678901234567890 + (cos(1)**2 + sin(1)**2))) is True
    assert ask(Q.even(Add(S(2), S(2), evaluate=False))) is True
    assert ask(Q.prime(Add(S(2), S(2), evaluate=False))) is False
    assert ask(Q.integer(Add(S(2), S(2), evaluate=False))) is True


def test_positive_assuming():
    with assuming(Q.positive(x + 1)):
        assert not ask(Q.positive(x))


def test_issue_5421():
    raises(TypeError, lambda: ask(pi/log(x), Q.real))


def test_issue_3906():
    raises(TypeError, lambda: ask(Q.positive))


def test_issue_5833():
    assert ask(Q.positive(log(x)**2), Q.positive(x)) is None
    assert ask(~Q.negative(log(x)**2), Q.positive(x)) is True


def test_issue_6732():
    raises(ValueError, lambda: ask(Q.positive(x), Q.positive(x) & Q.negative(x)))
    raises(ValueError, lambda: ask(Q.negative(x), Q.positive(x) & Q.negative(x)))


def test_issue_7246():
    assert ask(Q.positive(atan(p)), Q.positive(p)) is True
    assert ask(Q.positive(atan(p)), Q.negative(p)) is False
    assert ask(Q.positive(atan(p)), Q.zero(p)) is False
    assert ask(Q.positive(atan(x))) is None

    assert ask(Q.positive(asin(p)), Q.positive(p)) is None
    assert ask(Q.positive(asin(p)), Q.zero(p)) is None
    assert ask(Q.positive(asin(Rational(1, 7)))) is True
    assert ask(Q.positive(asin(x)), Q.positive(x) & Q.nonpositive(x - 1)) is True
    assert ask(Q.positive(asin(x)), Q.negative(x) & Q.nonnegative(x + 1)) is False

    assert ask(Q.positive(acos(p)), Q.positive(p)) is None
    assert ask(Q.positive(acos(Rational(1, 7)))) is True
    assert ask(Q.positive(acos(x)), Q.nonnegative(x + 1) & Q.nonpositive(x - 1)) is True
    assert ask(Q.positive(acos(x)), Q.nonnegative(x - 1)) is None

    assert ask(Q.positive(acot(x)), Q.positive(x)) is True
    assert ask(Q.positive(acot(x)), Q.real(x)) is True
    assert ask(Q.positive(acot(x)), Q.imaginary(x)) is False
    assert ask(Q.positive(acot(x))) is None


@XFAIL
def test_issue_7246_failing():
    #Move this test to test_issue_7246 once
    #the new assumptions module is improved.
    assert ask(Q.positive(acos(x)), Q.zero(x)) is True


def test_check_old_assumption():
    x = symbols('x', real=True)
    assert ask(Q.real(x)) is True
    assert ask(Q.imaginary(x)) is False
    assert ask(Q.complex(x)) is True

    x = symbols('x', imaginary=True)
    assert ask(Q.real(x)) is False
    assert ask(Q.imaginary(x)) is True
    assert ask(Q.complex(x)) is True

    x = symbols('x', complex=True)
    assert ask(Q.real(x)) is None
    assert ask(Q.complex(x)) is True

    x = symbols('x', positive=True)
    assert ask(Q.positive(x)) is True
    assert ask(Q.negative(x)) is False
    assert ask(Q.real(x)) is True

    x = symbols('x', commutative=False)
    assert ask(Q.commutative(x)) is False

    x = symbols('x', negative=True)
    assert ask(Q.positive(x)) is False
    assert ask(Q.negative(x)) is True

    x = symbols('x', nonnegative=True)
    assert ask(Q.negative(x)) is False
    assert ask(Q.positive(x)) is None
    assert ask(Q.zero(x)) is None

    x = symbols('x', finite=True)
    assert ask(Q.finite(x)) is True

    x = symbols('x', prime=True)
    assert ask(Q.prime(x)) is True
    assert ask(Q.composite(x)) is False

    x = symbols('x', composite=True)
    assert ask(Q.prime(x)) is False
    assert ask(Q.composite(x)) is True

    x = symbols('x', even=True)
    assert ask(Q.even(x)) is True
    assert ask(Q.odd(x)) is False

    x = symbols('x', odd=True)
    assert ask(Q.even(x)) is False
    assert ask(Q.odd(x)) is True

    x = symbols('x', nonzero=True)
    assert ask(Q.nonzero(x)) is True
    assert ask(Q.zero(x)) is False

    x = symbols('x', zero=True)
    assert ask(Q.zero(x)) is True

    x = symbols('x', integer=True)
    assert ask(Q.integer(x)) is True

    x = symbols('x', rational=True)
    assert ask(Q.rational(x)) is True
    assert ask(Q.irrational(x)) is False

    x = symbols('x', irrational=True)
    assert ask(Q.irrational(x)) is True
    assert ask(Q.rational(x)) is False

    x = symbols('x', transcendental=True)
    assert ask(Q.transcendental(x)) is True


def test_issue_9636():
    assert ask(Q.integer(1.0)) is None
    assert ask(Q.prime(3.0)) is None
    assert ask(Q.composite(4.0)) is None
    assert ask(Q.even(2.0)) is None
    assert ask(Q.odd(3.0)) is None


def test_autosimp_used_to_fail():
    # See issue #9807
    assert ask(Q.imaginary(0**I)) is None
    assert ask(Q.imaginary(0**(-I))) is None
    assert ask(Q.real(0**I)) is None
    assert ask(Q.real(0**(-I))) is None


def test_custom_AskHandler():
    from sympy.logic.boolalg import conjuncts

    # Old handler system
    class MersenneHandler(AskHandler):
        @staticmethod
        def Integer(expr, assumptions):
            if ask(Q.integer(log(expr + 1, 2))):
                return True
        @staticmethod
        def Symbol(expr, assumptions):
            if expr in conjuncts(assumptions):
                return True
    try:
        with warns_deprecated_sympy():
            register_handler('mersenne', MersenneHandler)
        n = Symbol('n', integer=True)
        with warns_deprecated_sympy():
            assert ask(Q.mersenne(7))
        with warns_deprecated_sympy():
            assert ask(Q.mersenne(n), Q.mersenne(n))
    finally:
        del Q.mersenne

    # New handler system
    class MersennePredicate(Predicate):
        pass
    try:
        Q.mersenne = MersennePredicate()
        @Q.mersenne.register(Integer)
        def _(expr, assumptions):
            if ask(Q.integer(log(expr + 1, 2))):
                return True
        @Q.mersenne.register(Symbol)
        def _(expr, assumptions):
            if expr in conjuncts(assumptions):
                return True
        assert ask(Q.mersenne(7))
        assert ask(Q.mersenne(n), Q.mersenne(n))
    finally:
        del Q.mersenne


def test_polyadic_predicate():

    class SexyPredicate(Predicate):
        pass
    try:
        Q.sexyprime = SexyPredicate()

        @Q.sexyprime.register(Integer, Integer)
        def _(int1, int2, assumptions):
            args = sorted([int1, int2])
            if not all(ask(Q.prime(a), assumptions) for a in args):
                return False
            return args[1] - args[0] == 6

        @Q.sexyprime.register(Integer, Integer, Integer)
        def _(int1, int2, int3, assumptions):
            args = sorted([int1, int2, int3])
            if not all(ask(Q.prime(a), assumptions) for a in args):
                return False
            return args[2] - args[1] == 6 and args[1] - args[0] == 6

        assert ask(Q.sexyprime(5, 11))
        assert ask(Q.sexyprime(7, 13, 19))
    finally:
        del Q.sexyprime


def test_Predicate_handler_is_unique():

    # Undefined predicate does not have a handler
    assert Predicate('mypredicate').handler is None

    # Handler of defined predicate is unique to the class
    class MyPredicate(Predicate):
        pass
    mp1 = MyPredicate(Str('mp1'))
    mp2 = MyPredicate(Str('mp2'))
    assert mp1.handler is mp2.handler


def test_relational():
    assert ask(Q.eq(x, 0), Q.zero(x))
    assert not ask(Q.eq(x, 0), Q.nonzero(x))
    assert not ask(Q.ne(x, 0), Q.zero(x))
    assert ask(Q.ne(x, 0), Q.nonzero(x))


def test_issue_25221():
    assert ask(Q.transcendental(x), Q.algebraic(x) | Q.positive(y,y)) is None
    assert ask(Q.transcendental(x), Q.algebraic(x) | (0 > y)) is None
    assert ask(Q.transcendental(x), Q.algebraic(x) | Q.gt(0,y)) is None


<<<<<<< HEAD
def test_issue_27440():
    nan = S.NaN
    assert ask(Q.negative(nan)) is None
=======
def test_issues_27449():
    assert ask(Q.imaginary(I * oo)) is False
    assert ask(Q.imaginary(3*I * oo)) is False
>>>>>>> bd28aba5
<|MERGE_RESOLUTION|>--- conflicted
+++ resolved
@@ -2557,12 +2557,11 @@
     assert ask(Q.transcendental(x), Q.algebraic(x) | Q.gt(0,y)) is None
 
 
-<<<<<<< HEAD
 def test_issue_27440():
     nan = S.NaN
     assert ask(Q.negative(nan)) is None
-=======
+
+
 def test_issues_27449():
     assert ask(Q.imaginary(I * oo)) is False
     assert ask(Q.imaginary(3*I * oo)) is False
->>>>>>> bd28aba5
