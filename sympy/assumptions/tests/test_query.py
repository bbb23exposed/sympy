--- conflicted
+++ resolved
@@ -1675,7 +1675,7 @@
     assert ask(Q.integer(x/3), Q.odd(x)) is None
     assert ask(Q.integer(x/3), Q.even(x)) is None
 
-<<<<<<< HEAD
+
     # https://github.com/sympy/sympy/issues/21177
     # Notable edge cases:
     # 0^0, 0^oo, 0^I, (-1)^oo are undefined
@@ -1703,14 +1703,13 @@
     assert ask(Q.integer(x**y), Q.integer(x) & Q.integer(y) & Q.zero(x)) is None
     assert ask(Q.integer(x**y), Q.zero(y) & Q.nonzero(x)) is None # (Ideally this should be True.)
     assert ask(Q.integer(x**y), Q.gt(x, 1) & Q.integer(x) & ~Q.positive(y) & Q.integer(y)) is None
-=======
+
     # https://github.com/sympy/sympy/issues/7286
     assert ask(Q.integer(Abs(x)),Q.integer(x)) is True
     assert ask(Q.integer(Abs(-x)),Q.integer(x)) is True
     assert ask(Q.integer(Abs(x)), ~Q.integer(x)) is None
     assert ask(Q.integer(Abs(x)),Q.complex(x)) is None
     assert ask(Q.integer(Abs(x+I*y)),Q.real(x) & Q.real(y)) is None
->>>>>>> 1fe50b24
 
 
 def test_negative():
