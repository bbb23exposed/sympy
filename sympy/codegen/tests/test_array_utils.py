--- conflicted
+++ resolved
@@ -264,16 +264,7 @@
 
     expr = Sum((P[j, m] + P[m, j])*(M[i,j]*N[m,n] + N[i,j]*M[m,n]), (j, 0, k-1), (m, 0, k-1))
     p1, p2 = _codegen_array_parse(expr)
-<<<<<<< HEAD
-    rec = _recognize_matrix_expression(p1)
-    assert rec == _RecognizeMatOp(MatAdd, [
-        _RecognizeMatOp(MatMul, [M, _RecognizeMatOp(MatAdd, [P, _RecognizeMatOp(Transpose, [P])]), N]),
-        _RecognizeMatOp(MatMul, [N, _RecognizeMatOp(MatAdd, [P, _RecognizeMatOp(Transpose, [P])]), M])
-        ])
-    assert str(_unfold_recognized_expr(rec)) == 'M*(P + P.T)*N + N*(P + P.T)*M'
-=======
     assert recognize_matrix_expression(p1) == M*P*N + M*P.T*N + N*P*M + N*P.T*M
->>>>>>> 25216a21
 
 
 def test_codegen_array_shape():
