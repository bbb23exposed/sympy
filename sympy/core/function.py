"""
There are three types of functions implemented in SymPy:

    1) defined functions (in the sense that they can be evaluated) like
       exp or sin; they have a name and a body:
           f = exp
    2) undefined function which have a name but no body. Undefined
       functions can be defined using a Function class as follows:
           f = Function('f')
       (the result will be a Function instance)
    3) anonymous function (or lambda function) which have a body (defined
       with dummy variables) but have no name:
           f = Lambda(x, exp(x)*x)
           f = Lambda((x, y), exp(x)*y)
    The fourth type of functions are composites, like (sin + cos)(x); these work in
    SymPy core, but are not yet part of SymPy.

    Examples
    ========

    >>> import sympy
    >>> f = sympy.Function("f")
    >>> from sympy.abc import x
    >>> f(x)
    f(x)
    >>> print(sympy.srepr(f(x).func))
    Function('f')
    >>> f(x).args
    (x,)

"""

from __future__ import annotations

from typing import Any
from collections.abc import Iterable
import copyreg

from .add import Add
from .basic import Basic, _atomic
from .cache import cacheit
from .containers import Tuple, Dict
from .decorators import _sympifyit
from .evalf import pure_complex
from .expr import Expr, AtomicExpr
from .logic import fuzzy_and, fuzzy_or, fuzzy_not, FuzzyBool
from .mul import Mul
from .numbers import Rational, Float, Integer
from .operations import LatticeOp
from .parameters import global_parameters
from .rules import Transform
from .singleton import S
from .sympify import sympify, _sympify

from .sorting import default_sort_key, ordered
from sympy.utilities.exceptions import (sympy_deprecation_warning,
                                        SymPyDeprecationWarning, ignore_warnings)
from sympy.utilities.iterables import (has_dups, sift, iterable,
    is_sequence, uniq, topological_sort)
from sympy.utilities.lambdify import MPMATH_TRANSLATIONS
from sympy.utilities.misc import as_int, filldedent, func_name

import mpmath
from mpmath.libmp.libmpf import prec_to_dps

import inspect
from collections import Counter

def _coeff_isneg(a):
    """Return True if the leading Number is negative.

    Examples
    ========

    >>> from sympy.core.function import _coeff_isneg
    >>> from sympy import S, Symbol, oo, pi
    >>> _coeff_isneg(-3*pi)
    True
    >>> _coeff_isneg(S(3))
    False
    >>> _coeff_isneg(-oo)
    True
    >>> _coeff_isneg(Symbol('n', negative=True)) # coeff is 1
    False

    For matrix expressions:

    >>> from sympy import MatrixSymbol, sqrt
    >>> A = MatrixSymbol("A", 3, 3)
    >>> _coeff_isneg(-sqrt(2)*A)
    True
    >>> _coeff_isneg(sqrt(2)*A)
    False
    """

    if a.is_MatMul:
        a = a.args[0]
    if a.is_Mul:
        a = a.args[0]
    return a.is_Number and a.is_extended_negative


class PoleError(Exception):
    pass


class ArgumentIndexError(ValueError):
    def __str__(self):
        return ("Invalid operation with argument number %s for Function %s" %
               (self.args[1], self.args[0]))


class BadSignatureError(TypeError):
    '''Raised when a Lambda is created with an invalid signature'''
    pass


class BadArgumentsError(TypeError):
    '''Raised when a Lambda is called with an incorrect number of arguments'''
    pass


# Python 3 version that does not raise a Deprecation warning
def arity(cls):
    """Return the arity of the function if it is known, else None.

    Explanation
    ===========

    When default values are specified for some arguments, they are
    optional and the arity is reported as a tuple of possible values.

    Examples
    ========

    >>> from sympy import arity, log
    >>> arity(lambda x: x)
    1
    >>> arity(log)
    (1, 2)
    >>> arity(lambda *x: sum(x)) is None
    True
    """
    eval_ = getattr(cls, 'eval', cls)

    parameters = inspect.signature(eval_).parameters.items()
    if [p for _, p in parameters if p.kind == p.VAR_POSITIONAL]:
        return
    p_or_k = [p for _, p in parameters if p.kind == p.POSITIONAL_OR_KEYWORD]
    # how many have no default and how many have a default value
    no, yes = map(len, sift(p_or_k,
        lambda p:p.default == p.empty, binary=True))
    return no if not yes else tuple(range(no, no + yes + 1))

class FunctionClass(type):
    """
    Base class for function classes. FunctionClass is a subclass of type.

    Use Function('<function name>' [ , signature ]) to create
    undefined function classes.
    """
    _new = type.__new__

    def __init__(cls, *args, **kwargs):
        # honor kwarg value or class-defined value before using
        # the number of arguments in the eval function (if present)
        nargs = kwargs.pop('nargs', cls.__dict__.get('nargs', arity(cls)))
        if nargs is None and 'nargs' not in cls.__dict__:
            for supcls in cls.__mro__:
                if hasattr(supcls, '_nargs'):
                    nargs = supcls._nargs
                    break
                else:
                    continue

        # Canonicalize nargs here; change to set in nargs.
        if is_sequence(nargs):
            if not nargs:
                raise ValueError(filldedent('''
                    Incorrectly specified nargs as %s:
                    if there are no arguments, it should be
                    `nargs = 0`;
                    if there are any number of arguments,
                    it should be
                    `nargs = None`''' % str(nargs)))
            nargs = tuple(ordered(set(nargs)))
        elif nargs is not None:
            nargs = (as_int(nargs),)
        cls._nargs = nargs

        # When __init__ is called from UndefinedFunction it is called with
        # just one arg but when it is called from subclassing Function it is
        # called with the usual (name, bases, namespace) type() signature.
        if len(args) == 3:
            namespace = args[2]
            if 'eval' in namespace and not isinstance(namespace['eval'], classmethod):
                raise TypeError("eval on Function subclasses should be a class method (defined with @classmethod)")

    @property
    def __signature__(self):
        """
        Allow Python 3's inspect.signature to give a useful signature for
        Function subclasses.
        """
        # Python 3 only, but backports (like the one in IPython) still might
        # call this.
        try:
            from inspect import signature
        except ImportError:
            return None

        # TODO: Look at nargs
        return signature(self.eval)

    @property
    def free_symbols(self):
        return set()

    @property
    def xreplace(self):
        # Function needs args so we define a property that returns
        # a function that takes args...and then use that function
        # to return the right value
        return lambda rule, **_: rule.get(self, self)

    @property
    def nargs(self):
        """Return a set of the allowed number of arguments for the function.

        Examples
        ========

        >>> from sympy import Function
        >>> f = Function('f')

        If the function can take any number of arguments, the set of whole
        numbers is returned:

        >>> Function('f').nargs
        Naturals0

        If the function was initialized to accept one or more arguments, a
        corresponding set will be returned:

        >>> Function('f', nargs=1).nargs
        {1}
        >>> Function('f', nargs=(2, 1)).nargs
        {1, 2}

        The undefined function, after application, also has the nargs
        attribute; the actual number of arguments is always available by
        checking the ``args`` attribute:

        >>> f = Function('f')
        >>> f(1).nargs
        Naturals0
        >>> len(f(1).args)
        1
        """
        from sympy.sets.sets import FiniteSet
        # XXX it would be nice to handle this in __init__ but there are import
        # problems with trying to import FiniteSet there
        return FiniteSet(*self._nargs) if self._nargs else S.Naturals0

    def _valid_nargs(self, n : int) -> bool:
        """ Return True if the specified integer is a valid number of arguments

        The number of arguments n is guaranteed to be an integer and positive

        """
        if self._nargs:
            return n in self._nargs

        nargs = self.nargs
        return nargs is S.Naturals0 or n in nargs

    def __repr__(cls):
        return cls.__name__


class Application(Basic, metaclass=FunctionClass):
    """
    Base class for applied functions.

    Explanation
    ===========

    Instances of Application represent the result of applying an application of
    any type to any object.
    """

    is_Function = True

    @cacheit
    def __new__(cls, *args, **options):
        from sympy.sets.fancysets import Naturals0
        from sympy.sets.sets import FiniteSet

        args = list(map(sympify, args))
        evaluate = options.pop('evaluate', global_parameters.evaluate)
        # WildFunction (and anything else like it) may have nargs defined
        # and we throw that value away here
        options.pop('nargs', None)

        if options:
            raise ValueError("Unknown options: %s" % options)

        if evaluate:
            evaluated = cls.eval(*args)
            if evaluated is not None:
                return evaluated

        obj = super().__new__(cls, *args, **options)

        # make nargs uniform here
        sentinel = object()
        objnargs = getattr(obj, "nargs", sentinel)
        if objnargs is not sentinel:
            # things passing through here:
            #  - functions subclassed from Function (e.g. myfunc(1).nargs)
            #  - functions like cos(1).nargs
            #  - AppliedUndef with given nargs like Function('f', nargs=1)(1).nargs
            # Canonicalize nargs here
            if is_sequence(objnargs):
                nargs = tuple(ordered(set(objnargs)))
            elif objnargs is not None:
                nargs = (as_int(objnargs),)
            else:
                nargs = None
        else:
            # things passing through here:
            #  - WildFunction('f').nargs
            #  - AppliedUndef with no nargs like Function('f')(1).nargs
            nargs = obj._nargs  # note the underscore here
        # convert to FiniteSet
        obj.nargs = FiniteSet(*nargs) if nargs else Naturals0()
        return obj

    @classmethod
    def eval(cls, *args):
        """
        Returns a canonical form of cls applied to arguments args.

        Explanation
        ===========

        The ``eval()`` method is called when the class ``cls`` is about to be
        instantiated and it should return either some simplified instance
        (possible of some other class), or if the class ``cls`` should be
        unmodified, return None.

        Examples of ``eval()`` for the function "sign"

        .. code-block:: python

            @classmethod
            def eval(cls, arg):
                if arg is S.NaN:
                    return S.NaN
                if arg.is_zero: return S.Zero
                if arg.is_positive: return S.One
                if arg.is_negative: return S.NegativeOne
                if isinstance(arg, Mul):
                    coeff, terms = arg.as_coeff_Mul(rational=True)
                    if coeff is not S.One:
                        return cls(coeff) * cls(terms)

        """
        return

    @property
    def func(self):
        return self.__class__

    def _eval_subs(self, old, new):
        if (old.is_Function and new.is_Function and
            callable(old) and callable(new) and
            old == self.func and len(self.args) in new.nargs):
            return new(*[i._subs(old, new) for i in self.args])


class Function(Application, Expr):
    r"""
    Base class for applied mathematical functions.

    It also serves as a constructor for undefined function classes.

    See the :ref:`custom-functions` guide for details on how to subclass
    ``Function`` and what methods can be defined.

    Examples
    ========

    **Undefined Functions**

    To create an undefined function, pass a string of the function name to
    ``Function``.

    >>> from sympy import Function, Symbol
    >>> x = Symbol('x')
    >>> f = Function('f')
    >>> g = Function('g')(x)
    >>> f
    f
    >>> f(x)
    f(x)
    >>> g
    g(x)
    >>> f(x).diff(x)
    Derivative(f(x), x)
    >>> g.diff(x)
    Derivative(g(x), x)

    Assumptions can be passed to ``Function`` the same as with a
    :class:`~.Symbol`. Alternatively, you can use a ``Symbol`` with
    assumptions for the function name and the function will inherit the name
    and assumptions associated with the ``Symbol``:

    >>> f_real = Function('f', real=True)
    >>> f_real(x).is_real
    True
    >>> f_real_inherit = Function(Symbol('f', real=True))
    >>> f_real_inherit(x).is_real
    True

    Note that assumptions on a function are unrelated to the assumptions on
    the variables it is called on. If you want to add a relationship, subclass
    ``Function`` and define custom assumptions handler methods. See the
    :ref:`custom-functions-assumptions` section of the :ref:`custom-functions`
    guide for more details.

    **Custom Function Subclasses**

    The :ref:`custom-functions` guide has several
    :ref:`custom-functions-complete-examples` of how to subclass ``Function``
    to create a custom function.

    """

    @property
    def _diff_wrt(self):
        return False

    @cacheit
    def __new__(cls, *args, **options) -> type[AppliedUndef]:  # type: ignore
        # Handle calls like Function('f')
        if cls is Function:
            return UndefinedFunction(*args, **options)  # type: ignore
        else:
            return cls._new_(*args, **options)  # type: ignore

    @classmethod
    def _new_(cls, *args, **options) -> Expr:
        n = len(args)

        if not cls._valid_nargs(n):
            # XXX: exception message must be in exactly this format to
            # make it work with NumPy's functions like vectorize(). See,
            # for example, https://github.com/numpy/numpy/issues/1697.
            # The ideal solution would be just to attach metadata to
            # the exception and change NumPy to take advantage of this.
            temp = ('%(name)s takes %(qual)s %(args)s '
                   'argument%(plural)s (%(given)s given)')
            raise TypeError(temp % {
                'name': cls,
                'qual': 'exactly' if len(cls.nargs) == 1 else 'at least',
                'args': min(cls.nargs),
                'plural': 's'*(min(cls.nargs) != 1),
                'given': n})

        evaluate = options.get('evaluate', global_parameters.evaluate)
        result = super().__new__(cls, *args, **options)
        if evaluate and isinstance(result, cls) and result.args:
            _should_evalf = [cls._should_evalf(a) for a in result.args]
            pr2 = min(_should_evalf)
            if pr2 > 0:
                pr = max(_should_evalf)
                result = result.evalf(prec_to_dps(pr))

        return _sympify(result)

    @classmethod
    def _should_evalf(cls, arg):
        """
        Decide if the function should automatically evalf().

        Explanation
        ===========

        By default (in this implementation), this happens if (and only if) the
        ARG is a floating point number (including complex numbers).
        This function is used by __new__.

        Returns the precision to evalf to, or -1 if it should not evalf.
        """
        if arg.is_Float:
            return arg._prec
        if not arg.is_Add:
            return -1
        m = pure_complex(arg)
        if m is None:
            return -1
        # the elements of m are of type Number, so have a _prec
        return max(m[0]._prec, m[1]._prec)

    @classmethod
    def class_key(cls):
        from sympy.sets.fancysets import Naturals0
        funcs = {
            'exp': 10,
            'log': 11,
            'sin': 20,
            'cos': 21,
            'tan': 22,
            'cot': 23,
            'sinh': 30,
            'cosh': 31,
            'tanh': 32,
            'coth': 33,
            'conjugate': 40,
            're': 41,
            'im': 42,
            'arg': 43,
        }
        name = cls.__name__

        try:
            i = funcs[name]
        except KeyError:
            i = 0 if isinstance(cls.nargs, Naturals0) else 10000

        return 4, i, name

    def _eval_evalf(self, prec):

        def _get_mpmath_func(fname):
            """Lookup mpmath function based on name"""
            if isinstance(self, AppliedUndef):
                # Shouldn't lookup in mpmath but might have ._imp_
                return None

            if not hasattr(mpmath, fname):
                fname = MPMATH_TRANSLATIONS.get(fname, None)
                if fname is None:
                    return None
            return getattr(mpmath, fname)

        _eval_mpmath = getattr(self, '_eval_mpmath', None)
        if _eval_mpmath is None:
            func = _get_mpmath_func(self.func.__name__)
            args = self.args
        else:
            func, args = _eval_mpmath()

        # Fall-back evaluation
        if func is None:
            imp = getattr(self, '_imp_', None)
            if imp is None:
                return None
            try:
                return Float(imp(*[i.evalf(prec) for i in self.args]), prec)
            except (TypeError, ValueError):
                return None

        # Convert all args to mpf or mpc
        # Convert the arguments to *higher* precision than requested for the
        # final result.
        # XXX + 5 is a guess, it is similar to what is used in evalf.py. Should
        #     we be more intelligent about it?
        try:
            args = [arg._to_mpmath(prec + 5) for arg in args]
            def bad(m):
                from mpmath import mpf, mpc
                # the precision of an mpf value is the last element
                # if that is 1 (and m[1] is not 1 which would indicate a
                # power of 2), then the eval failed; so check that none of
                # the arguments failed to compute to a finite precision.
                # Note: An mpc value has two parts, the re and imag tuple;
                # check each of those parts, too. Anything else is allowed to
                # pass
                if isinstance(m, mpf):
                    m = m._mpf_
                    return m[1] !=1 and m[-1] == 1
                elif isinstance(m, mpc):
                    m, n = m._mpc_
                    return m[1] !=1 and m[-1] == 1 and \
                        n[1] !=1 and n[-1] == 1
                else:
                    return False
            if any(bad(a) for a in args):
                raise ValueError  # one or more args failed to compute with significance
        except ValueError:
            return

        with mpmath.workprec(prec):
            v = func(*args)

        return Expr._from_mpmath(v, prec)

    def _eval_derivative(self, s):
        # f(x).diff(s) -> x.diff(s) * f.fdiff(1)(s)
        i = 0
        l = []
        for a in self.args:
            i += 1
            da = a.diff(s)
            if da.is_zero:
                continue
            try:
                df = self.fdiff(i)
            except ArgumentIndexError:
                df = Function.fdiff(self, i)
            l.append(df * da)
        return Add(*l)

    def _eval_is_commutative(self):
        return fuzzy_and(a.is_commutative for a in self.args)

    def _eval_is_meromorphic(self, x, a):
        if not self.args:
            return True
        if any(arg.has(x) for arg in self.args[1:]):
            return False

        arg = self.args[0]
        if not arg._eval_is_meromorphic(x, a):
            return None

        return fuzzy_not(type(self).is_singular(arg.subs(x, a)))

    _singularities: FuzzyBool | tuple[Expr, ...] = None

    @classmethod
    def is_singular(cls, a):
        """
        Tests whether the argument is an essential singularity
        or a branch point, or the functions is non-holomorphic.
        """
        ss = cls._singularities
        if ss in (True, None, False):
            return ss

        return fuzzy_or(a.is_infinite if s is S.ComplexInfinity
                        else (a - s).is_zero for s in ss)

    def _eval_aseries(self, n, args0, x, logx):
        """
        Compute an asymptotic expansion around args0, in terms of self.args.
        This function is only used internally by _eval_nseries and should not
        be called directly; derived classes can overwrite this to implement
        asymptotic expansions.
        """
        raise PoleError(filldedent('''
            Asymptotic expansion of %s around %s is
            not implemented.''' % (type(self), args0)))

    def _eval_nseries(self, x, n, logx, cdir=0):
        """
        This function does compute series for multivariate functions,
        but the expansion is always in terms of *one* variable.

        Examples
        ========

        >>> from sympy import atan2
        >>> from sympy.abc import x, y
        >>> atan2(x, y).series(x, n=2)
        atan2(0, y) + x/y + O(x**2)
        >>> atan2(x, y).series(y, n=2)
        -y/x + atan2(x, 0) + O(y**2)

        This function also computes asymptotic expansions, if necessary
        and possible:

        >>> from sympy import loggamma
        >>> loggamma(1/x)._eval_nseries(x,0,None)
        -1/x - log(x)/x + log(x)/2 + O(1)

        """
        from .symbol import uniquely_named_symbol
        from sympy.series.order import Order
        from sympy.sets.sets import FiniteSet
        args = self.args
        args0 = [t.limit(x, 0) for t in args]
        if any(t.is_finite is False for t in args0):
            from .numbers import oo, zoo, nan
            a = [t.as_leading_term(x, logx=logx) for t in args]
            a0 = [t.limit(x, 0) for t in a]
            if any(t.has(oo, -oo, zoo, nan) for t in a0):
                return self._eval_aseries(n, args0, x, logx)
            # Careful: the argument goes to oo, but only logarithmically so. We
            # are supposed to do a power series expansion "around the
            # logarithmic term". e.g.
            #      f(1+x+log(x))
            #     -> f(1+logx) + x*f'(1+logx) + O(x**2)
            # where 'logx' is given in the argument
            a = [t._eval_nseries(x, n, logx) for t in args]
            z = [r - r0 for (r, r0) in zip(a, a0)]
            p = [Dummy() for _ in z]
            q = []
            v = None
            for ai, zi, pi in zip(a0, z, p):
                if zi.has(x):
                    if v is not None:
                        raise NotImplementedError
                    q.append(ai + pi)
                    v = pi
                else:
                    q.append(ai)
            e1 = self.func(*q)
            if v is None:
                return e1
            s = e1._eval_nseries(v, n, logx)
            o = s.getO()
            s = s.removeO()
            s = s.subs(v, zi).expand() + Order(o.expr.subs(v, zi), x)
            return s
        if (self.func.nargs is S.Naturals0
                or (self.func.nargs == FiniteSet(1) and args0[0])
                or any(c > 1 for c in self.func.nargs)):
            e = self
            e1 = e.expand()
            if e == e1:
                #for example when e = sin(x+1) or e = sin(cos(x))
                #let's try the general algorithm
                if len(e.args) == 1:
                    # issue 14411
                    e = e.func(e.args[0].cancel())
                term = e.subs(x, S.Zero)
                if term.is_finite is False or term is S.NaN:
                    raise PoleError("Cannot expand %s around 0" % (self))
                series = term
                fact = S.One

                _x = uniquely_named_symbol('xi', self)
                e = e.subs(x, _x)
                for i in range(1, n):
                    fact *= Rational(i)
                    e = e.diff(_x)
                    subs = e.subs(_x, S.Zero)
                    if subs is S.NaN:
                        # try to evaluate a limit if we have to
                        subs = e.limit(_x, S.Zero)
                    if subs.is_finite is False:
                        raise PoleError("Cannot expand %s around 0" % (self))
                    term = subs*(x**i)/fact
                    term = term.expand()
                    series += term
                return series + Order(x**n, x)
            return e1.nseries(x, n=n, logx=logx)
        arg = self.args[0]
        l = []
        g = None
        # try to predict a number of terms needed
        nterms = n + 2
        cf = Order(arg.as_leading_term(x), x).getn()
        if cf != 0:
            nterms = (n/cf).ceiling()
        for i in range(nterms):
            g = self.taylor_term(i, arg, g)
            g = g.nseries(x, n=n, logx=logx)
            l.append(g)
        return Add(*l) + Order(x**n, x)

    def fdiff(self, argindex=1):
        """
        Returns the first derivative of the function.
        """
        if not (1 <= argindex <= len(self.args)):
            raise ArgumentIndexError(self, argindex)
        ix = argindex - 1
        A = self.args[ix]
        if A._diff_wrt:
            if len(self.args) == 1 or not A.is_Symbol:
                return _derivative_dispatch(self, A)
            for i, v in enumerate(self.args):
                if i != ix and A in v.free_symbols:
                    # it can't be in any other argument's free symbols
                    # issue 8510
                    break
            else:
                return _derivative_dispatch(self, A)

        # See issue 4624 and issue 4719, 5600 and 8510
        D = Dummy('xi_%i' % argindex, dummy_index=hash(A))
        args = self.args[:ix] + (D,) + self.args[ix + 1:]
        return Subs(Derivative(self.func(*args), D), D, A)

    def _eval_as_leading_term(self, x, logx, cdir):
        """Stub that should be overridden by new Functions to return
        the first non-zero term in a series if ever an x-dependent
        argument whose leading term vanishes as x -> 0 might be encountered.
        See, for example, cos._eval_as_leading_term.
        """
        from sympy.series.order import Order
        args = [a.as_leading_term(x, logx=logx) for a in self.args]
        o = Order(1, x)
        if any(x in a.free_symbols and o.contains(a) for a in args):
            # Whereas x and any finite number are contained in O(1, x),
            # expressions like 1/x are not. If any arg simplified to a
            # vanishing expression as x -> 0 (like x or x**2, but not
            # 3, 1/x, etc...) then the _eval_as_leading_term is needed
            # to supply the first non-zero term of the series,
            #
            # e.g. expression    leading term
            #      ----------    ------------
            #      cos(1/x)      cos(1/x)
            #      cos(cos(x))   cos(1)
            #      cos(x)        1        <- _eval_as_leading_term needed
            #      sin(x)        x        <- _eval_as_leading_term needed
            #
            raise NotImplementedError(
                '%s has no _eval_as_leading_term routine' % self.func)
        else:
            return self


class DefinedFunction(Function):
    """Base class for defined functions like ``sin``, ``cos``, ..."""

    @cacheit
    def __new__(cls, *args, **options) -> Expr:  # type: ignore
        return cls._new_(*args, **options)


class AppliedUndef(Function):
    """
    Base class for expressions resulting from the application of an undefined
    function.
    """

    is_number = False

    name: str

    def __new__(cls, *args, **options) -> Expr:  # type: ignore
        args = tuple(map(sympify, args))
        u = [a.name for a in args if isinstance(a, UndefinedFunction)]
        if u:
            raise TypeError('Invalid argument: expecting an expression, not UndefinedFunction%s: %s' % (
                's'*(len(u) > 1), ', '.join(u)))
        obj: Expr = super().__new__(cls, *args, **options)  # type: ignore
        return obj

    def _eval_as_leading_term(self, x, logx, cdir):
        return self

    @property
    def _diff_wrt(self):
        """
        Allow derivatives wrt to undefined functions.

        Examples
        ========

        >>> from sympy import Function, Symbol
        >>> f = Function('f')
        >>> x = Symbol('x')
        >>> f(x)._diff_wrt
        True
        >>> f(x).diff(x)
        Derivative(f(x), x)
        """
        return True


class UndefSageHelper:
    """
    Helper to facilitate Sage conversion.
    """
    def __get__(self, ins, typ):
        import sage.all as sage
        if ins is None:
            return lambda: sage.function(typ.__name__)
        else:
            args = [arg._sage_() for arg in ins.args]
            return lambda : sage.function(ins.__class__.__name__)(*args)

_undef_sage_helper = UndefSageHelper()


class UndefinedFunction(FunctionClass):
    """
    The (meta)class of undefined functions.
    """
    name: str
    _sage_: UndefSageHelper

    def __new__(mcl, name, bases=(AppliedUndef,), __dict__=None, **kwargs) -> type[AppliedUndef]:
        from .symbol import _filter_assumptions
        # Allow Function('f', real=True)
        # and/or Function(Symbol('f', real=True))
        assumptions, kwargs = _filter_assumptions(kwargs)
        if isinstance(name, Symbol):
            assumptions = name._merge(assumptions)
            name = name.name
        elif not isinstance(name, str):
            raise TypeError('expecting string or Symbol for name')
        else:
            commutative = assumptions.get('commutative', None)
            assumptions = Symbol(name, **assumptions).assumptions0
            if commutative is None:
                assumptions.pop('commutative')
        __dict__ = __dict__ or {}
        # put the `is_*` for into __dict__
        __dict__.update({'is_%s' % k: v for k, v in assumptions.items()})
        # You can add other attributes, although they do have to be hashable
        # (but seriously, if you want to add anything other than assumptions,
        # just subclass Function)
        __dict__.update(kwargs)
        # add back the sanitized assumptions without the is_ prefix
        kwargs.update(assumptions)
        # Save these for __eq__
        __dict__.update({'_kwargs': kwargs})
        # do this for pickling
        __dict__['__module__'] = None
        obj = super().__new__(mcl, name, bases, __dict__)  # type: ignore
        obj.name = name
        obj._sage_ = _undef_sage_helper
        return obj  # type: ignore

    def __instancecheck__(cls, instance):
        return cls in type(instance).__mro__

    _kwargs: dict[str, bool | None] = {}

    def __hash__(self):
        return hash((self.class_key(), frozenset(self._kwargs.items())))

    def __eq__(self, other):
        return (isinstance(other, self.__class__) and
            self.class_key() == other.class_key() and
            self._kwargs == other._kwargs)

    def __ne__(self, other):
        return not self == other

    @property
    def _diff_wrt(self):
        return False


# Using copyreg is the only way to make a dynamically generated instance of a
# metaclass picklable without using a custom pickler. It is not possible to
# define e.g. __reduce__ on the metaclass because obj.__reduce__ will retrieve
# the __reduce__ method for reducing instances of the type rather than for the
# type itself.
def _reduce_undef(f):
    return (_rebuild_undef, (f.name, f._kwargs))

def _rebuild_undef(name, kwargs):
    return Function(name, **kwargs)

copyreg.pickle(UndefinedFunction, _reduce_undef)


# XXX: The type: ignore on WildFunction is because mypy complains:
#
# sympy/core/function.py:939: error: Cannot determine type of 'sort_key' in
# base class 'Expr'
#
# Somehow this is because of the @cacheit decorator but it is not clear how to
# fix it.


class WildFunction(Function, AtomicExpr):  # type: ignore
    """
    A WildFunction function matches any function (with its arguments).

    Examples
    ========

    >>> from sympy import WildFunction, Function, cos
    >>> from sympy.abc import x, y
    >>> F = WildFunction('F')
    >>> f = Function('f')
    >>> F.nargs
    Naturals0
    >>> x.match(F)
    >>> F.match(F)
    {F_: F_}
    >>> f(x).match(F)
    {F_: f(x)}
    >>> cos(x).match(F)
    {F_: cos(x)}
    >>> f(x, y).match(F)
    {F_: f(x, y)}

    To match functions with a given number of arguments, set ``nargs`` to the
    desired value at instantiation:

    >>> F = WildFunction('F', nargs=2)
    >>> F.nargs
    {2}
    >>> f(x).match(F)
    >>> f(x, y).match(F)
    {F_: f(x, y)}

    To match functions with a range of arguments, set ``nargs`` to a tuple
    containing the desired number of arguments, e.g. if ``nargs = (1, 2)``
    then functions with 1 or 2 arguments will be matched.

    >>> F = WildFunction('F', nargs=(1, 2))
    >>> F.nargs
    {1, 2}
    >>> f(x).match(F)
    {F_: f(x)}
    >>> f(x, y).match(F)
    {F_: f(x, y)}
    >>> f(x, y, 1).match(F)

    """

    # XXX: What is this class attribute used for?
    include: set[Any] = set()

    def __init__(cls, name, **assumptions):
        from sympy.sets.sets import Set, FiniteSet
        cls.name = name
        nargs = assumptions.pop('nargs', S.Naturals0)
        if not isinstance(nargs, Set):
            # Canonicalize nargs here.  See also FunctionClass.
            if is_sequence(nargs):
                nargs = tuple(ordered(set(nargs)))
            elif nargs is not None:
                nargs = (as_int(nargs),)
            nargs = FiniteSet(*nargs)
        cls.nargs = nargs

    def matches(self, expr, repl_dict=None, old=False):
        if not isinstance(expr, (AppliedUndef, Function)):
            return None
        if len(expr.args) not in self.nargs:
            return None

        if repl_dict is None:
            repl_dict = {}
        else:
            repl_dict = repl_dict.copy()

        repl_dict[self] = expr
        return repl_dict


class Derivative(Expr):
    """
    Carries out differentiation of the given expression with respect to symbols.

    Examples
    ========

    >>> from sympy import Derivative, Function, symbols, Subs
    >>> from sympy.abc import x, y
    >>> f, g = symbols('f g', cls=Function)

    >>> Derivative(x**2, x, evaluate=True)
    2*x

    Denesting of derivatives retains the ordering of variables:

        >>> Derivative(Derivative(f(x, y), y), x)
        Derivative(f(x, y), y, x)

    Contiguously identical symbols are merged into a tuple giving
    the symbol and the count:

        >>> Derivative(f(x), x, x, y, x)
        Derivative(f(x), (x, 2), y, x)

    If the derivative cannot be performed, and evaluate is True, the
    order of the variables of differentiation will be made canonical:

        >>> Derivative(f(x, y), y, x, evaluate=True)
        Derivative(f(x, y), x, y)

    Derivatives with respect to undefined functions can be calculated:

        >>> Derivative(f(x)**2, f(x), evaluate=True)
        2*f(x)

    Such derivatives will show up when the chain rule is used to
    evaluate a derivative:

        >>> f(g(x)).diff(x)
        Derivative(f(g(x)), g(x))*Derivative(g(x), x)

    Substitution is used to represent derivatives of functions with
    arguments that are not symbols or functions:

        >>> f(2*x + 3).diff(x) == 2*Subs(f(y).diff(y), y, 2*x + 3)
        True

    Notes
    =====

    Simplification of high-order derivatives:

    Because there can be a significant amount of simplification that can be
    done when multiple differentiations are performed, results will be
    automatically simplified in a fairly conservative fashion unless the
    keyword ``simplify`` is set to False.

        >>> from sympy import sqrt, diff, Function, symbols
        >>> from sympy.abc import x, y, z
        >>> f, g = symbols('f,g', cls=Function)

        >>> e = sqrt((x + 1)**2 + x)
        >>> diff(e, (x, 5), simplify=False).count_ops()
        136
        >>> diff(e, (x, 5)).count_ops()
        30

    Ordering of variables:

    If evaluate is set to True and the expression cannot be evaluated, the
    list of differentiation symbols will be sorted, that is, the expression is
    assumed to have continuous derivatives up to the order asked.

    Derivative wrt non-Symbols:

    For the most part, one may not differentiate wrt non-symbols.
    For example, we do not allow differentiation wrt `x*y` because
    there are multiple ways of structurally defining where x*y appears
    in an expression: a very strict definition would make
    (x*y*z).diff(x*y) == 0. Derivatives wrt defined functions (like
    cos(x)) are not allowed, either:

        >>> (x*y*z).diff(x*y)
        Traceback (most recent call last):
        ...
        ValueError: Can't calculate derivative wrt x*y.

    To make it easier to work with variational calculus, however,
    derivatives wrt AppliedUndef and Derivatives are allowed.
    For example, in the Euler-Lagrange method one may write
    F(t, u, v) where u = f(t) and v = f'(t). These variables can be
    written explicitly as functions of time::

        >>> from sympy.abc import t
        >>> F = Function('F')
        >>> U = f(t)
        >>> V = U.diff(t)

    The derivative wrt f(t) can be obtained directly:

        >>> direct = F(t, U, V).diff(U)

    When differentiation wrt a non-Symbol is attempted, the non-Symbol
    is temporarily converted to a Symbol while the differentiation
    is performed and the same answer is obtained:

        >>> indirect = F(t, U, V).subs(U, x).diff(x).subs(x, U)
        >>> assert direct == indirect

    The implication of this non-symbol replacement is that all
    functions are treated as independent of other functions and the
    symbols are independent of the functions that contain them::

        >>> x.diff(f(x))
        0
        >>> g(x).diff(f(x))
        0

    It also means that derivatives are assumed to depend only
    on the variables of differentiation, not on anything contained
    within the expression being differentiated::

        >>> F = f(x)
        >>> Fx = F.diff(x)
        >>> Fx.diff(F)  # derivative depends on x, not F
        0
        >>> Fxx = Fx.diff(x)
        >>> Fxx.diff(Fx)  # derivative depends on x, not Fx
        0

    The last example can be made explicit by showing the replacement
    of Fx in Fxx with y:

        >>> Fxx.subs(Fx, y)
        Derivative(y, x)

        Since that in itself will evaluate to zero, differentiating
        wrt Fx will also be zero:

        >>> _.doit()
        0

    Replacing undefined functions with concrete expressions

    One must be careful to replace undefined functions with expressions
    that contain variables consistent with the function definition and
    the variables of differentiation or else insconsistent result will
    be obtained. Consider the following example:

    >>> eq = f(x)*g(y)
    >>> eq.subs(f(x), x*y).diff(x, y).doit()
    y*Derivative(g(y), y) + g(y)
    >>> eq.diff(x, y).subs(f(x), x*y).doit()
    y*Derivative(g(y), y)

    The results differ because `f(x)` was replaced with an expression
    that involved both variables of differentiation. In the abstract
    case, differentiation of `f(x)` by `y` is 0; in the concrete case,
    the presence of `y` made that derivative nonvanishing and produced
    the extra `g(y)` term.

    Defining differentiation for an object

    An object must define ._eval_derivative(symbol) method that returns
    the differentiation result. This function only needs to consider the
    non-trivial case where expr contains symbol and it should call the diff()
    method internally (not _eval_derivative); Derivative should be the only
    one to call _eval_derivative.

    Any class can allow derivatives to be taken with respect to
    itself (while indicating its scalar nature). See the
    docstring of Expr._diff_wrt.

    See Also
    ========
    _sort_variable_count
    """

    is_Derivative = True

    @property
    def _diff_wrt(self):
        """An expression may be differentiated wrt a Derivative if
        it is in elementary form.

        Examples
        ========

        >>> from sympy import Function, Derivative, cos
        >>> from sympy.abc import x
        >>> f = Function('f')

        >>> Derivative(f(x), x)._diff_wrt
        True
        >>> Derivative(cos(x), x)._diff_wrt
        False
        >>> Derivative(x + 1, x)._diff_wrt
        False

        A Derivative might be an unevaluated form of what will not be
        a valid variable of differentiation if evaluated. For example,

        >>> Derivative(f(f(x)), x).doit()
        Derivative(f(x), x)*Derivative(f(f(x)), f(x))

        Such an expression will present the same ambiguities as arise
        when dealing with any other product, like ``2*x``, so ``_diff_wrt``
        is False:

        >>> Derivative(f(f(x)), x)._diff_wrt
        False
        """
        return self.expr._diff_wrt and isinstance(self.doit(), Derivative)

    def __new__(cls, expr, *variables, **kwargs):
        expr = sympify(expr)
        if not isinstance(expr, Basic):
<<<<<<< HEAD
            raise TypeError(f"Cannot represent derivative of {type(expr)}")
=======
            raise TypeError(
                "First argument to Derivative must be an instance of Basic (e.g., an expression like f(t))"
            )
>>>>>>> aa5933f8
        symbols_or_none = getattr(expr, "free_symbols", None)
        has_symbol_set = isinstance(symbols_or_none, set)

        if not has_symbol_set:
            raise ValueError(filldedent('''
                Since there are no variables in the expression %s,
                it cannot be differentiated.''' % expr))

        # determine value for variables if it wasn't given
        if not variables:
            variables = expr.free_symbols
            if len(variables) != 1:
                if expr.is_number:
                    return S.Zero
                if len(variables) == 0:
                    raise ValueError(filldedent('''
                        Since there are no variables in the expression,
                        the variable(s) of differentiation must be supplied
                        to differentiate %s''' % expr))
                else:
                    raise ValueError(filldedent('''
                        Since there is more than one variable in the
                        expression, the variable(s) of differentiation
                        must be supplied to differentiate %s''' % expr))

        # Split the list of variables into a list of the variables we are diff
        # wrt, where each element of the list has the form (s, count) where
        # s is the entity to diff wrt and count is the order of the
        # derivative.
        variable_count = []
        array_likes = (tuple, list, Tuple)

        from sympy.tensor.array import Array, NDimArray

        for i, v in enumerate(variables):
            if isinstance(v, UndefinedFunction):
                raise TypeError(
                    "cannot differentiate wrt "
                    "UndefinedFunction: %s" % v)

            if isinstance(v, array_likes):
                if len(v) == 0:
                    # Ignore empty tuples: Derivative(expr, ... , (), ... )
                    continue
                if isinstance(v[0], array_likes):
                    # Derive by array: Derivative(expr, ... , [[x, y, z]], ... )
                    if len(v) == 1:
                        v = Array(v[0])
                        count = 1
                    else:
                        v, count = v
                        v = Array(v)
                else:
                    v, count = v
                if count == 0:
                    continue
                variable_count.append(Tuple(v, count))
                continue

            v = sympify(v)
            if isinstance(v, Integer):
                if i == 0:
                    raise ValueError("First variable cannot be a number: %i" % v)
                count = v
                prev, prevcount = variable_count[-1]
                if prevcount != 1:
                    raise TypeError("tuple {} followed by number {}".format((prev, prevcount), v))
                if count == 0:
                    variable_count.pop()
                else:
                    variable_count[-1] = Tuple(prev, count)
            else:
                count = 1
                variable_count.append(Tuple(v, count))

        # light evaluation of contiguous, identical
        # items: (x, 1), (x, 1) -> (x, 2)
        merged = []
        for t in variable_count:
            v, c = t
            if c.is_negative:
                raise ValueError(
                    'order of differentiation must be nonnegative')
            if merged and merged[-1][0] == v:
                c += merged[-1][1]
                if not c:
                    merged.pop()
                else:
                    merged[-1] = Tuple(v, c)
            else:
                merged.append(t)
        variable_count = merged

        # sanity check of variables of differentation; we waited
        # until the counts were computed since some variables may
        # have been removed because the count was 0
        for v, c in variable_count:
            # v must have _diff_wrt True
            if not v._diff_wrt:
                __ = ''  # filler to make error message neater
                raise ValueError(filldedent('''
                    Can't calculate derivative wrt %s.%s''' % (v,
                    __)))

        # We make a special case for 0th derivative, because there is no
        # good way to unambiguously print this.
        if len(variable_count) == 0:
            return expr

        evaluate = kwargs.get('evaluate', False)

        if evaluate:
            if isinstance(expr, Derivative):
                expr = expr.canonical
            variable_count = [
                (v.canonical if isinstance(v, Derivative) else v, c)
                for v, c in variable_count]

            # Look for a quick exit if there are symbols that don't appear in
            # expression at all. Note, this cannot check non-symbols like
            # Derivatives as those can be created by intermediate
            # derivatives.
            zero = False
            free = expr.free_symbols
            from sympy.matrices.expressions.matexpr import MatrixExpr

            for v, c in variable_count:
                vfree = v.free_symbols
                if c.is_positive and vfree:
                    if isinstance(v, AppliedUndef):
                        # these match exactly since
                        # x.diff(f(x)) == g(x).diff(f(x)) == 0
                        # and are not created by differentiation
                        D = Dummy()
                        if not expr.xreplace({v: D}).has(D):
                            zero = True
                            break
                    elif isinstance(v, MatrixExpr):
                        zero = False
                        break
                    elif isinstance(v, Symbol) and v not in free:
                        zero = True
                        break
                    else:
                        if not free & vfree:
                            # e.g. v is IndexedBase or Matrix
                            zero = True
                            break
            if zero:
                return cls._get_zero_with_shape_like(expr)

            # make the order of symbols canonical
            #TODO: check if assumption of discontinuous derivatives exist
            variable_count = cls._sort_variable_count(variable_count)

        # denest
        if isinstance(expr, Derivative):
            variable_count = list(expr.variable_count) + variable_count
            expr = expr.expr
            return _derivative_dispatch(expr, *variable_count, **kwargs)

        # we return here if evaluate is False or if there is no
        # _eval_derivative method
        if not evaluate or not hasattr(expr, '_eval_derivative'):
            # return an unevaluated Derivative
            if evaluate and variable_count == [(expr, 1)] and expr.is_scalar:
                # special hack providing evaluation for classes
                # that have defined is_scalar=True but have no
                # _eval_derivative defined
                return S.One
            return Expr.__new__(cls, expr, *variable_count)

        # evaluate the derivative by calling _eval_derivative method
        # of expr for each variable
        # -------------------------------------------------------------
        nderivs = 0  # how many derivatives were performed
        unhandled = []
        from sympy.matrices.matrixbase import MatrixBase
        for i, (v, count) in enumerate(variable_count):

            old_expr = expr
            old_v = None

            is_symbol = v.is_symbol or isinstance(v,
                (Iterable, Tuple, MatrixBase, NDimArray))

            if not is_symbol:
                old_v = v
                v = Dummy('xi')
                expr = expr.xreplace({old_v: v})
                # Derivatives and UndefinedFunctions are independent
                # of all others
                clashing = not (isinstance(old_v, (Derivative, AppliedUndef)))
                if v not in expr.free_symbols and not clashing:
                    return expr.diff(v)  # expr's version of 0
                if not old_v.is_scalar and not hasattr(
                        old_v, '_eval_derivative'):
                    # special hack providing evaluation for classes
                    # that have defined is_scalar=True but have no
                    # _eval_derivative defined
                    expr *= old_v.diff(old_v)

            obj = cls._dispatch_eval_derivative_n_times(expr, v, count)
            if obj is not None and obj.is_zero:
                return obj

            nderivs += count

            if old_v is not None:
                if obj is not None:
                    # remove the dummy that was used
                    obj = obj.subs(v, old_v)
                # restore expr
                expr = old_expr

            if obj is None:
                # we've already checked for quick-exit conditions
                # that give 0 so the remaining variables
                # are contained in the expression but the expression
                # did not compute a derivative so we stop taking
                # derivatives
                unhandled = variable_count[i:]
                break

            expr = obj

        # what we have so far can be made canonical
        expr = expr.replace(
            lambda x: isinstance(x, Derivative),
            lambda x: x.canonical)

        if unhandled:
            if isinstance(expr, Derivative):
                unhandled = list(expr.variable_count) + unhandled
                expr = expr.expr
            expr = Expr.__new__(cls, expr, *unhandled)

        if (nderivs > 1) == True and kwargs.get('simplify', True):
            from .exprtools import factor_terms
            from sympy.simplify.simplify import signsimp
            expr = factor_terms(signsimp(expr))
        return expr

    @property
    def canonical(cls):
        return cls.func(cls.expr,
            *Derivative._sort_variable_count(cls.variable_count))

    @classmethod
    def _sort_variable_count(cls, vc):
        """
        Sort (variable, count) pairs into canonical order while
        retaining order of variables that do not commute during
        differentiation:

        * symbols and functions commute with each other
        * derivatives commute with each other
        * a derivative does not commute with anything it contains
        * any other object is not allowed to commute if it has
          free symbols in common with another object

        Examples
        ========

        >>> from sympy import Derivative, Function, symbols
        >>> vsort = Derivative._sort_variable_count
        >>> x, y, z = symbols('x y z')
        >>> f, g, h = symbols('f g h', cls=Function)

        Contiguous items are collapsed into one pair:

        >>> vsort([(x, 1), (x, 1)])
        [(x, 2)]
        >>> vsort([(y, 1), (f(x), 1), (y, 1), (f(x), 1)])
        [(y, 2), (f(x), 2)]

        Ordering is canonical.

        >>> def vsort0(*v):
        ...     # docstring helper to
        ...     # change vi -> (vi, 0), sort, and return vi vals
        ...     return [i[0] for i in vsort([(i, 0) for i in v])]

        >>> vsort0(y, x)
        [x, y]
        >>> vsort0(g(y), g(x), f(y))
        [f(y), g(x), g(y)]

        Symbols are sorted as far to the left as possible but never
        move to the left of a derivative having the same symbol in
        its variables; the same applies to AppliedUndef which are
        always sorted after Symbols:

        >>> dfx = f(x).diff(x)
        >>> assert vsort0(dfx, y) == [y, dfx]
        >>> assert vsort0(dfx, x) == [dfx, x]
        """
        if not vc:
            return []
        vc = list(vc)
        if len(vc) == 1:
            return [Tuple(*vc[0])]
        V = list(range(len(vc)))
        E = []
        v = lambda i: vc[i][0]
        D = Dummy()
        def _block(d, v, wrt=False):
            # return True if v should not come before d else False
            if d == v:
                return wrt
            if d.is_Symbol:
                return False
            if isinstance(d, Derivative):
                # a derivative blocks if any of it's variables contain
                # v; the wrt flag will return True for an exact match
                # and will cause an AppliedUndef to block if v is in
                # the arguments
                if any(_block(k, v, wrt=True)
                        for k in d._wrt_variables):
                    return True
                return False
            if not wrt and isinstance(d, AppliedUndef):
                return False
            if v.is_Symbol:
                return v in d.free_symbols
            if isinstance(v, AppliedUndef):
                return _block(d.xreplace({v: D}), D)
            return d.free_symbols & v.free_symbols
        for i in range(len(vc)):
            for j in range(i):
                if _block(v(j), v(i)):
                    E.append((j,i))
        # this is the default ordering to use in case of ties
        O = dict(zip(ordered(uniq([i for i, c in vc])), range(len(vc))))
        ix = topological_sort((V, E), key=lambda i: O[v(i)])
        # merge counts of contiguously identical items
        merged = []
        for v, c in [vc[i] for i in ix]:
            if merged and merged[-1][0] == v:
                merged[-1][1] += c
            else:
                merged.append([v, c])
        return [Tuple(*i) for i in merged]

    def _eval_is_commutative(self):
        return self.expr.is_commutative

    def _eval_derivative(self, v):
        # If v (the variable of differentiation) is not in
        # self.variables, we might be able to take the derivative.
        if v not in self._wrt_variables:
            dedv = self.expr.diff(v)
            if isinstance(dedv, Derivative):
                return dedv.func(dedv.expr, *(self.variable_count + dedv.variable_count))
            # dedv (d(self.expr)/dv) could have simplified things such that the
            # derivative wrt things in self.variables can now be done. Thus,
            # we set evaluate=True to see if there are any other derivatives
            # that can be done. The most common case is when dedv is a simple
            # number so that the derivative wrt anything else will vanish.
            return self.func(dedv, *self.variables, evaluate=True)
        # In this case v was in self.variables so the derivative wrt v has
        # already been attempted and was not computed, either because it
        # couldn't be or evaluate=False originally.
        variable_count = list(self.variable_count)
        variable_count.append((v, 1))
        return self.func(self.expr, *variable_count, evaluate=False)

    def doit(self, **hints):
        expr = self.expr
        if hints.get('deep', True):
            expr = expr.doit(**hints)
        hints['evaluate'] = True
        rv = self.func(expr, *self.variable_count, **hints)
        if rv!= self and rv.has(Derivative):
            rv =  rv.doit(**hints)
        return rv

    @_sympifyit('z0', NotImplementedError)
    def doit_numerically(self, z0):
        """
        Evaluate the derivative at z numerically.

        When we can represent derivatives at a point, this should be folded
        into the normal evalf. For now, we need a special method.
        """
        if len(self.free_symbols) != 1 or len(self.variables) != 1:
            raise NotImplementedError('partials and higher order derivatives')
        z = list(self.free_symbols)[0]

        def eval(x):
            f0 = self.expr.subs(z, Expr._from_mpmath(x, prec=mpmath.mp.prec))
            f0 = f0.evalf(prec_to_dps(mpmath.mp.prec))
            return f0._to_mpmath(mpmath.mp.prec)
        return Expr._from_mpmath(mpmath.diff(eval,
                                             z0._to_mpmath(mpmath.mp.prec)),
                                 mpmath.mp.prec)

    @property
    def expr(self):
        return self._args[0]

    @property
    def _wrt_variables(self):
        # return the variables of differentiation without
        # respect to the type of count (int or symbolic)
        return [i[0] for i in self.variable_count]

    @property
    def variables(self):
        # TODO: deprecate?  YES, make this 'enumerated_variables' and
        #       name _wrt_variables as variables
        # TODO: support for `d^n`?
        rv = []
        for v, count in self.variable_count:
            if not count.is_Integer:
                raise TypeError(filldedent('''
                Cannot give expansion for symbolic count. If you just
                want a list of all variables of differentiation, use
                _wrt_variables.'''))
            rv.extend([v]*count)
        return tuple(rv)

    @property
    def variable_count(self):
        return self._args[1:]

    @property
    def derivative_count(self):
        return sum([count for _, count in self.variable_count], 0)

    @property
    def free_symbols(self):
        ret = self.expr.free_symbols
        # Add symbolic counts to free_symbols
        for _, count in self.variable_count:
            ret.update(count.free_symbols)
        return ret

    @property
    def kind(self):
        return self.args[0].kind

    def _eval_subs(self, old, new):
        # The substitution (old, new) cannot be done inside
        # Derivative(expr, vars) for a variety of reasons
        # as handled below.
        if old in self._wrt_variables:
            # first handle the counts
            expr = self.func(self.expr, *[(v, c.subs(old, new))
                for v, c in self.variable_count])
            if expr != self:
                return expr._eval_subs(old, new)
            # quick exit case
            if not getattr(new, '_diff_wrt', False):
                # case (0): new is not a valid variable of
                # differentiation
                if isinstance(old, Symbol):
                    # don't introduce a new symbol if the old will do
                    return Subs(self, old, new)
                else:
                    xi = Dummy('xi')
                    return Subs(self.xreplace({old: xi}), xi, new)

        # If both are Derivatives with the same expr, check if old is
        # equivalent to self or if old is a subderivative of self.
        if old.is_Derivative and old.expr == self.expr:
            if self.canonical == old.canonical:
                return new

            # collections.Counter doesn't have __le__
            def _subset(a, b):
                return all((a[i] <= b[i]) == True for i in a)

            old_vars = Counter(dict(reversed(old.variable_count)))
            self_vars = Counter(dict(reversed(self.variable_count)))
            if _subset(old_vars, self_vars):
                return _derivative_dispatch(new, *(self_vars - old_vars).items()).canonical

        args = list(self.args)
        newargs = [x._subs(old, new) for x in args]
        if args[0] == old:
            # complete replacement of self.expr
            # we already checked that the new is valid so we know
            # it won't be a problem should it appear in variables
            return _derivative_dispatch(*newargs)

        if newargs[0] != args[0]:
            # case (1) can't change expr by introducing something that is in
            # the _wrt_variables if it was already in the expr
            # e.g.
            # for Derivative(f(x, g(y)), y), x cannot be replaced with
            # anything that has y in it; for f(g(x), g(y)).diff(g(y))
            # g(x) cannot be replaced with anything that has g(y)
            syms = {vi: Dummy() for vi in self._wrt_variables
                if not vi.is_Symbol}
            wrt = {syms.get(vi, vi) for vi in self._wrt_variables}
            forbidden = args[0].xreplace(syms).free_symbols & wrt
            nfree = new.xreplace(syms).free_symbols
            ofree = old.xreplace(syms).free_symbols
            if (nfree - ofree) & forbidden:
                return Subs(self, old, new)

        viter = ((i, j) for ((i, _), (j, _)) in zip(newargs[1:], args[1:]))
        if any(i != j for i, j in viter):  # a wrt-variable change
            # case (2) can't change vars by introducing a variable
            # that is contained in expr, e.g.
            # for Derivative(f(z, g(h(x), y)), y), y cannot be changed to
            # x, h(x), or g(h(x), y)
            for a in _atomic(self.expr, recursive=True):
                for i in range(1, len(newargs)):
                    vi, _ = newargs[i]
                    if a == vi and vi != args[i][0]:
                        return Subs(self, old, new)
            # more arg-wise checks
            vc = newargs[1:]
            oldv = self._wrt_variables
            newe = self.expr
            subs = []
            for i, (vi, ci) in enumerate(vc):
                if not vi._diff_wrt:
                    # case (3) invalid differentiation expression so
                    # create a replacement dummy
                    xi = Dummy('xi_%i' % i)
                    # replace the old valid variable with the dummy
                    # in the expression
                    newe = newe.xreplace({oldv[i]: xi})
                    # and replace the bad variable with the dummy
                    vc[i] = (xi, ci)
                    # and record the dummy with the new (invalid)
                    # differentiation expression
                    subs.append((xi, vi))

            if subs:
                # handle any residual substitution in the expression
                newe = newe._subs(old, new)
                # return the Subs-wrapped derivative
                return Subs(Derivative(newe, *vc), *zip(*subs))

        # everything was ok
        return _derivative_dispatch(*newargs)

    def _eval_lseries(self, x, logx, cdir=0):
        dx = self.variables
        for term in self.expr.lseries(x, logx=logx, cdir=cdir):
            yield self.func(term, *dx)

    def _eval_nseries(self, x, n, logx, cdir=0):
        arg = self.expr.nseries(x, n=n, logx=logx)
        o = arg.getO()
        dx = self.variables
        rv = [self.func(a, *dx) for a in Add.make_args(arg.removeO())]
        if o:
            rv.append(o/x)
        return Add(*rv)

    def _eval_as_leading_term(self, x, logx, cdir):
        series_gen = self.expr.lseries(x)
        d = S.Zero
        for leading_term in series_gen:
            d = diff(leading_term, *self.variables)
            if d != 0:
                break
        return d

    def as_finite_difference(self, points=1, x0=None, wrt=None):
        """ Expresses a Derivative instance as a finite difference.

        Parameters
        ==========

        points : sequence or coefficient, optional
            If sequence: discrete values (length >= order+1) of the
            independent variable used for generating the finite
            difference weights.
            If it is a coefficient, it will be used as the step-size
            for generating an equidistant sequence of length order+1
            centered around ``x0``. Default: 1 (step-size 1)

        x0 : number or Symbol, optional
            the value of the independent variable (``wrt``) at which the
            derivative is to be approximated. Default: same as ``wrt``.

        wrt : Symbol, optional
            "with respect to" the variable for which the (partial)
            derivative is to be approximated for. If not provided it
            is required that the derivative is ordinary. Default: ``None``.


        Examples
        ========

        >>> from sympy import symbols, Function, exp, sqrt, Symbol
        >>> x, h = symbols('x h')
        >>> f = Function('f')
        >>> f(x).diff(x).as_finite_difference()
        -f(x - 1/2) + f(x + 1/2)

        The default step size and number of points are 1 and
        ``order + 1`` respectively. We can change the step size by
        passing a symbol as a parameter:

        >>> f(x).diff(x).as_finite_difference(h)
        -f(-h/2 + x)/h + f(h/2 + x)/h

        We can also specify the discretized values to be used in a
        sequence:

        >>> f(x).diff(x).as_finite_difference([x, x+h, x+2*h])
        -3*f(x)/(2*h) + 2*f(h + x)/h - f(2*h + x)/(2*h)

        The algorithm is not restricted to use equidistant spacing, nor
        do we need to make the approximation around ``x0``, but we can get
        an expression estimating the derivative at an offset:

        >>> e, sq2 = exp(1), sqrt(2)
        >>> xl = [x-h, x+h, x+e*h]
        >>> f(x).diff(x, 1).as_finite_difference(xl, x+h*sq2)  # doctest: +ELLIPSIS
        2*h*((h + sqrt(2)*h)/(2*h) - (-sqrt(2)*h + h)/(2*h))*f(E*h + x)/...

        To approximate ``Derivative`` around ``x0`` using a non-equidistant
        spacing step, the algorithm supports assignment of undefined
        functions to ``points``:

        >>> dx = Function('dx')
        >>> f(x).diff(x).as_finite_difference(points=dx(x), x0=x-h)
        -f(-h + x - dx(-h + x)/2)/dx(-h + x) + f(-h + x + dx(-h + x)/2)/dx(-h + x)

        Partial derivatives are also supported:

        >>> y = Symbol('y')
        >>> d2fdxdy=f(x,y).diff(x,y)
        >>> d2fdxdy.as_finite_difference(wrt=x)
        -Derivative(f(x - 1/2, y), y) + Derivative(f(x + 1/2, y), y)

        We can apply ``as_finite_difference`` to ``Derivative`` instances in
        compound expressions using ``replace``:

        >>> (1 + 42**f(x).diff(x)).replace(lambda arg: arg.is_Derivative,
        ...     lambda arg: arg.as_finite_difference())
        42**(-f(x - 1/2) + f(x + 1/2)) + 1


        See also
        ========

        sympy.calculus.finite_diff.apply_finite_diff
        sympy.calculus.finite_diff.differentiate_finite
        sympy.calculus.finite_diff.finite_diff_weights

        """
        from sympy.calculus.finite_diff import _as_finite_diff
        return _as_finite_diff(self, points, x0, wrt)

    @classmethod
    def _get_zero_with_shape_like(cls, expr):
        return S.Zero

    @classmethod
    def _dispatch_eval_derivative_n_times(cls, expr, v, count):
        # Evaluate the derivative `n` times.  If
        # `_eval_derivative_n_times` is not overridden by the current
        # object, the default in `Basic` will call a loop over
        # `_eval_derivative`:
        return expr._eval_derivative_n_times(v, count)


def _derivative_dispatch(expr, *variables, **kwargs):
    from sympy.matrices.matrixbase import MatrixBase
    from sympy.matrices.expressions.matexpr import MatrixExpr
    from sympy.tensor.array import NDimArray
    array_types = (MatrixBase, MatrixExpr, NDimArray, list, tuple, Tuple)
    if isinstance(expr, array_types) or any(isinstance(i[0], array_types) if isinstance(i, (tuple, list, Tuple)) else isinstance(i, array_types) for i in variables):
        from sympy.tensor.array.array_derivatives import ArrayDerivative
        return ArrayDerivative(expr, *variables, **kwargs)
    return Derivative(expr, *variables, **kwargs)


class Lambda(Expr):
    """
    Lambda(x, expr) represents a lambda function similar to Python's
    'lambda x: expr'. A function of several variables is written as
    Lambda((x, y, ...), expr).

    Examples
    ========

    A simple example:

    >>> from sympy import Lambda
    >>> from sympy.abc import x
    >>> f = Lambda(x, x**2)
    >>> f(4)
    16

    For multivariate functions, use:

    >>> from sympy.abc import y, z, t
    >>> f2 = Lambda((x, y, z, t), x + y**z + t**z)
    >>> f2(1, 2, 3, 4)
    73

    It is also possible to unpack tuple arguments:

    >>> f = Lambda(((x, y), z), x + y + z)
    >>> f((1, 2), 3)
    6

    A handy shortcut for lots of arguments:

    >>> p = x, y, z
    >>> f = Lambda(p, x + y*z)
    >>> f(*p)
    x + y*z

    """
    is_Function = True

    def __new__(cls, signature, expr) -> Lambda:
        if iterable(signature) and not isinstance(signature, (tuple, Tuple)):
            sympy_deprecation_warning(
                """
                Using a non-tuple iterable as the first argument to Lambda
                is deprecated. Use Lambda(tuple(args), expr) instead.
                """,
                deprecated_since_version="1.5",
                active_deprecations_target="deprecated-non-tuple-lambda",
            )
            signature = tuple(signature)
        _sig = signature if iterable(signature) else (signature,)
        sig: Tuple = sympify(_sig) # type: ignore
        cls._check_signature(sig)

        if len(sig) == 1 and sig[0] == expr:
            return S.IdentityFunction

        return Expr.__new__(cls, sig, sympify(expr))

    @classmethod
    def _check_signature(cls, sig):
        syms = set()

        def rcheck(args):
            for a in args:
                if a.is_symbol:
                    if a in syms:
                        raise BadSignatureError("Duplicate symbol %s" % a)
                    syms.add(a)
                elif isinstance(a, Tuple):
                    rcheck(a)
                else:
                    raise BadSignatureError("Lambda signature should be only tuples"
                        " and symbols, not %s" % a)

        if not isinstance(sig, Tuple):
            raise BadSignatureError("Lambda signature should be a tuple not %s" % sig)
        # Recurse through the signature:
        rcheck(sig)

    @property
    def signature(self):
        """The expected form of the arguments to be unpacked into variables"""
        return self._args[0]

    @property
    def expr(self):
        """The return value of the function"""
        return self._args[1]

    @property
    def variables(self):
        """The variables used in the internal representation of the function"""
        def _variables(args):
            if isinstance(args, Tuple):
                for arg in args:
                    yield from _variables(arg)
            else:
                yield args
        return tuple(_variables(self.signature))

    @property
    def nargs(self):
        from sympy.sets.sets import FiniteSet
        return FiniteSet(len(self.signature))

    bound_symbols = variables

    @property
    def free_symbols(self):
        return self.expr.free_symbols - set(self.variables)

    def __call__(self, *args):
        n = len(args)
        if n not in self.nargs:  # Lambda only ever has 1 value in nargs
            # XXX: exception message must be in exactly this format to
            # make it work with NumPy's functions like vectorize(). See,
            # for example, https://github.com/numpy/numpy/issues/1697.
            # The ideal solution would be just to attach metadata to
            # the exception and change NumPy to take advantage of this.
            ## XXX does this apply to Lambda? If not, remove this comment.
            temp = ('%(name)s takes exactly %(args)s '
                   'argument%(plural)s (%(given)s given)')
            raise BadArgumentsError(temp % {
                'name': self,
                'args': list(self.nargs)[0],
                'plural': 's'*(list(self.nargs)[0] != 1),
                'given': n})

        d = self._match_signature(self.signature, args)

        return self.expr.xreplace(d)

    def _match_signature(self, sig, args):

        symargmap = {}

        def rmatch(pars, args):
            for par, arg in zip(pars, args):
                if par.is_symbol:
                    symargmap[par] = arg
                elif isinstance(par, Tuple):
                    if not isinstance(arg, (tuple, Tuple)) or len(args) != len(pars):
                        raise BadArgumentsError("Can't match %s and %s" % (args, pars))
                    rmatch(par, arg)

        rmatch(sig, args)

        return symargmap

    @property
    def is_identity(self):
        """Return ``True`` if this ``Lambda`` is an identity function. """
        return self.signature == self.expr

    def _eval_evalf(self, prec):
        return self.func(self.args[0], self.args[1].evalf(n=prec_to_dps(prec)))


class Subs(Expr):
    """
    Represents unevaluated substitutions of an expression.

    ``Subs(expr, x, x0)`` represents the expression resulting
    from substituting x with x0 in expr.

    Parameters
    ==========

    expr : Expr
        An expression.

    x : tuple, variable
        A variable or list of distinct variables.

    x0 : tuple or list of tuples
        A point or list of evaluation points
        corresponding to those variables.

    Examples
    ========

    >>> from sympy import Subs, Function, sin, cos
    >>> from sympy.abc import x, y, z
    >>> f = Function('f')

    Subs are created when a particular substitution cannot be made. The
    x in the derivative cannot be replaced with 0 because 0 is not a
    valid variables of differentiation:

    >>> f(x).diff(x).subs(x, 0)
    Subs(Derivative(f(x), x), x, 0)

    Once f is known, the derivative and evaluation at 0 can be done:

    >>> _.subs(f, sin).doit() == sin(x).diff(x).subs(x, 0) == cos(0)
    True

    Subs can also be created directly with one or more variables:

    >>> Subs(f(x)*sin(y) + z, (x, y), (0, 1))
    Subs(z + f(x)*sin(y), (x, y), (0, 1))
    >>> _.doit()
    z + f(0)*sin(1)

    Notes
    =====

    ``Subs`` objects are generally useful to represent unevaluated derivatives
    calculated at a point.

    The variables may be expressions, but they are subjected to the limitations
    of subs(), so it is usually a good practice to use only symbols for
    variables, since in that case there can be no ambiguity.

    There's no automatic expansion - use the method .doit() to effect all
    possible substitutions of the object and also of objects inside the
    expression.

    When evaluating derivatives at a point that is not a symbol, a Subs object
    is returned. One is also able to calculate derivatives of Subs objects - in
    this case the expression is always expanded (for the unevaluated form, use
    Derivative()).

    In order to allow expressions to combine before doit is done, a
    representation of the Subs expression is used internally to make
    expressions that are superficially different compare the same:

    >>> a, b = Subs(x, x, 0), Subs(y, y, 0)
    >>> a + b
    2*Subs(x, x, 0)

    This can lead to unexpected consequences when using methods
    like `has` that are cached:

    >>> s = Subs(x, x, 0)
    >>> s.has(x), s.has(y)
    (True, False)
    >>> ss = s.subs(x, y)
    >>> ss.has(x), ss.has(y)
    (True, False)
    >>> s, ss
    (Subs(x, x, 0), Subs(y, y, 0))
    """
    def __new__(cls, expr, variables, point, **assumptions):
        if not is_sequence(variables, Tuple):
            variables = [variables]
        variables = Tuple(*variables)

        if has_dups(variables):
            repeated = [str(v) for v, i in Counter(variables).items() if i > 1]
            __ = ', '.join(repeated)
            raise ValueError(filldedent('''
                The following expressions appear more than once: %s
                ''' % __))

        point = Tuple(*(point if is_sequence(point, Tuple) else [point]))

        if len(point) != len(variables):
            raise ValueError('Number of point values must be the same as '
                             'the number of variables.')

        if not point:
            return sympify(expr)

        # denest
        if isinstance(expr, Subs):
            variables = expr.variables + variables
            point = expr.point + point
            expr = expr.expr
        else:
            expr = sympify(expr)

        # use symbols with names equal to the point value (with prepended _)
        # to give a variable-independent expression
        pre = "_"
        pts = sorted(set(point), key=default_sort_key)
        from sympy.printing.str import StrPrinter
        class CustomStrPrinter(StrPrinter):
            def _print_Dummy(self, expr):
                return str(expr) + str(expr.dummy_index)
        def mystr(expr, **settings):
            p = CustomStrPrinter(settings)
            return p.doprint(expr)
        while 1:
            s_pts = {p: Symbol(pre + mystr(p)) for p in pts}
            reps = [(v, s_pts[p])
                for v, p in zip(variables, point)]
            # if any underscore-prepended symbol is already a free symbol
            # and is a variable with a different point value, then there
            # is a clash, e.g. _0 clashes in Subs(_0 + _1, (_0, _1), (1, 0))
            # because the new symbol that would be created is _1 but _1
            # is already mapped to 0 so __0 and __1 are used for the new
            # symbols
            if any(r in expr.free_symbols and
                   r in variables and
                   Symbol(pre + mystr(point[variables.index(r)])) != r
                   for _, r in reps):
                pre += "_"
                continue
            break

        obj = Expr.__new__(cls, expr, Tuple(*variables), point)
        obj._expr = expr.xreplace(dict(reps))
        return obj

    def _eval_is_commutative(self):
        return self.expr.is_commutative

    def doit(self, **hints):
        e, v, p = self.args

        # remove self mappings
        for i, (vi, pi) in enumerate(zip(v, p)):
            if vi == pi:
                v = v[:i] + v[i + 1:]
                p = p[:i] + p[i + 1:]
        if not v:
            return self.expr

        if isinstance(e, Derivative):
            # apply functions first, e.g. f -> cos
            undone = []
            for i, vi in enumerate(v):
                if isinstance(vi, FunctionClass):
                    e = e.subs(vi, p[i])
                else:
                    undone.append((vi, p[i]))
            if not isinstance(e, Derivative):
                e = e.doit()
            if isinstance(e, Derivative):
                # do Subs that aren't related to differentiation
                undone2 = []
                D = Dummy()
                arg = e.args[0]
                for vi, pi in undone:
                    if D not in e.xreplace({vi: D}).free_symbols:
                        if arg.has(vi):
                            e = e.subs(vi, pi)
                    else:
                        undone2.append((vi, pi))
                undone = undone2
                # differentiate wrt variables that are present
                wrt = []
                D = Dummy()
                expr = e.expr
                free = expr.free_symbols
                for vi, ci in e.variable_count:
                    if isinstance(vi, Symbol) and vi in free:
                        expr = expr.diff((vi, ci))
                    elif D in expr.subs(vi, D).free_symbols:
                        expr = expr.diff((vi, ci))
                    else:
                        wrt.append((vi, ci))
                # inject remaining subs
                rv = expr.subs(undone)
                # do remaining differentiation *in order given*
                for vc in wrt:
                    rv = rv.diff(vc)
            else:
                # inject remaining subs
                rv = e.subs(undone)
        else:
            rv = e.doit(**hints).subs(list(zip(v, p)))

        if hints.get('deep', True) and rv != self:
            rv = rv.doit(**hints)
        return rv

    def evalf(self, prec=None, **options):
        return self.doit().evalf(prec, **options)

    n = evalf  # type:ignore

    @property
    def variables(self):
        """The variables to be evaluated"""
        return self._args[1]

    bound_symbols = variables

    @property
    def expr(self):
        """The expression on which the substitution operates"""
        return self._args[0]

    @property
    def point(self):
        """The values for which the variables are to be substituted"""
        return self._args[2]

    @property
    def free_symbols(self):
        return (self.expr.free_symbols - set(self.variables) |
            set(self.point.free_symbols))

    @property
    def expr_free_symbols(self):
        sympy_deprecation_warning("""
        The expr_free_symbols property is deprecated. Use free_symbols to get
        the free symbols of an expression.
        """,
            deprecated_since_version="1.9",
            active_deprecations_target="deprecated-expr-free-symbols")
        # Don't show the warning twice from the recursive call
        with ignore_warnings(SymPyDeprecationWarning):
            return (self.expr.expr_free_symbols - set(self.variables) |
                    set(self.point.expr_free_symbols))

    def __eq__(self, other):
        if not isinstance(other, Subs):
            return False
        return self._hashable_content() == other._hashable_content()

    def __ne__(self, other):
        return not(self == other)

    def __hash__(self):
        return super().__hash__()

    def _hashable_content(self):
        return (self._expr.xreplace(self.canonical_variables),
            ) + tuple(ordered([(v, p) for v, p in
            zip(self.variables, self.point) if not self.expr.has(v)]))

    def _eval_subs(self, old, new):
        # Subs doit will do the variables in order; the semantics
        # of subs for Subs is have the following invariant for
        # Subs object foo:
        #    foo.doit().subs(reps) == foo.subs(reps).doit()
        pt = list(self.point)
        if old in self.variables:
            if _atomic(new) == {new} and not any(
                    i.has(new) for i in self.args):
                # the substitution is neutral
                return self.xreplace({old: new})
            # any occurrence of old before this point will get
            # handled by replacements from here on
            i = self.variables.index(old)
            for j in range(i, len(self.variables)):
                pt[j] = pt[j]._subs(old, new)
            return self.func(self.expr, self.variables, pt)
        v = [i._subs(old, new) for i in self.variables]
        if v != list(self.variables):
            return self.func(self.expr, self.variables + (old,), pt + [new])
        expr = self.expr._subs(old, new)
        pt = [i._subs(old, new) for i in self.point]
        return self.func(expr, v, pt)

    def _eval_derivative(self, s):
        # Apply the chain rule of the derivative on the substitution variables:
        f = self.expr
        vp = V, P = self.variables, self.point
        val = Add.fromiter(p.diff(s)*Subs(f.diff(v), *vp).doit()
            for v, p in zip(V, P))

        # these are all the free symbols in the expr
        efree = f.free_symbols
        # some symbols like IndexedBase include themselves and args
        # as free symbols
        compound = {i for i in efree if len(i.free_symbols) > 1}
        # hide them and see what independent free symbols remain
        dums = {Dummy() for i in compound}
        masked = f.xreplace(dict(zip(compound, dums)))
        ifree = masked.free_symbols - dums
        # include the compound symbols
        free = ifree | compound
        # remove the variables already handled
        free -= set(V)
        # add back any free symbols of remaining compound symbols
        free |= {i for j in free & compound for i in j.free_symbols}
        # if symbols of s are in free then there is more to do
        if free & s.free_symbols:
            val += Subs(f.diff(s), self.variables, self.point).doit()
        return val

    def _eval_nseries(self, x, n, logx, cdir=0):
        if x in self.point:
            # x is the variable being substituted into
            apos = self.point.index(x)
            other = self.variables[apos]
        else:
            other = x
        arg = self.expr.nseries(other, n=n, logx=logx)
        o = arg.getO()
        terms = Add.make_args(arg.removeO())
        rv = Add(*[self.func(a, *self.args[1:]) for a in terms])
        if o:
            rv += o.subs(other, x)
        return rv

    def _eval_as_leading_term(self, x, logx, cdir):
        if x in self.point:
            ipos = self.point.index(x)
            xvar = self.variables[ipos]
            return self.expr.as_leading_term(xvar)
        if x in self.variables:
            # if `x` is a dummy variable, it means it won't exist after the
            # substitution has been performed:
            return self
        # The variable is independent of the substitution:
        return self.expr.as_leading_term(x)


from sympy.core.cache import cacheit
@cacheit
def diff(f, *symbols, **kwargs):
    """
    Differentiate f with respect to symbols.

    Explanation
    ===========

    This is just a wrapper to unify .diff() and the Derivative class; its
    interface is similar to that of integrate().  You can use the same
    shortcuts for multiple variables as with Derivative.  For example,
    diff(f(x), x, x, x) and diff(f(x), x, 3) both return the third derivative
    of f(x).

    You can pass evaluate=False to get an unevaluated Derivative class.  Note
    that if there are 0 symbols (such as diff(f(x), x, 0), then the result will
    be the function (the zeroth derivative), even if evaluate=False.

    Examples
    ========

    >>> from sympy import sin, cos, Function, diff
    >>> from sympy.abc import x, y
    >>> f = Function('f')

    >>> diff(sin(x), x)
    cos(x)
    >>> diff(f(x), x, x, x)
    Derivative(f(x), (x, 3))
    >>> diff(f(x), x, 3)
    Derivative(f(x), (x, 3))
    >>> diff(sin(x)*cos(y), x, 2, y, 2)
    sin(x)*cos(y)

    >>> type(diff(sin(x), x))
    cos
    >>> type(diff(sin(x), x, evaluate=False))
    <class 'sympy.core.function.Derivative'>
    >>> type(diff(sin(x), x, 0))
    sin
    >>> type(diff(sin(x), x, 0, evaluate=False))
    sin

    >>> diff(sin(x))
    cos(x)
    >>> diff(sin(x*y))
    Traceback (most recent call last):
    ...
    ValueError: specify differentiation variables to differentiate sin(x*y)

    Note that ``diff(sin(x))`` syntax is meant only for convenience
    in interactive sessions and should be avoided in library code.

    References
    ==========

    .. [1] https://reference.wolfram.com/legacy/v5_2/Built-inFunctions/AlgebraicComputation/Calculus/D.html

    See Also
    ========

    Derivative
    idiff: computes the derivative implicitly

    """
    if hasattr(f, 'diff'):
        return f.diff(*symbols, **kwargs)
    kwargs.setdefault('evaluate', True)
    return _derivative_dispatch(f, *symbols, **kwargs)



def expand(e, deep=True, modulus=None, power_base=True, power_exp=True,
        mul=True, log=True, multinomial=True, basic=True, **hints):
    r"""
    Expand an expression using methods given as hints.

    Explanation
    ===========

    Hints evaluated unless explicitly set to False are:  ``basic``, ``log``,
    ``multinomial``, ``mul``, ``power_base``, and ``power_exp`` The following
    hints are supported but not applied unless set to True:  ``complex``,
    ``func``, and ``trig``.  In addition, the following meta-hints are
    supported by some or all of the other hints:  ``frac``, ``numer``,
    ``denom``, ``modulus``, and ``force``.  ``deep`` is supported by all
    hints.  Additionally, subclasses of Expr may define their own hints or
    meta-hints.

    The ``basic`` hint is used for any special rewriting of an object that
    should be done automatically (along with the other hints like ``mul``)
    when expand is called. This is a catch-all hint to handle any sort of
    expansion that may not be described by the existing hint names. To use
    this hint an object should override the ``_eval_expand_basic`` method.
    Objects may also define their own expand methods, which are not run by
    default.  See the API section below.

    If ``deep`` is set to ``True`` (the default), things like arguments of
    functions are recursively expanded.  Use ``deep=False`` to only expand on
    the top level.

    If the ``force`` hint is used, assumptions about variables will be ignored
    in making the expansion.

    Hints
    =====

    These hints are run by default

    mul
    ---

    Distributes multiplication over addition:

    >>> from sympy import cos, exp, sin
    >>> from sympy.abc import x, y, z
    >>> (y*(x + z)).expand(mul=True)
    x*y + y*z

    multinomial
    -----------

    Expand (x + y + ...)**n where n is a positive integer.

    >>> ((x + y + z)**2).expand(multinomial=True)
    x**2 + 2*x*y + 2*x*z + y**2 + 2*y*z + z**2

    power_exp
    ---------

    Expand addition in exponents into multiplied bases.

    >>> exp(x + y).expand(power_exp=True)
    exp(x)*exp(y)
    >>> (2**(x + y)).expand(power_exp=True)
    2**x*2**y

    power_base
    ----------

    Split powers of multiplied bases.

    This only happens by default if assumptions allow, or if the
    ``force`` meta-hint is used:

    >>> ((x*y)**z).expand(power_base=True)
    (x*y)**z
    >>> ((x*y)**z).expand(power_base=True, force=True)
    x**z*y**z
    >>> ((2*y)**z).expand(power_base=True)
    2**z*y**z

    Note that in some cases where this expansion always holds, SymPy performs
    it automatically:

    >>> (x*y)**2
    x**2*y**2

    log
    ---

    Pull out power of an argument as a coefficient and split logs products
    into sums of logs.

    Note that these only work if the arguments of the log function have the
    proper assumptions--the arguments must be positive and the exponents must
    be real--or else the ``force`` hint must be True:

    >>> from sympy import log, symbols
    >>> log(x**2*y).expand(log=True)
    log(x**2*y)
    >>> log(x**2*y).expand(log=True, force=True)
    2*log(x) + log(y)
    >>> x, y = symbols('x,y', positive=True)
    >>> log(x**2*y).expand(log=True)
    2*log(x) + log(y)

    basic
    -----

    This hint is intended primarily as a way for custom subclasses to enable
    expansion by default.

    These hints are not run by default:

    complex
    -------

    Split an expression into real and imaginary parts.

    >>> x, y = symbols('x,y')
    >>> (x + y).expand(complex=True)
    re(x) + re(y) + I*im(x) + I*im(y)
    >>> cos(x).expand(complex=True)
    -I*sin(re(x))*sinh(im(x)) + cos(re(x))*cosh(im(x))

    Note that this is just a wrapper around ``as_real_imag()``.  Most objects
    that wish to redefine ``_eval_expand_complex()`` should consider
    redefining ``as_real_imag()`` instead.

    func
    ----

    Expand other functions.

    >>> from sympy import gamma
    >>> gamma(x + 1).expand(func=True)
    x*gamma(x)

    trig
    ----

    Do trigonometric expansions.

    >>> cos(x + y).expand(trig=True)
    -sin(x)*sin(y) + cos(x)*cos(y)
    >>> sin(2*x).expand(trig=True)
    2*sin(x)*cos(x)

    Note that the forms of ``sin(n*x)`` and ``cos(n*x)`` in terms of ``sin(x)``
    and ``cos(x)`` are not unique, due to the identity `\sin^2(x) + \cos^2(x)
    = 1`.  The current implementation uses the form obtained from Chebyshev
    polynomials, but this may change.  See `this MathWorld article
    <https://mathworld.wolfram.com/Multiple-AngleFormulas.html>`_ for more
    information.

    Notes
    =====

    - You can shut off unwanted methods::

        >>> (exp(x + y)*(x + y)).expand()
        x*exp(x)*exp(y) + y*exp(x)*exp(y)
        >>> (exp(x + y)*(x + y)).expand(power_exp=False)
        x*exp(x + y) + y*exp(x + y)
        >>> (exp(x + y)*(x + y)).expand(mul=False)
        (x + y)*exp(x)*exp(y)

    - Use deep=False to only expand on the top level::

        >>> exp(x + exp(x + y)).expand()
        exp(x)*exp(exp(x)*exp(y))
        >>> exp(x + exp(x + y)).expand(deep=False)
        exp(x)*exp(exp(x + y))

    - Hints are applied in an arbitrary, but consistent order (in the current
      implementation, they are applied in alphabetical order, except
      multinomial comes before mul, but this may change).  Because of this,
      some hints may prevent expansion by other hints if they are applied
      first. For example, ``mul`` may distribute multiplications and prevent
      ``log`` and ``power_base`` from expanding them. Also, if ``mul`` is
      applied before ``multinomial`, the expression might not be fully
      distributed. The solution is to use the various ``expand_hint`` helper
      functions or to use ``hint=False`` to this function to finely control
      which hints are applied. Here are some examples::

        >>> from sympy import expand, expand_mul, expand_power_base
        >>> x, y, z = symbols('x,y,z', positive=True)

        >>> expand(log(x*(y + z)))
        log(x) + log(y + z)

      Here, we see that ``log`` was applied before ``mul``.  To get the mul
      expanded form, either of the following will work::

        >>> expand_mul(log(x*(y + z)))
        log(x*y + x*z)
        >>> expand(log(x*(y + z)), log=False)
        log(x*y + x*z)

      A similar thing can happen with the ``power_base`` hint::

        >>> expand((x*(y + z))**x)
        (x*y + x*z)**x

      To get the ``power_base`` expanded form, either of the following will
      work::

        >>> expand((x*(y + z))**x, mul=False)
        x**x*(y + z)**x
        >>> expand_power_base((x*(y + z))**x)
        x**x*(y + z)**x

        >>> expand((x + y)*y/x)
        y + y**2/x

      The parts of a rational expression can be targeted::

        >>> expand((x + y)*y/x/(x + 1), frac=True)
        (x*y + y**2)/(x**2 + x)
        >>> expand((x + y)*y/x/(x + 1), numer=True)
        (x*y + y**2)/(x*(x + 1))
        >>> expand((x + y)*y/x/(x + 1), denom=True)
        y*(x + y)/(x**2 + x)

    - The ``modulus`` meta-hint can be used to reduce the coefficients of an
      expression post-expansion::

        >>> expand((3*x + 1)**2)
        9*x**2 + 6*x + 1
        >>> expand((3*x + 1)**2, modulus=5)
        4*x**2 + x + 1

    - Either ``expand()`` the function or ``.expand()`` the method can be
      used.  Both are equivalent::

        >>> expand((x + 1)**2)
        x**2 + 2*x + 1
        >>> ((x + 1)**2).expand()
        x**2 + 2*x + 1

    API
    ===

    Objects can define their own expand hints by defining
    ``_eval_expand_hint()``.  The function should take the form::

        def _eval_expand_hint(self, **hints):
            # Only apply the method to the top-level expression
            ...

    See also the example below.  Objects should define ``_eval_expand_hint()``
    methods only if ``hint`` applies to that specific object.  The generic
    ``_eval_expand_hint()`` method defined in Expr will handle the no-op case.

    Each hint should be responsible for expanding that hint only.
    Furthermore, the expansion should be applied to the top-level expression
    only.  ``expand()`` takes care of the recursion that happens when
    ``deep=True``.

    You should only call ``_eval_expand_hint()`` methods directly if you are
    100% sure that the object has the method, as otherwise you are liable to
    get unexpected ``AttributeError``s.  Note, again, that you do not need to
    recursively apply the hint to args of your object: this is handled
    automatically by ``expand()``.  ``_eval_expand_hint()`` should
    generally not be used at all outside of an ``_eval_expand_hint()`` method.
    If you want to apply a specific expansion from within another method, use
    the public ``expand()`` function, method, or ``expand_hint()`` functions.

    In order for expand to work, objects must be rebuildable by their args,
    i.e., ``obj.func(*obj.args) == obj`` must hold.

    Expand methods are passed ``**hints`` so that expand hints may use
    'metahints'--hints that control how different expand methods are applied.
    For example, the ``force=True`` hint described above that causes
    ``expand(log=True)`` to ignore assumptions is such a metahint.  The
    ``deep`` meta-hint is handled exclusively by ``expand()`` and is not
    passed to ``_eval_expand_hint()`` methods.

    Note that expansion hints should generally be methods that perform some
    kind of 'expansion'.  For hints that simply rewrite an expression, use the
    .rewrite() API.

    Examples
    ========

    >>> from sympy import Expr, sympify
    >>> class MyClass(Expr):
    ...     def __new__(cls, *args):
    ...         args = sympify(args)
    ...         return Expr.__new__(cls, *args)
    ...
    ...     def _eval_expand_double(self, *, force=False, **hints):
    ...         '''
    ...         Doubles the args of MyClass.
    ...
    ...         If there more than four args, doubling is not performed,
    ...         unless force=True is also used (False by default).
    ...         '''
    ...         if not force and len(self.args) > 4:
    ...             return self
    ...         return self.func(*(self.args + self.args))
    ...
    >>> a = MyClass(1, 2, MyClass(3, 4))
    >>> a
    MyClass(1, 2, MyClass(3, 4))
    >>> a.expand(double=True)
    MyClass(1, 2, MyClass(3, 4, 3, 4), 1, 2, MyClass(3, 4, 3, 4))
    >>> a.expand(double=True, deep=False)
    MyClass(1, 2, MyClass(3, 4), 1, 2, MyClass(3, 4))

    >>> b = MyClass(1, 2, 3, 4, 5)
    >>> b.expand(double=True)
    MyClass(1, 2, 3, 4, 5)
    >>> b.expand(double=True, force=True)
    MyClass(1, 2, 3, 4, 5, 1, 2, 3, 4, 5)

    See Also
    ========

    expand_log, expand_mul, expand_multinomial, expand_complex, expand_trig,
    expand_power_base, expand_power_exp, expand_func, sympy.simplify.hyperexpand.hyperexpand

    """
    # don't modify this; modify the Expr.expand method
    hints['power_base'] = power_base
    hints['power_exp'] = power_exp
    hints['mul'] = mul
    hints['log'] = log
    hints['multinomial'] = multinomial
    hints['basic'] = basic
    return sympify(e).expand(deep=deep, modulus=modulus, **hints)

# This is a special application of two hints

def _mexpand(expr, recursive=False):
    # expand multinomials and then expand products; this may not always
    # be sufficient to give a fully expanded expression (see
    # test_issue_8247_8354 in test_arit)
    if expr is None:
        return
    was = None
    while was != expr:
        was, expr = expr, expand_mul(expand_multinomial(expr))
        if not recursive:
            break
    return expr


# These are simple wrappers around single hints.


def expand_mul(expr, deep=True):
    """
    Wrapper around expand that only uses the mul hint.  See the expand
    docstring for more information.

    Examples
    ========

    >>> from sympy import symbols, expand_mul, exp, log
    >>> x, y = symbols('x,y', positive=True)
    >>> expand_mul(exp(x+y)*(x+y)*log(x*y**2))
    x*exp(x + y)*log(x*y**2) + y*exp(x + y)*log(x*y**2)

    """
    return sympify(expr).expand(deep=deep, mul=True, power_exp=False,
    power_base=False, basic=False, multinomial=False, log=False)


def expand_multinomial(expr, deep=True):
    """
    Wrapper around expand that only uses the multinomial hint.  See the expand
    docstring for more information.

    Examples
    ========

    >>> from sympy import symbols, expand_multinomial, exp
    >>> x, y = symbols('x y', positive=True)
    >>> expand_multinomial((x + exp(x + 1))**2)
    x**2 + 2*x*exp(x + 1) + exp(2*x + 2)

    """
    return sympify(expr).expand(deep=deep, mul=False, power_exp=False,
    power_base=False, basic=False, multinomial=True, log=False)


def expand_log(expr, deep=True, force=False, factor=False):
    """
    Wrapper around expand that only uses the log hint.  See the expand
    docstring for more information.

    Examples
    ========

    >>> from sympy import symbols, expand_log, exp, log
    >>> x, y = symbols('x,y', positive=True)
    >>> expand_log(exp(x+y)*(x+y)*log(x*y**2))
    (x + y)*(log(x) + 2*log(y))*exp(x + y)

    """
    from sympy.functions.elementary.exponential import log
    from sympy.simplify.radsimp import fraction
    if factor is False:
        def _handleMul(x):
            # look for the simple case of expanded log(b**a)/log(b) -> a in args
            n, d = fraction(x)
            n = [i for i in n.atoms(log) if i.args[0].is_Integer]
            d = [i for i in d.atoms(log) if i.args[0].is_Integer]
            if len(n) == 1 and len(d) == 1:
                n = n[0]
                d = d[0]
                from sympy import multiplicity
                m = multiplicity(d.args[0], n.args[0])
                if m:
                    r = m + log(n.args[0]//d.args[0]**m)/d
                    x = x.subs(n, d*r)
            x1 = expand_mul(expand_log(x, deep=deep, force=force, factor=True))
            if x1.count(log) <= x.count(log):
                return x1
            return x

        expr = expr.replace(
        lambda x: x.is_Mul and all(any(isinstance(i, log) and i.args[0].is_Rational
        for i in Mul.make_args(j)) for j in x.as_numer_denom()),
        _handleMul)

    return sympify(expr).expand(deep=deep, log=True, mul=False,
        power_exp=False, power_base=False, multinomial=False,
        basic=False, force=force, factor=factor)


def expand_func(expr, deep=True):
    """
    Wrapper around expand that only uses the func hint.  See the expand
    docstring for more information.

    Examples
    ========

    >>> from sympy import expand_func, gamma
    >>> from sympy.abc import x
    >>> expand_func(gamma(x + 2))
    x*(x + 1)*gamma(x)

    """
    return sympify(expr).expand(deep=deep, func=True, basic=False,
    log=False, mul=False, power_exp=False, power_base=False, multinomial=False)


def expand_trig(expr, deep=True):
    """
    Wrapper around expand that only uses the trig hint.  See the expand
    docstring for more information.

    Examples
    ========

    >>> from sympy import expand_trig, sin
    >>> from sympy.abc import x, y
    >>> expand_trig(sin(x+y)*(x+y))
    (x + y)*(sin(x)*cos(y) + sin(y)*cos(x))

    """
    return sympify(expr).expand(deep=deep, trig=True, basic=False,
    log=False, mul=False, power_exp=False, power_base=False, multinomial=False)


def expand_complex(expr, deep=True):
    """
    Wrapper around expand that only uses the complex hint.  See the expand
    docstring for more information.

    Examples
    ========

    >>> from sympy import expand_complex, exp, sqrt, I
    >>> from sympy.abc import z
    >>> expand_complex(exp(z))
    I*exp(re(z))*sin(im(z)) + exp(re(z))*cos(im(z))
    >>> expand_complex(sqrt(I))
    sqrt(2)/2 + sqrt(2)*I/2

    See Also
    ========

    sympy.core.expr.Expr.as_real_imag
    """
    return sympify(expr).expand(deep=deep, complex=True, basic=False,
    log=False, mul=False, power_exp=False, power_base=False, multinomial=False)


def expand_power_base(expr, deep=True, force=False):
    """
    Wrapper around expand that only uses the power_base hint.

    A wrapper to expand(power_base=True) which separates a power with a base
    that is a Mul into a product of powers, without performing any other
    expansions, provided that assumptions about the power's base and exponent
    allow.

    deep=False (default is True) will only apply to the top-level expression.

    force=True (default is False) will cause the expansion to ignore
    assumptions about the base and exponent. When False, the expansion will
    only happen if the base is non-negative or the exponent is an integer.

    >>> from sympy.abc import x, y, z
    >>> from sympy import expand_power_base, sin, cos, exp, Symbol

    >>> (x*y)**2
    x**2*y**2

    >>> (2*x)**y
    (2*x)**y
    >>> expand_power_base(_)
    2**y*x**y

    >>> expand_power_base((x*y)**z)
    (x*y)**z
    >>> expand_power_base((x*y)**z, force=True)
    x**z*y**z
    >>> expand_power_base(sin((x*y)**z), deep=False)
    sin((x*y)**z)
    >>> expand_power_base(sin((x*y)**z), force=True)
    sin(x**z*y**z)

    >>> expand_power_base((2*sin(x))**y + (2*cos(x))**y)
    2**y*sin(x)**y + 2**y*cos(x)**y

    >>> expand_power_base((2*exp(y))**x)
    2**x*exp(y)**x

    >>> expand_power_base((2*cos(x))**y)
    2**y*cos(x)**y

    Notice that sums are left untouched. If this is not the desired behavior,
    apply full ``expand()`` to the expression:

    >>> expand_power_base(((x+y)*z)**2)
    z**2*(x + y)**2
    >>> (((x+y)*z)**2).expand()
    x**2*z**2 + 2*x*y*z**2 + y**2*z**2

    >>> expand_power_base((2*y)**(1+z))
    2**(z + 1)*y**(z + 1)
    >>> ((2*y)**(1+z)).expand()
    2*2**z*y**(z + 1)

    The power that is unexpanded can be expanded safely when
    ``y != 0``, otherwise different values might be obtained for the expression:

    >>> prev = _

    If we indicate that ``y`` is positive but then replace it with
    a value of 0 after expansion, the expression becomes 0:

    >>> p = Symbol('p', positive=True)
    >>> prev.subs(y, p).expand().subs(p, 0)
    0

    But if ``z = -1`` the expression would not be zero:

    >>> prev.subs(y, 0).subs(z, -1)
    1

    See Also
    ========

    expand

    """
    return sympify(expr).expand(deep=deep, log=False, mul=False,
        power_exp=False, power_base=True, multinomial=False,
        basic=False, force=force)


def expand_power_exp(expr, deep=True):
    """
    Wrapper around expand that only uses the power_exp hint.

    See the expand docstring for more information.

    Examples
    ========

    >>> from sympy import expand_power_exp, Symbol
    >>> from sympy.abc import x, y
    >>> expand_power_exp(3**(y + 2))
    9*3**y
    >>> expand_power_exp(x**(y + 2))
    x**(y + 2)

    If ``x = 0`` the value of the expression depends on the
    value of ``y``; if the expression were expanded the result
    would be 0. So expansion is only done if ``x != 0``:

    >>> expand_power_exp(Symbol('x', zero=False)**(y + 2))
    x**2*x**y
    """
    return sympify(expr).expand(deep=deep, complex=False, basic=False,
    log=False, mul=False, power_exp=True, power_base=False, multinomial=False)


def count_ops(expr, visual=False):
    """
    Return a representation (integer or expression) of the operations in expr.

    Parameters
    ==========

    expr : Expr
        If expr is an iterable, the sum of the op counts of the
        items will be returned.

    visual : bool, optional
        If ``False`` (default) then the sum of the coefficients of the
        visual expression will be returned.
        If ``True`` then the number of each type of operation is shown
        with the core class types (or their virtual equivalent) multiplied by the
        number of times they occur.

    Examples
    ========

    >>> from sympy.abc import a, b, x, y
    >>> from sympy import sin, count_ops

    Although there is not a SUB object, minus signs are interpreted as
    either negations or subtractions:

    >>> (x - y).count_ops(visual=True)
    SUB
    >>> (-x).count_ops(visual=True)
    NEG

    Here, there are two Adds and a Pow:

    >>> (1 + a + b**2).count_ops(visual=True)
    2*ADD + POW

    In the following, an Add, Mul, Pow and two functions:

    >>> (sin(x)*x + sin(x)**2).count_ops(visual=True)
    ADD + MUL + POW + 2*SIN

    for a total of 5:

    >>> (sin(x)*x + sin(x)**2).count_ops(visual=False)
    5

    Note that "what you type" is not always what you get. The expression
    1/x/y is translated by sympy into 1/(x*y) so it gives a DIV and MUL rather
    than two DIVs:

    >>> (1/x/y).count_ops(visual=True)
    DIV + MUL

    The visual option can be used to demonstrate the difference in
    operations for expressions in different forms. Here, the Horner
    representation is compared with the expanded form of a polynomial:

    >>> eq=x*(1 + x*(2 + x*(3 + x)))
    >>> count_ops(eq.expand(), visual=True) - count_ops(eq, visual=True)
    -MUL + 3*POW

    The count_ops function also handles iterables:

    >>> count_ops([x, sin(x), None, True, x + 2], visual=False)
    2
    >>> count_ops([x, sin(x), None, True, x + 2], visual=True)
    ADD + SIN
    >>> count_ops({x: sin(x), x + 2: y + 1}, visual=True)
    2*ADD + SIN

    """
    from .relational import Relational
    from sympy.concrete.summations import Sum
    from sympy.integrals.integrals import Integral
    from sympy.logic.boolalg import BooleanFunction
    from sympy.simplify.radsimp import fraction

    expr = sympify(expr)
    if isinstance(expr, Expr) and not expr.is_Relational:

        ops = []
        args = [expr]
        NEG = Symbol('NEG')
        DIV = Symbol('DIV')
        SUB = Symbol('SUB')
        ADD = Symbol('ADD')
        EXP = Symbol('EXP')
        while args:
            a = args.pop()

            # if the following fails because the object is
            # not Basic type, then the object should be fixed
            # since it is the intention that all args of Basic
            # should themselves be Basic
            if a.is_Rational:
                #-1/3 = NEG + DIV
                if a is not S.One:
                    if a.p < 0:
                        ops.append(NEG)
                    if a.q != 1:
                        ops.append(DIV)
                    continue
            elif a.is_Mul or a.is_MatMul:
                if _coeff_isneg(a):
                    ops.append(NEG)
                    if a.args[0] is S.NegativeOne:
                        a = a.as_two_terms()[1]
                    else:
                        a = -a
                n, d = fraction(a)
                if n.is_Integer:
                    ops.append(DIV)
                    if n < 0:
                        ops.append(NEG)
                    args.append(d)
                    continue  # won't be -Mul but could be Add
                elif d is not S.One:
                    if not d.is_Integer:
                        args.append(d)
                    ops.append(DIV)
                    args.append(n)
                    continue  # could be -Mul
            elif a.is_Add or a.is_MatAdd:
                aargs = list(a.args)
                negs = 0
                for i, ai in enumerate(aargs):
                    if _coeff_isneg(ai):
                        negs += 1
                        args.append(-ai)
                        if i > 0:
                            ops.append(SUB)
                    else:
                        args.append(ai)
                        if i > 0:
                            ops.append(ADD)
                if negs == len(aargs):  # -x - y = NEG + SUB
                    ops.append(NEG)
                elif _coeff_isneg(aargs[0]):  # -x + y = SUB, but already recorded ADD
                    ops.append(SUB - ADD)
                continue
            if a.is_Pow and a.exp is S.NegativeOne:
                ops.append(DIV)
                args.append(a.base)  # won't be -Mul but could be Add
                continue
            if a == S.Exp1:
                ops.append(EXP)
                continue
            if a.is_Pow and a.base == S.Exp1:
                ops.append(EXP)
                args.append(a.exp)
                continue
            if a.is_Mul or isinstance(a, LatticeOp):
                o = Symbol(a.func.__name__.upper())
                # count the args
                ops.append(o*(len(a.args) - 1))
            elif a.args and (
                    a.is_Pow or a.is_Function or isinstance(a, (Derivative, Integral, Sum))):
                # if it's not in the list above we don't
                # consider a.func something to count, e.g.
                # Tuple, MatrixSymbol, etc...
                if isinstance(a.func, UndefinedFunction):
                    o = Symbol("FUNC_" + a.func.__name__.upper())
                else:
                    o = Symbol(a.func.__name__.upper())
                ops.append(o)

            if not a.is_Symbol:
                args.extend(a.args)

    elif isinstance(expr, Dict):
        ops = [count_ops(k, visual=visual) +
               count_ops(v, visual=visual) for k, v in expr.items()]
    elif iterable(expr):
        ops = [count_ops(i, visual=visual) for i in expr]
    elif isinstance(expr, (Relational, BooleanFunction)):
        ops = []
        for arg in expr.args:
            ops.append(count_ops(arg, visual=True))
        o = Symbol(func_name(expr, short=True).upper())
        ops.append(o)
    elif not isinstance(expr, Basic):
        ops = []
    else:  # it's Basic not isinstance(expr, Expr):
        if not isinstance(expr, Basic):
            raise TypeError("Invalid type of expr")
        else:
            ops = []
            args = [expr]
            while args:
                a = args.pop()

                if a.args:
                    o = Symbol(type(a).__name__.upper())
                    if a.is_Boolean:
                        ops.append(o*(len(a.args)-1))
                    else:
                        ops.append(o)
                    args.extend(a.args)

    if not ops:
        if visual:
            return S.Zero
        return 0

    ops = Add(*ops)

    if visual:
        return ops

    if ops.is_Number:
        return int(ops)

    return sum(int((a.args or [1])[0]) for a in Add.make_args(ops))


def nfloat(expr, n=15, exponent=False, dkeys=False):
    """Make all Rationals in expr Floats except those in exponents
    (unless the exponents flag is set to True) and those in undefined
    functions. When processing dictionaries, do not modify the keys
    unless ``dkeys=True``.

    Examples
    ========

    >>> from sympy import nfloat, cos, pi, sqrt
    >>> from sympy.abc import x, y
    >>> nfloat(x**4 + x/2 + cos(pi/3) + 1 + sqrt(y))
    x**4 + 0.5*x + sqrt(y) + 1.5
    >>> nfloat(x**4 + sqrt(y), exponent=True)
    x**4.0 + y**0.5

    Container types are not modified:

    >>> type(nfloat((1, 2))) is tuple
    True
    """
    from sympy.matrices.matrixbase import MatrixBase

    kw = {"n": n, "exponent": exponent, "dkeys": dkeys}

    if isinstance(expr, MatrixBase):
        return expr.applyfunc(lambda e: nfloat(e, **kw))

    # handling of iterable containers
    if iterable(expr, exclude=str):
        if isinstance(expr, (dict, Dict)):
            if dkeys:
                args = [tuple((nfloat(i, **kw) for i in a))
                    for a in expr.items()]
            else:
                args = [(k, nfloat(v, **kw)) for k, v in expr.items()]
            if isinstance(expr, dict):
                return type(expr)(args)
            else:
                return expr.func(*args)
        elif isinstance(expr, Basic):
            return expr.func(*[nfloat(a, **kw) for a in expr.args])
        return type(expr)([nfloat(a, **kw) for a in expr])

    rv = sympify(expr)

    if rv.is_Number:
        return Float(rv, n)
    elif rv.is_number:
        # evalf doesn't always set the precision
        rv = rv.n(n)
        if rv.is_Number:
            rv = Float(rv.n(n), n)
        else:
            pass  # pure_complex(rv) is likely True
        return rv
    elif rv.is_Atom:
        return rv
    elif rv.is_Relational:
        args_nfloat = (nfloat(arg, **kw) for arg in rv.args)
        return rv.func(*args_nfloat)


    # watch out for RootOf instances that don't like to have
    # their exponents replaced with Dummies and also sometimes have
    # problems with evaluating at low precision (issue 6393)
    from sympy.polys.rootoftools import RootOf
    rv = rv.xreplace({ro: ro.n(n) for ro in rv.atoms(RootOf)})

    from .power import Pow
    if not exponent:
        reps = [(p, Pow(p.base, Dummy())) for p in rv.atoms(Pow)]
        rv = rv.xreplace(dict(reps))
    rv = rv.n(n)
    if not exponent:
        rv = rv.xreplace({d.exp: p.exp for p, d in reps})
    else:
        # Pow._eval_evalf special cases Integer exponents so if
        # exponent is suppose to be handled we have to do so here
        rv = rv.xreplace(Transform(
            lambda x: Pow(x.base, Float(x.exp, n)),
            lambda x: x.is_Pow and x.exp.is_Integer))

    return rv.xreplace(Transform(
        lambda x: x.func(*nfloat(x.args, n, exponent)),
        lambda x: isinstance(x, Function) and not isinstance(x, AppliedUndef)))


from .symbol import Dummy, Symbol<|MERGE_RESOLUTION|>--- conflicted
+++ resolved
@@ -1260,13 +1260,10 @@
     def __new__(cls, expr, *variables, **kwargs):
         expr = sympify(expr)
         if not isinstance(expr, Basic):
-<<<<<<< HEAD
-            raise TypeError(f"Cannot represent derivative of {type(expr)}")
-=======
             raise TypeError(
                 "First argument to Derivative must be an instance of Basic (e.g., an expression like f(t))"
             )
->>>>>>> aa5933f8
+
         symbols_or_none = getattr(expr, "free_symbols", None)
         has_symbol_set = isinstance(symbols_or_none, set)
 
