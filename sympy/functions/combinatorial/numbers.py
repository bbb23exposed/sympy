--- conflicted
+++ resolved
@@ -1127,7 +1127,6 @@
                 return Integer(res)
         # Euler polynomials
         elif n.is_Number:
-<<<<<<< HEAD
             from sympy.core.evalf import pure_complex
             n = int(n)
             reim = pure_complex(x, or_real=True)
@@ -1138,14 +1137,7 @@
                 with workprec(prec):
                     res = mp.eulerpoly(n, x)
                 return Expr._from_mpmath(res, prec)
-=======
-            from sympy.core.numbers import Float
-            if x.has(Float):
-                from mpmath import mp
-                x_mp = mp.mpc(complex(x))
-                result = mp.eulerpoly(int(n), x_mp)
-                return Float(result.real) + I * Float(result.imag)
->>>>>>> aa5933f8
+
             return euler_poly(n, x)
 
     def _eval_rewrite_as_Sum(self, n, x=None, **kwargs):
