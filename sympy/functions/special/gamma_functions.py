from math import prod

from sympy.core import Add, S, Dummy, expand_func
from sympy.core.expr import Expr
from sympy.core.function import DefinedFunction, ArgumentIndexError, PoleError
from sympy.core.logic import fuzzy_and, fuzzy_not
from sympy.core.numbers import Rational, pi, oo, I
from sympy.core.power import Pow
from sympy.functions.special.zeta_functions import zeta
from sympy.functions.special.error_functions import erf, erfc, Ei
from sympy.functions.elementary.complexes import re, unpolarify
from sympy.functions.elementary.exponential import exp, log
from sympy.functions.elementary.integers import ceiling, floor
from sympy.functions.elementary.miscellaneous import sqrt
from sympy.functions.elementary.trigonometric import sin, cos, cot
from sympy.functions.combinatorial.numbers import bernoulli, harmonic
from sympy.functions.combinatorial.factorials import factorial, rf, RisingFactorial
from sympy.utilities.misc import as_int

from mpmath import mp, workprec
from mpmath.libmp.libmpf import prec_to_dps

def intlike(n):
    try:
        as_int(n, strict=False)
        return True
    except ValueError:
        return False

###############################################################################
############################ COMPLETE GAMMA FUNCTION ##########################
###############################################################################

class gamma(DefinedFunction):
    r"""
    The gamma function

    .. math::
        \Gamma(x) := \int^{\infty}_{0} t^{x-1} e^{-t} \mathrm{d}t.

    Explanation
    ===========

    The ``gamma`` function implements the function which passes through the
    values of the factorial function (i.e., $\Gamma(n) = (n - 1)!$ when n is
    an integer). More generally, $\Gamma(z)$ is defined in the whole complex
    plane except at the negative integers where there are simple poles.

    Examples
    ========

    >>> from sympy import S, I, pi, gamma
    >>> from sympy.abc import x

    Several special values are known:

    >>> gamma(1)
    1
    >>> gamma(4)
    6
    >>> gamma(S(3)/2)
    sqrt(pi)/2

    The ``gamma`` function obeys the mirror symmetry:

    >>> from sympy import conjugate
    >>> conjugate(gamma(x))
    gamma(conjugate(x))

    Differentiation with respect to $x$ is supported:

    >>> from sympy import diff
    >>> diff(gamma(x), x)
    gamma(x)*polygamma(0, x)

    Series expansion is also supported:

    >>> from sympy import series
    >>> series(gamma(x), x, 0, 3)
    1/x - EulerGamma + x*(EulerGamma**2/2 + pi**2/12) + x**2*(-EulerGamma*pi**2/12 - zeta(3)/3 - EulerGamma**3/6) + O(x**3)

    We can numerically evaluate the ``gamma`` function to arbitrary precision
    on the whole complex plane:

    >>> gamma(pi).evalf(40)
    2.288037795340032417959588909060233922890
    >>> gamma(1+I).evalf(20)
    0.49801566811835604271 - 0.15494982830181068512*I

    See Also
    ========

    lowergamma: Lower incomplete gamma function.
    uppergamma: Upper incomplete gamma function.
    polygamma: Polygamma function.
    loggamma: Log Gamma function.
    digamma: Digamma function.
    trigamma: Trigamma function.
    sympy.functions.special.beta_functions.beta: Euler Beta function.

    References
    ==========

    .. [1] https://en.wikipedia.org/wiki/Gamma_function
    .. [2] https://dlmf.nist.gov/5
    .. [3] https://mathworld.wolfram.com/GammaFunction.html
    .. [4] https://functions.wolfram.com/GammaBetaErf/Gamma/

    """

    unbranched = True
    _singularities = (S.ComplexInfinity,)

    def fdiff(self, argindex=1):
        if argindex == 1:
            return self.func(self.args[0])*polygamma(0, self.args[0])
        else:
            raise ArgumentIndexError(self, argindex)

    @classmethod
    def eval(cls, arg):
        if arg.is_Number:
            if arg is S.NaN:
                return S.NaN
            elif arg is oo:
                return oo
            elif intlike(arg):
                if arg.is_positive:
                    return factorial(arg - 1)
                else:
                    return S.ComplexInfinity
            elif arg.is_Rational:
                if arg.q == 2:
                    n = abs(arg.p) // arg.q

                    if arg.is_positive:
                        k, coeff = n, S.One
                    else:
                        n = k = n + 1

                        if n & 1 == 0:
                            coeff = S.One
                        else:
                            coeff = S.NegativeOne

                    coeff *= prod(range(3, 2*k, 2))

                    if arg.is_positive:
                        return coeff*sqrt(pi) / 2**n
                    else:
                        return 2**n*sqrt(pi) / coeff

    def _eval_expand_func(self, **hints):
        arg = self.args[0]
        if arg.is_Rational:
            if abs(arg.p) > arg.q:
                x = Dummy('x')
                n = arg.p // arg.q
                p = arg.p - n*arg.q
                return self.func(x + n)._eval_expand_func().subs(x, Rational(p, arg.q))

        if arg.is_Add:
            coeff, tail = arg.as_coeff_add()
            if coeff and coeff.q != 1:
                intpart = floor(coeff)
                tail = (coeff - intpart,) + tail
                coeff = intpart
            tail = arg._new_rawargs(*tail, reeval=False)
            return self.func(tail)*RisingFactorial(tail, coeff)

        return self.func(*self.args)

    def _eval_conjugate(self):
        return self.func(self.args[0].conjugate())

    def _eval_is_real(self):
        x = self.args[0]
        if x.is_nonpositive and x.is_integer:
            return False
        if intlike(x) and x <= 0:
            return False
        if x.is_positive or x.is_noninteger:
            return True

    def _eval_is_positive(self):
        x = self.args[0]
        if x.is_positive:
            return True
        elif x.is_noninteger:
            return floor(x).is_even

    def _eval_rewrite_as_tractable(self, z, limitvar=None, **kwargs):
        return exp(loggamma(z))

    def _eval_rewrite_as_factorial(self, z, **kwargs):
        return factorial(z - 1)

    def _eval_nseries(self, x, n, logx, cdir=0):
        x0 = self.args[0].limit(x, 0)
        if not (x0.is_Integer and x0 <= 0):
            return super()._eval_nseries(x, n, logx)
        t = self.args[0] - x0
        return (self.func(t + 1)/rf(self.args[0], -x0 + 1))._eval_nseries(x, n, logx)

    def _eval_as_leading_term(self, x, logx, cdir):
        arg = self.args[0]
        x0 = arg.subs(x, 0)

        if x0.is_integer and x0.is_nonpositive:
            n = -x0
            res = S.NegativeOne**n/self.func(n + 1)
            return res/(arg + n).as_leading_term(x)
        elif not x0.is_infinite:
            return self.func(x0)
        raise PoleError()

    def _eval_aseries(self, n, args0, x, logx):
<<<<<<< HEAD
        # Refer: https://functions.wolfram.com/GammaBetaErf/Gamma/06/02/0003/
        point = args0[0]
        if point in [S.Infinity, S.NegativeInfinity]:
            z = self.args[0]
            r = exp((log(z)*(z - S.Half) - z + log(2*pi)/2).expand())
            l = [bernoulli(2*k) / (2*k*(2*k - 1)*z**(2*k - 1)) for k in range(1, n)]
            return (exp(Add(*l))._eval_nseries(x, n, logx))*r
=======
        from sympy.functions.combinatorial.numbers import bernoulli
        z=self.args[0]
        point=args0[0]

        if point in (S.Infinity, S.NegativeInfinity):
            coeff = exp((log(z)*(z - S.Half) - z + log(2*pi)/2).expand())
            expressions = [bernoulli(2*k) / (2*k*(2*k - 1)*z**(2*k - 1)) for k in range(1, n)]

            return (exp(Add(*expressions))._eval_nseries(x, n, logx))*coeff

>>>>>>> 9eb0327a
        return super()._eval_aseries(n, args0, x, logx)


###############################################################################
################## LOWER and UPPER INCOMPLETE GAMMA FUNCTIONS #################
###############################################################################

class lowergamma(DefinedFunction):
    r"""
    The lower incomplete gamma function.

    Explanation
    ===========

    It can be defined as the meromorphic continuation of

    .. math::
        \gamma(s, x) := \int_0^x t^{s-1} e^{-t} \mathrm{d}t = \Gamma(s) - \Gamma(s, x).

    This can be shown to be the same as

    .. math::
        \gamma(s, x) = \frac{x^s}{s} {}_1F_1\left({s \atop s+1} \middle| -x\right),

    where ${}_1F_1$ is the (confluent) hypergeometric function.

    Examples
    ========

    >>> from sympy import lowergamma, S
    >>> from sympy.abc import s, x
    >>> lowergamma(s, x)
    lowergamma(s, x)
    >>> lowergamma(3, x)
    -2*(x**2/2 + x + 1)*exp(-x) + 2
    >>> lowergamma(-S(1)/2, x)
    -2*sqrt(pi)*erf(sqrt(x)) - 2*exp(-x)/sqrt(x)

    See Also
    ========

    gamma: Gamma function.
    uppergamma: Upper incomplete gamma function.
    polygamma: Polygamma function.
    loggamma: Log Gamma function.
    digamma: Digamma function.
    trigamma: Trigamma function.
    sympy.functions.special.beta_functions.beta: Euler Beta function.

    References
    ==========

    .. [1] https://en.wikipedia.org/wiki/Incomplete_gamma_function#Lower_incomplete_gamma_function
    .. [2] Abramowitz, Milton; Stegun, Irene A., eds. (1965), Chapter 6,
           Section 5, Handbook of Mathematical Functions with Formulas, Graphs,
           and Mathematical Tables
    .. [3] https://dlmf.nist.gov/8
    .. [4] https://functions.wolfram.com/GammaBetaErf/Gamma2/
    .. [5] https://functions.wolfram.com/GammaBetaErf/Gamma3/

    """


    def fdiff(self, argindex=2):
        from sympy.functions.special.hyper import meijerg
        if argindex == 2:
            a, z = self.args
            return exp(-unpolarify(z))*z**(a - 1)
        elif argindex == 1:
            a, z = self.args
            return gamma(a)*digamma(a) - log(z)*uppergamma(a, z) \
                - meijerg([], [1, 1], [0, 0, a], [], z)

        else:
            raise ArgumentIndexError(self, argindex)

    @classmethod
    def eval(cls, a, x):
        # For lack of a better place, we use this one to extract branching
        # information. The following can be
        # found in the literature (c/f references given above), albeit scattered:
        # 1) For fixed x != 0, lowergamma(s, x) is an entire function of s
        # 2) For fixed positive integers s, lowergamma(s, x) is an entire
        #    function of x.
        # 3) For fixed non-positive integers s,
        #    lowergamma(s, exp(I*2*pi*n)*x) =
        #              2*pi*I*n*(-1)**(-s)/factorial(-s) + lowergamma(s, x)
        #    (this follows from lowergamma(s, x).diff(x) = x**(s-1)*exp(-x)).
        # 4) For fixed non-integral s,
        #    lowergamma(s, x) = x**s*gamma(s)*lowergamma_unbranched(s, x),
        #    where lowergamma_unbranched(s, x) is an entire function (in fact
        #    of both s and x), i.e.
        #    lowergamma(s, exp(2*I*pi*n)*x) = exp(2*pi*I*n*a)*lowergamma(a, x)
        if x is S.Zero:
            return S.Zero
        nx, n = x.extract_branch_factor()
        if a.is_integer and a.is_positive:
            nx = unpolarify(x)
            if nx != x:
                return lowergamma(a, nx)
        elif a.is_integer and a.is_nonpositive:
            if n != 0:
                return 2*pi*I*n*S.NegativeOne**(-a)/factorial(-a) + lowergamma(a, nx)
        elif n != 0:
            return exp(2*pi*I*n*a)*lowergamma(a, nx)

        # Special values.
        if a.is_Number:
            if a is S.One:
                return S.One - exp(-x)
            elif a is S.Half:
                return sqrt(pi)*erf(sqrt(x))
            elif a.is_Integer or (2*a).is_Integer:
                b = a - 1
                if b.is_positive:
                    if a.is_integer:
                        return factorial(b) - exp(-x) * factorial(b) * Add(*[x ** k / factorial(k) for k in range(a)])
                    else:
                        return gamma(a)*(lowergamma(S.Half, x)/sqrt(pi) - exp(-x)*Add(*[x**(k - S.Half)/gamma(S.Half + k) for k in range(1, a + S.Half)]))

                if not a.is_Integer:
                    return S.NegativeOne**(S.Half - a)*pi*erf(sqrt(x))/gamma(1 - a) + exp(-x)*Add(*[x**(k + a - 1)*gamma(a)/gamma(a + k) for k in range(1, Rational(3, 2) - a)])

        if x.is_zero:
            return S.Zero

    def _eval_evalf(self, prec):
        if all(x.is_number for x in self.args):
            a = self.args[0]._to_mpmath(prec)
            z = self.args[1]._to_mpmath(prec)
            with workprec(prec):
                res = mp.gammainc(a, 0, z)
            return Expr._from_mpmath(res, prec)
        else:
            return self

    def _eval_conjugate(self):
        x = self.args[1]
        if x not in (S.Zero, S.NegativeInfinity):
            return self.func(self.args[0].conjugate(), x.conjugate())

    def _eval_is_meromorphic(self, x, a):
        # By https://en.wikipedia.org/wiki/Incomplete_gamma_function#Holomorphic_extension,
        #    lowergamma(s, z) = z**s*gamma(s)*gammastar(s, z),
        # where gammastar(s, z) is holomorphic for all s and z.
        # Hence the singularities of lowergamma are z = 0  (branch
        # point) and nonpositive integer values of s (poles of gamma(s)).
        s, z = self.args
        args_merom = fuzzy_and([z._eval_is_meromorphic(x, a),
            s._eval_is_meromorphic(x, a)])
        if not args_merom:
            return args_merom
        z0 = z.subs(x, a)
        if s.is_integer:
            return fuzzy_and([s.is_positive, z0.is_finite])
        s0 = s.subs(x, a)
        return fuzzy_and([s0.is_finite, z0.is_finite, fuzzy_not(z0.is_zero)])

    def _eval_aseries(self, n, args0, x, logx):
        from sympy.series.order import O
        s, z = self.args
        if args0[0] is oo and not z.has(x):
            coeff = z**s*exp(-z)
            sum_expr = sum(z**k/rf(s, k + 1) for k in range(n - 1))
            o = O(z**s*s**(-n))
            return coeff*sum_expr + o
        return super()._eval_aseries(n, args0, x, logx)

    def _eval_rewrite_as_uppergamma(self, s, x, **kwargs):
        return gamma(s) - uppergamma(s, x)

    def _eval_rewrite_as_expint(self, s, x, **kwargs):
        from sympy.functions.special.error_functions import expint
        if s.is_integer and s.is_nonpositive:
            return self
        return self.rewrite(uppergamma).rewrite(expint)

    def _eval_as_leading_term(self, x, logx, cdir):
        return self.rewrite(uppergamma)._eval_as_leading_term(x, logx=logx, cdir=cdir)

    def _eval_is_zero(self):
        x = self.args[1]
        if x.is_zero:
            return True


class uppergamma(DefinedFunction):
    r"""
    The upper incomplete gamma function.

    Explanation
    ===========

    It can be defined as the meromorphic continuation of

    .. math::
        \Gamma(s, x) := \int_x^\infty t^{s-1} e^{-t} \mathrm{d}t = \Gamma(s) - \gamma(s, x).

    where $\gamma(s, x)$ is the lower incomplete gamma function,
    :class:`lowergamma`. This can be shown to be the same as

    .. math::
        \Gamma(s, x) = \Gamma(s) - \frac{x^s}{s} {}_1F_1\left({s \atop s+1} \middle| -x\right),

    where ${}_1F_1$ is the (confluent) hypergeometric function.

    The upper incomplete gamma function is also essentially equivalent to the
    generalized exponential integral:

    .. math::
        \operatorname{E}_{n}(x) = \int_{1}^{\infty}{\frac{e^{-xt}}{t^n} \, dt} = x^{n-1}\Gamma(1-n,x).

    Examples
    ========

    >>> from sympy import uppergamma, S
    >>> from sympy.abc import s, x
    >>> uppergamma(s, x)
    uppergamma(s, x)
    >>> uppergamma(3, x)
    2*(x**2/2 + x + 1)*exp(-x)
    >>> uppergamma(-S(1)/2, x)
    -2*sqrt(pi)*erfc(sqrt(x)) + 2*exp(-x)/sqrt(x)
    >>> uppergamma(-2, x)
    expint(3, x)/x**2

    See Also
    ========

    gamma: Gamma function.
    lowergamma: Lower incomplete gamma function.
    polygamma: Polygamma function.
    loggamma: Log Gamma function.
    digamma: Digamma function.
    trigamma: Trigamma function.
    sympy.functions.special.beta_functions.beta: Euler Beta function.

    References
    ==========

    .. [1] https://en.wikipedia.org/wiki/Incomplete_gamma_function#Upper_incomplete_gamma_function
    .. [2] Abramowitz, Milton; Stegun, Irene A., eds. (1965), Chapter 6,
           Section 5, Handbook of Mathematical Functions with Formulas, Graphs,
           and Mathematical Tables
    .. [3] https://dlmf.nist.gov/8
    .. [4] https://functions.wolfram.com/GammaBetaErf/Gamma2/
    .. [5] https://functions.wolfram.com/GammaBetaErf/Gamma3/
    .. [6] https://en.wikipedia.org/wiki/Exponential_integral#Relation_with_other_functions

    """


    def fdiff(self, argindex=2):
        from sympy.functions.special.hyper import meijerg
        if argindex == 2:
            a, z = self.args
            return -exp(-unpolarify(z))*z**(a - 1)
        elif argindex == 1:
            a, z = self.args
            return uppergamma(a, z)*log(z) + meijerg([], [1, 1], [0, 0, a], [], z)
        else:
            raise ArgumentIndexError(self, argindex)

    def _eval_evalf(self, prec):
        if all(x.is_number for x in self.args):
            a = self.args[0]._to_mpmath(prec)
            z = self.args[1]._to_mpmath(prec)
            with workprec(prec):
                res = mp.gammainc(a, z, mp.inf)
            return Expr._from_mpmath(res, prec)
        return self

    @classmethod
    def eval(cls, a, z):
        from sympy.functions.special.error_functions import expint
        if z.is_Number:
            if z is S.NaN:
                return S.NaN
            elif z is oo:
                return S.Zero
            elif z.is_zero:
                if re(a).is_positive:
                    return gamma(a)

        # We extract branching information here. C/f lowergamma.
        nx, n = z.extract_branch_factor()
        if a.is_integer and a.is_positive:
            nx = unpolarify(z)
            if z != nx:
                return uppergamma(a, nx)
        elif a.is_integer and a.is_nonpositive:
            if n != 0:
                return -2*pi*I*n*S.NegativeOne**(-a)/factorial(-a) + uppergamma(a, nx)
        elif n != 0:
            return gamma(a)*(1 - exp(2*pi*I*n*a)) + exp(2*pi*I*n*a)*uppergamma(a, nx)

        # Special values.
        if a.is_Number:
            if a is S.Zero and z.is_positive:
                return -Ei(-z)
            elif a is S.One:
                return exp(-z)
            elif a is S.Half:
                return sqrt(pi)*erfc(sqrt(z))
            elif a.is_Integer or (2*a).is_Integer:
                b = a - 1
                if b.is_positive:
                    if a.is_integer:
                        return exp(-z) * factorial(b) * Add(*[z**k / factorial(k)
                                                              for k in range(a)])
                    else:
                        return (gamma(a) * erfc(sqrt(z)) +
                                S.NegativeOne**(a - S(3)/2) * exp(-z) * sqrt(z)
                                * Add(*[gamma(-S.Half - k) * (-z)**k / gamma(1-a)
                                        for k in range(a - S.Half)]))
                elif b.is_Integer:
                    return expint(-b, z)*unpolarify(z)**(b + 1)

                if not a.is_Integer:
                    return (S.NegativeOne**(S.Half - a) * pi*erfc(sqrt(z))/gamma(1-a)
                            - z**a * exp(-z) * Add(*[z**k * gamma(a) / gamma(a+k+1)
                                                     for k in range(S.Half - a)]))

        if a.is_zero and z.is_positive:
            return -Ei(-z)

        if z.is_zero and re(a).is_positive:
            return gamma(a)

    def _eval_conjugate(self):
        z = self.args[1]
        if z not in (S.Zero, S.NegativeInfinity):
            return self.func(self.args[0].conjugate(), z.conjugate())

    def _eval_is_meromorphic(self, x, a):
        return lowergamma._eval_is_meromorphic(self, x, a)

    def _eval_rewrite_as_lowergamma(self, s, x, **kwargs):
        return gamma(s) - lowergamma(s, x)

    def _eval_rewrite_as_expint(self, s, x, **kwargs):
        from sympy.functions.special.error_functions import expint
        return expint(1 - s, x)*x**s

    def _eval_rewrite_as_tractable(self, s, x, **kwargs):
        return exp(loggamma(s)) - lowergamma(s, x)

    def _eval_as_leading_term(self, x, logx, cdir):
        from sympy.functions.special.error_functions import expint
        return self.rewrite(expint)._eval_as_leading_term(x, logx=logx, cdir=cdir)


###############################################################################
###################### POLYGAMMA and LOGGAMMA FUNCTIONS #######################
###############################################################################

class polygamma(DefinedFunction):
    r"""
    The function ``polygamma(n, z)`` returns ``log(gamma(z)).diff(n + 1)``.

    Explanation
    ===========

    It is a meromorphic function on $\mathbb{C}$ and defined as the $(n+1)$-th
    derivative of the logarithm of the gamma function:

    .. math::
        \psi^{(n)} (z) := \frac{\mathrm{d}^{n+1}}{\mathrm{d} z^{n+1}} \log\Gamma(z).

    For `n` not a nonnegative integer the generalization by Espinosa and Moll [5]_
    is used:

    .. math:: \psi(s,z) = \frac{\zeta'(s+1, z) + (\gamma + \psi(-s)) \zeta(s+1, z)}
        {\Gamma(-s)}

    Examples
    ========

    Several special values are known:

    >>> from sympy import S, polygamma
    >>> polygamma(0, 1)
    -EulerGamma
    >>> polygamma(0, 1/S(2))
    -2*log(2) - EulerGamma
    >>> polygamma(0, 1/S(3))
    -log(3) - sqrt(3)*pi/6 - EulerGamma - log(sqrt(3))
    >>> polygamma(0, 1/S(4))
    -pi/2 - log(4) - log(2) - EulerGamma
    >>> polygamma(0, 2)
    1 - EulerGamma
    >>> polygamma(0, 23)
    19093197/5173168 - EulerGamma

    >>> from sympy import oo, I
    >>> polygamma(0, oo)
    oo
    >>> polygamma(0, -oo)
    oo
    >>> polygamma(0, I*oo)
    oo
    >>> polygamma(0, -I*oo)
    oo

    Differentiation with respect to $x$ is supported:

    >>> from sympy import Symbol, diff
    >>> x = Symbol("x")
    >>> diff(polygamma(0, x), x)
    polygamma(1, x)
    >>> diff(polygamma(0, x), x, 2)
    polygamma(2, x)
    >>> diff(polygamma(0, x), x, 3)
    polygamma(3, x)
    >>> diff(polygamma(1, x), x)
    polygamma(2, x)
    >>> diff(polygamma(1, x), x, 2)
    polygamma(3, x)
    >>> diff(polygamma(2, x), x)
    polygamma(3, x)
    >>> diff(polygamma(2, x), x, 2)
    polygamma(4, x)

    >>> n = Symbol("n")
    >>> diff(polygamma(n, x), x)
    polygamma(n + 1, x)
    >>> diff(polygamma(n, x), x, 2)
    polygamma(n + 2, x)

    We can rewrite ``polygamma`` functions in terms of harmonic numbers:

    >>> from sympy import harmonic
    >>> polygamma(0, x).rewrite(harmonic)
    harmonic(x - 1) - EulerGamma
    >>> polygamma(2, x).rewrite(harmonic)
    2*harmonic(x - 1, 3) - 2*zeta(3)
    >>> ni = Symbol("n", integer=True)
    >>> polygamma(ni, x).rewrite(harmonic)
    (-1)**(n + 1)*(-harmonic(x - 1, n + 1) + zeta(n + 1))*factorial(n)

    See Also
    ========

    gamma: Gamma function.
    lowergamma: Lower incomplete gamma function.
    uppergamma: Upper incomplete gamma function.
    loggamma: Log Gamma function.
    digamma: Digamma function.
    trigamma: Trigamma function.
    sympy.functions.special.beta_functions.beta: Euler Beta function.

    References
    ==========

    .. [1] https://en.wikipedia.org/wiki/Polygamma_function
    .. [2] https://mathworld.wolfram.com/PolygammaFunction.html
    .. [3] https://functions.wolfram.com/GammaBetaErf/PolyGamma/
    .. [4] https://functions.wolfram.com/GammaBetaErf/PolyGamma2/
    .. [5] O. Espinosa and V. Moll, "A generalized polygamma function",
           *Integral Transforms and Special Functions* (2004), 101-115.

    """

    @classmethod
    def eval(cls, n, z):
        if n is S.NaN or z is S.NaN:
            return S.NaN
        elif z is oo:
            return oo if n.is_zero else S.Zero
        elif z.is_Integer and z.is_nonpositive:
            return S.ComplexInfinity
        elif n is S.NegativeOne:
            return loggamma(z) - log(2*pi) / 2
        elif n.is_zero:
            if z is -oo or z.extract_multiplicatively(I) in (oo, -oo):
                return oo
            elif z.is_Integer:
                return harmonic(z-1) - S.EulerGamma
            elif z.is_Rational:
                # TODO n == 1 also can do some rational z
                p, q = z.as_numer_denom()
                # only expand for small denominators to avoid creating long expressions
                if q <= 6:
                    return expand_func(polygamma(S.Zero, z, evaluate=False))
        elif n.is_integer and n.is_nonnegative:
            nz = unpolarify(z)
            if z != nz:
                return polygamma(n, nz)
            if z.is_Integer:
                return S.NegativeOne**(n+1) * factorial(n) * zeta(n+1, z)
            elif z is S.Half:
                return S.NegativeOne**(n+1) * factorial(n) * (2**(n+1)-1) * zeta(n+1)

    def _eval_is_real(self):
        if self.args[0].is_positive and self.args[1].is_positive:
            return True

    def _eval_is_complex(self):
        z = self.args[1]
        is_negative_integer = fuzzy_and([z.is_negative, z.is_integer])
        return fuzzy_and([z.is_complex, fuzzy_not(is_negative_integer)])

    def _eval_is_positive(self):
        n, z = self.args
        if n.is_positive:
            if n.is_odd and z.is_real:
                return True
            if n.is_even and z.is_positive:
                return False

    def _eval_is_negative(self):
        n, z = self.args
        if n.is_positive:
            if n.is_even and z.is_positive:
                return True
            if n.is_odd and z.is_real:
                return False

    def _eval_expand_func(self, **hints):
        n, z = self.args

        if n.is_Integer and n.is_nonnegative:
            if z.is_Add:
                coeff = z.args[0]
                if coeff.is_Integer:
                    e = -(n + 1)
                    if coeff > 0:
                        tail = Add(*[Pow(
                            z - i, e) for i in range(1, int(coeff) + 1)])
                    else:
                        tail = -Add(*[Pow(
                            z + i, e) for i in range(int(-coeff))])
                    return polygamma(n, z - coeff) + S.NegativeOne**n*factorial(n)*tail

            elif z.is_Mul:
                coeff, z = z.as_two_terms()
                if coeff.is_Integer and coeff.is_positive:
                    tail = [polygamma(n, z + Rational(
                        i, coeff)) for i in range(int(coeff))]
                    if n == 0:
                        return Add(*tail)/coeff + log(coeff)
                    else:
                        return Add(*tail)/coeff**(n + 1)
                z *= coeff

        if n == 0 and z.is_Rational:
            p, q = z.as_numer_denom()

            # Reference:
            #   Values of the polygamma functions at rational arguments, J. Choi, 2007
            part_1 = -S.EulerGamma - pi * cot(p * pi / q) / 2 - log(q) + Add(
                *[cos(2 * k * pi * p / q) * log(2 * sin(k * pi / q)) for k in range(1, q)])

            if z > 0:
                n = floor(z)
                z0 = z - n
                return part_1 + Add(*[1 / (z0 + k) for k in range(n)])
            elif z < 0:
                n = floor(1 - z)
                z0 = z + n
                return part_1 - Add(*[1 / (z0 - 1 - k) for k in range(n)])

        if n == -1:
            return loggamma(z) - log(2*pi) / 2
        if n.is_integer is False or n.is_nonnegative is False:
            s = Dummy("s")
            dzt = zeta(s, z).diff(s).subs(s, n+1)
            return (dzt + (S.EulerGamma + digamma(-n)) * zeta(n+1, z)) / gamma(-n)

        return polygamma(n, z)

    def _eval_rewrite_as_zeta(self, n, z, **kwargs):
        if n.is_integer and n.is_positive:
            return S.NegativeOne**(n + 1)*factorial(n)*zeta(n + 1, z)

    def _eval_rewrite_as_harmonic(self, n, z, **kwargs):
        if n.is_integer:
            if n.is_zero:
                return harmonic(z - 1) - S.EulerGamma
            else:
                return S.NegativeOne**(n+1) * factorial(n) * (zeta(n+1) - harmonic(z-1, n+1))

    def _eval_as_leading_term(self, x, logx, cdir):
        from sympy.series.order import Order
        n, z = [a.as_leading_term(x) for a in self.args]
        o = Order(z, x)
        if n == 0 and o.contains(1/x):
            logx = log(x) if logx is None else logx
            return o.getn() * logx
        else:
            return self.func(n, z)

    def fdiff(self, argindex=2):
        if argindex == 2:
            n, z = self.args[:2]
            return polygamma(n + 1, z)
        else:
            raise ArgumentIndexError(self, argindex)

    def _eval_aseries(self, n, args0, x, logx):
        from sympy.series.order import Order
        if args0[1] != oo or not \
                (self.args[0].is_Integer and self.args[0].is_nonnegative):
            return super()._eval_aseries(n, args0, x, logx)
        z = self.args[1]
        N = self.args[0]

        if N == 0:
            # digamma function series
            # Abramowitz & Stegun, p. 259, 6.3.18
            r = log(z) - 1/(2*z)
            o = None
            if n < 2:
                o = Order(1/z, x)
            else:
                m = ceiling((n + 1)//2)
                l = [bernoulli(2*k) / (2*k*z**(2*k)) for k in range(1, m)]
                r -= Add(*l)
                o = Order(1/z**n, x)
            return r._eval_nseries(x, n, logx) + o
        else:
            # proper polygamma function
            # Abramowitz & Stegun, p. 260, 6.4.10
            # We return terms to order higher than O(x**n) on purpose
            # -- otherwise we would not be able to return any terms for
            #    quite a long time!
            fac = gamma(N)
            e0 = fac + N*fac/(2*z)
            m = ceiling((n + 1)//2)
            for k in range(1, m):
                fac = fac*(2*k + N - 1)*(2*k + N - 2) / ((2*k)*(2*k - 1))
                e0 += bernoulli(2*k)*fac/z**(2*k)
            o = Order(1/z**(2*m), x)
            if n == 0:
                o = Order(1/z, x)
            elif n == 1:
                o = Order(1/z**2, x)
            r = e0._eval_nseries(z, n, logx) + o
            return (-1 * (-1/z)**N * r)._eval_nseries(x, n, logx)

    def _eval_evalf(self, prec):
        if not all(i.is_number for i in self.args):
            return
        s = self.args[0]._to_mpmath(prec+12)
        z = self.args[1]._to_mpmath(prec+12)
        if mp.isint(z) and z <= 0:
            return S.ComplexInfinity
        with workprec(prec+12):
            if mp.isint(s) and s >= 0:
                res = mp.polygamma(s, z)
            else:
                zt = mp.zeta(s+1, z)
                dzt = mp.zeta(s+1, z, 1)
                res = (dzt + (mp.euler + mp.digamma(-s)) * zt) * mp.rgamma(-s)
        return Expr._from_mpmath(res, prec)


class loggamma(DefinedFunction):
    r"""
    The ``loggamma`` function implements the logarithm of the
    gamma function (i.e., $\log\Gamma(x)$).

    Examples
    ========

    Several special values are known. For numerical integral
    arguments we have:

    >>> from sympy import loggamma
    >>> loggamma(-2)
    oo
    >>> loggamma(0)
    oo
    >>> loggamma(1)
    0
    >>> loggamma(2)
    0
    >>> loggamma(3)
    log(2)

    And for symbolic values:

    >>> from sympy import Symbol
    >>> n = Symbol("n", integer=True, positive=True)
    >>> loggamma(n)
    log(gamma(n))
    >>> loggamma(-n)
    oo

    For half-integral values:

    >>> from sympy import S
    >>> loggamma(S(5)/2)
    log(3*sqrt(pi)/4)
    >>> loggamma(n/2)
    log(2**(1 - n)*sqrt(pi)*gamma(n)/gamma(n/2 + 1/2))

    And general rational arguments:

    >>> from sympy import expand_func
    >>> L = loggamma(S(16)/3)
    >>> expand_func(L).doit()
    -5*log(3) + loggamma(1/3) + log(4) + log(7) + log(10) + log(13)
    >>> L = loggamma(S(19)/4)
    >>> expand_func(L).doit()
    -4*log(4) + loggamma(3/4) + log(3) + log(7) + log(11) + log(15)
    >>> L = loggamma(S(23)/7)
    >>> expand_func(L).doit()
    -3*log(7) + log(2) + loggamma(2/7) + log(9) + log(16)

    The ``loggamma`` function has the following limits towards infinity:

    >>> from sympy import oo
    >>> loggamma(oo)
    oo
    >>> loggamma(-oo)
    zoo

    The ``loggamma`` function obeys the mirror symmetry
    if $x \in \mathbb{C} \setminus \{-\infty, 0\}$:

    >>> from sympy.abc import x
    >>> from sympy import conjugate
    >>> conjugate(loggamma(x))
    loggamma(conjugate(x))

    Differentiation with respect to $x$ is supported:

    >>> from sympy import diff
    >>> diff(loggamma(x), x)
    polygamma(0, x)

    Series expansion is also supported:

    >>> from sympy import series
    >>> series(loggamma(x), x, 0, 4).cancel()
    -log(x) - EulerGamma*x + pi**2*x**2/12 - x**3*zeta(3)/3 + O(x**4)

    We can numerically evaluate the ``loggamma`` function
    to arbitrary precision on the whole complex plane:

    >>> from sympy import I
    >>> loggamma(5).evalf(30)
    3.17805383034794561964694160130
    >>> loggamma(I).evalf(20)
    -0.65092319930185633889 - 1.8724366472624298171*I

    See Also
    ========

    gamma: Gamma function.
    lowergamma: Lower incomplete gamma function.
    uppergamma: Upper incomplete gamma function.
    polygamma: Polygamma function.
    digamma: Digamma function.
    trigamma: Trigamma function.
    sympy.functions.special.beta_functions.beta: Euler Beta function.

    References
    ==========

    .. [1] https://en.wikipedia.org/wiki/Gamma_function
    .. [2] https://dlmf.nist.gov/5
    .. [3] https://mathworld.wolfram.com/LogGammaFunction.html
    .. [4] https://functions.wolfram.com/GammaBetaErf/LogGamma/

    """
    @classmethod
    def eval(cls, z):
        if z.is_integer:
            if z.is_nonpositive:
                return oo
            elif z.is_positive:
                return log(gamma(z))
        elif z.is_rational:
            p, q = z.as_numer_denom()
            # Half-integral values:
            if p.is_positive and q == 2:
                return log(sqrt(pi) * 2**(1 - p) * gamma(p) / gamma((p + 1)*S.Half))

        if z is oo:
            return oo
        elif abs(z) is oo:
            return S.ComplexInfinity
        if z is S.NaN:
            return S.NaN

    def _eval_expand_func(self, **hints):
        from sympy.concrete.summations import Sum
        z = self.args[0]

        if z.is_Rational:
            p, q = z.as_numer_denom()
            # General rational arguments (u + p/q)
            # Split z as n + p/q with p < q
            n = p // q
            p = p - n*q
            if p.is_positive and q.is_positive and p < q:
                k = Dummy("k")
                if n.is_positive:
                    return loggamma(p / q) - n*log(q) + Sum(log((k - 1)*q + p), (k, 1, n))
                elif n.is_negative:
                    return loggamma(p / q) - n*log(q) + pi*I*n - Sum(log(k*q - p), (k, 1, -n))
                elif n.is_zero:
                    return loggamma(p / q)

        return self

    def _eval_nseries(self, x, n, logx=None, cdir=0):
        x0 = self.args[0].limit(x, 0)
        if x0.is_zero:
            f = self._eval_rewrite_as_intractable(*self.args)
            return f._eval_nseries(x, n, logx)
        return super()._eval_nseries(x, n, logx)

    def _eval_aseries(self, n, args0, x, logx):
        # Refer: https://functions.wolfram.com/GammaBetaErf/LogGamma/06/03/0001/
        from sympy.series.order import Order
        if args0[0] not in [S.Infinity, S.NegativeInfinity]:
            return super()._eval_aseries(n, args0, x, logx)
        z = self.args[0]
        r = log(z)*(z - S.Half) - z + log(2*pi)/2
        l = [bernoulli(2*k) / (2*k*(2*k - 1)*z**(2*k - 1)) for k in range(1, n)]
        o = None
        if n == 0:
            o = Order(1, x)
        else:
            o = Order(1/z**n, x)
        # It is very inefficient to first add the order and then do the nseries
        return (r + Add(*l))._eval_nseries(x, n, logx) + o

    def _eval_rewrite_as_intractable(self, z, **kwargs):
        return log(gamma(z))

    def _eval_is_real(self):
        z = self.args[0]
        if z.is_positive:
            return True
        elif z.is_nonpositive:
            return False

    def _eval_conjugate(self):
        z = self.args[0]
        if z not in (S.Zero, S.NegativeInfinity):
            return self.func(z.conjugate())

    def fdiff(self, argindex=1):
        if argindex == 1:
            return polygamma(0, self.args[0])
        else:
            raise ArgumentIndexError(self, argindex)


class digamma(DefinedFunction):
    r"""
    The ``digamma`` function is the first derivative of the ``loggamma``
    function

    .. math::
        \psi(x) := \frac{\mathrm{d}}{\mathrm{d} z} \log\Gamma(z)
                = \frac{\Gamma'(z)}{\Gamma(z) }.

    In this case, ``digamma(z) = polygamma(0, z)``.

    Examples
    ========

    >>> from sympy import digamma
    >>> digamma(0)
    zoo
    >>> from sympy import Symbol
    >>> z = Symbol('z')
    >>> digamma(z)
    polygamma(0, z)

    To retain ``digamma`` as it is:

    >>> digamma(0, evaluate=False)
    digamma(0)
    >>> digamma(z, evaluate=False)
    digamma(z)

    See Also
    ========

    gamma: Gamma function.
    lowergamma: Lower incomplete gamma function.
    uppergamma: Upper incomplete gamma function.
    polygamma: Polygamma function.
    loggamma: Log Gamma function.
    trigamma: Trigamma function.
    sympy.functions.special.beta_functions.beta: Euler Beta function.

    References
    ==========

    .. [1] https://en.wikipedia.org/wiki/Digamma_function
    .. [2] https://mathworld.wolfram.com/DigammaFunction.html
    .. [3] https://functions.wolfram.com/GammaBetaErf/PolyGamma2/

    """
    def _eval_evalf(self, prec):
        z = self.args[0]
        nprec = prec_to_dps(prec)
        return polygamma(0, z).evalf(n=nprec)

    def fdiff(self, argindex=1):
        z = self.args[0]
        return polygamma(0, z).fdiff()

    def _eval_is_real(self):
        z = self.args[0]
        return polygamma(0, z).is_real

    def _eval_is_positive(self):
        z = self.args[0]
        return polygamma(0, z).is_positive

    def _eval_is_negative(self):
        z = self.args[0]
        return polygamma(0, z).is_negative

    def _eval_aseries(self, n, args0, x, logx):
        as_polygamma = self.rewrite(polygamma)
        args0 = [S.Zero,] + args0
        return as_polygamma._eval_aseries(n, args0, x, logx)

    @classmethod
    def eval(cls, z):
        return polygamma(0, z)

    def _eval_expand_func(self, **hints):
        z = self.args[0]
        return polygamma(0, z).expand(func=True)

    def _eval_rewrite_as_harmonic(self, z, **kwargs):
        return harmonic(z - 1) - S.EulerGamma

    def _eval_rewrite_as_polygamma(self, z, **kwargs):
        return polygamma(0, z)

    def _eval_as_leading_term(self, x, logx, cdir):
        z = self.args[0]
        return polygamma(0, z).as_leading_term(x)



class trigamma(DefinedFunction):
    r"""
    The ``trigamma`` function is the second derivative of the ``loggamma``
    function

    .. math::
        \psi^{(1)}(z) := \frac{\mathrm{d}^{2}}{\mathrm{d} z^{2}} \log\Gamma(z).

    In this case, ``trigamma(z) = polygamma(1, z)``.

    Examples
    ========

    >>> from sympy import trigamma
    >>> trigamma(0)
    zoo
    >>> from sympy import Symbol
    >>> z = Symbol('z')
    >>> trigamma(z)
    polygamma(1, z)

    To retain ``trigamma`` as it is:

    >>> trigamma(0, evaluate=False)
    trigamma(0)
    >>> trigamma(z, evaluate=False)
    trigamma(z)


    See Also
    ========

    gamma: Gamma function.
    lowergamma: Lower incomplete gamma function.
    uppergamma: Upper incomplete gamma function.
    polygamma: Polygamma function.
    loggamma: Log Gamma function.
    digamma: Digamma function.
    sympy.functions.special.beta_functions.beta: Euler Beta function.

    References
    ==========

    .. [1] https://en.wikipedia.org/wiki/Trigamma_function
    .. [2] https://mathworld.wolfram.com/TrigammaFunction.html
    .. [3] https://functions.wolfram.com/GammaBetaErf/PolyGamma2/

    """
    def _eval_evalf(self, prec):
        z = self.args[0]
        nprec = prec_to_dps(prec)
        return polygamma(1, z).evalf(n=nprec)

    def fdiff(self, argindex=1):
        z = self.args[0]
        return polygamma(1, z).fdiff()

    def _eval_is_real(self):
        z = self.args[0]
        return polygamma(1, z).is_real

    def _eval_is_positive(self):
        z = self.args[0]
        return polygamma(1, z).is_positive

    def _eval_is_negative(self):
        z = self.args[0]
        return polygamma(1, z).is_negative

    def _eval_aseries(self, n, args0, x, logx):
        as_polygamma = self.rewrite(polygamma)
        args0 = [S.One,] + args0
        return as_polygamma._eval_aseries(n, args0, x, logx)

    @classmethod
    def eval(cls, z):
        return polygamma(1, z)

    def _eval_expand_func(self, **hints):
        z = self.args[0]
        return polygamma(1, z).expand(func=True)

    def _eval_rewrite_as_zeta(self, z, **kwargs):
        return zeta(2, z)

    def _eval_rewrite_as_polygamma(self, z, **kwargs):
        return polygamma(1, z)

    def _eval_rewrite_as_harmonic(self, z, **kwargs):
        return -harmonic(z - 1, 2) + pi**2 / 6

    def _eval_as_leading_term(self, x, logx, cdir):
        z = self.args[0]
        return polygamma(1, z).as_leading_term(x)


###############################################################################
##################### COMPLETE MULTIVARIATE GAMMA FUNCTION ####################
###############################################################################


class multigamma(DefinedFunction):
    r"""
    The multivariate gamma function is a generalization of the gamma function

    .. math::
        \Gamma_p(z) = \pi^{p(p-1)/4}\prod_{k=1}^p \Gamma[z + (1 - k)/2].

    In a special case, ``multigamma(x, 1) = gamma(x)``.

    Examples
    ========

    >>> from sympy import S, multigamma
    >>> from sympy import Symbol
    >>> x = Symbol('x')
    >>> p = Symbol('p', positive=True, integer=True)

    >>> multigamma(x, p)
    pi**(p*(p - 1)/4)*Product(gamma(-_k/2 + x + 1/2), (_k, 1, p))

    Several special values are known:

    >>> multigamma(1, 1)
    1
    >>> multigamma(4, 1)
    6
    >>> multigamma(S(3)/2, 1)
    sqrt(pi)/2

    Writing ``multigamma`` in terms of the ``gamma`` function:

    >>> multigamma(x, 1)
    gamma(x)

    >>> multigamma(x, 2)
    sqrt(pi)*gamma(x)*gamma(x - 1/2)

    >>> multigamma(x, 3)
    pi**(3/2)*gamma(x)*gamma(x - 1)*gamma(x - 1/2)

    Parameters
    ==========

    p : order or dimension of the multivariate gamma function

    See Also
    ========

    gamma, lowergamma, uppergamma, polygamma, loggamma, digamma, trigamma,
    sympy.functions.special.beta_functions.beta

    References
    ==========

    .. [1] https://en.wikipedia.org/wiki/Multivariate_gamma_function

    """
    unbranched = True

    def fdiff(self, argindex=2):
        from sympy.concrete.summations import Sum
        if argindex == 2:
            x, p = self.args
            k = Dummy("k")
            return self.func(x, p)*Sum(polygamma(0, x + (1 - k)/2), (k, 1, p))
        else:
            raise ArgumentIndexError(self, argindex)

    @classmethod
    def eval(cls, x, p):
        from sympy.concrete.products import Product
        if p.is_positive is False or p.is_integer is False:
            raise ValueError('Order parameter p must be positive integer.')
        k = Dummy("k")
        return (pi**(p*(p - 1)/4)*Product(gamma(x + (1 - k)/2),
                                          (k, 1, p))).doit()

    def _eval_conjugate(self):
        x, p = self.args
        return self.func(x.conjugate(), p)

    def _eval_is_real(self):
        x, p = self.args
        y = 2*x
        if y.is_integer and (y <= (p - 1)) is True:
            return False
        if intlike(y) and (y <= (p - 1)):
            return False
        if y > (p - 1) or y.is_noninteger:
            return True<|MERGE_RESOLUTION|>--- conflicted
+++ resolved
@@ -215,18 +215,10 @@
         raise PoleError()
 
     def _eval_aseries(self, n, args0, x, logx):
-<<<<<<< HEAD
         # Refer: https://functions.wolfram.com/GammaBetaErf/Gamma/06/02/0003/
+        from sympy.functions.combinatorial.numbers import bernoulli
+        z = self.args[0]
         point = args0[0]
-        if point in [S.Infinity, S.NegativeInfinity]:
-            z = self.args[0]
-            r = exp((log(z)*(z - S.Half) - z + log(2*pi)/2).expand())
-            l = [bernoulli(2*k) / (2*k*(2*k - 1)*z**(2*k - 1)) for k in range(1, n)]
-            return (exp(Add(*l))._eval_nseries(x, n, logx))*r
-=======
-        from sympy.functions.combinatorial.numbers import bernoulli
-        z=self.args[0]
-        point=args0[0]
 
         if point in (S.Infinity, S.NegativeInfinity):
             coeff = exp((log(z)*(z - S.Half) - z + log(2*pi)/2).expand())
@@ -234,7 +226,6 @@
 
             return (exp(Add(*expressions))._eval_nseries(x, n, logx))*coeff
 
->>>>>>> 9eb0327a
         return super()._eval_aseries(n, args0, x, logx)
 
 
