--- conflicted
+++ resolved
@@ -3080,7 +3080,6 @@
         QRsolve
         pinv_solve
         """
-<<<<<<< HEAD
         if self.is_symmetric():
             L, D = self.LDLdecomposition()
         elif self.rows >= self.cols:
@@ -3092,46 +3091,6 @@
         Y = L._lower_triangular_solve(rhs)
         Z = D._diagonal_solve(Y)
         return (L.T)._upper_triangular_solve(Z)
-=======
-        simpfunc = simplify if isinstance(
-            simplify, FunctionType) else _simplify
-        # pivot: index of next row to contain a pivot
-        pivot, r = 0, self.as_mutable()
-        # pivotlist: indices of pivot variables (non-free)
-        pivotlist = []
-        for i in range(r.cols):
-            if pivot == r.rows:
-                break
-            if simplify:
-                r[pivot, i] = simpfunc(r[pivot, i])
-
-            pivot_offset, pivot_val, assumed_nonzero, newly_determined = _find_reasonable_pivot(r[pivot:, i], iszerofunc, simpfunc)
-            # `_find_reasonable_pivot` may have simplified
-            # some elements along the way.  If they were simplified
-            # and then determined to be either zero or non-zero for
-            # sure, they are stored in the `newly_determined` list
-            for (offset, val) in newly_determined:
-                r[pivot + offset, i] = val
-
-            # if `pivot_offset` is None, this column has no
-            # pivot
-            if pivot_offset is None:
-                continue
-
-            # swap the pivot column into place
-            pivot_pos = pivot + pivot_offset
-            r.row_swap(pivot, pivot_pos)
-
-            r.row_op(pivot, lambda x, _: x / pivot_val)
-            for j in range(r.rows):
-                if j == pivot:
-                    continue
-                pivot_val = r[j, i]
-                r.zip_row_op(j, pivot, lambda x, y: x - pivot_val*y)
-            pivotlist.append(i)
-            pivot += 1
-        return self._new(r), pivotlist
->>>>>>> c2288ae0
 
     def left_eigenvects(self, **flags):
         """Returns left eigenvectors and eigenvalues.
@@ -4136,22 +4095,30 @@
                 break
             if simplify:
                 r[pivot, i] = simpfunc(r[pivot, i])
-            if iszerofunc(r[pivot, i]):
-                for k in range(pivot, r.rows):
-                    if simplify and k > pivot:
-                        r[k, i] = simpfunc(r[k, i])
-                    if not iszerofunc(r[k, i]):
-                        r.row_swap(pivot, k)
-                        break
-                else:
-                    continue
-            scale = r[pivot, i]
-            r.row_op(pivot, lambda x, _: x / scale)
+
+            pivot_offset, pivot_val, assumed_nonzero, newly_determined = _find_reasonable_pivot(r[pivot:, i], iszerofunc, simpfunc)
+            # `_find_reasonable_pivot` may have simplified
+            # some elements along the way.  If they were simplified
+            # and then determined to be either zero or non-zero for
+            # sure, they are stored in the `newly_determined` list
+            for (offset, val) in newly_determined:
+                r[pivot + offset, i] = val
+
+            # if `pivot_offset` is None, this column has no
+            # pivot
+            if pivot_offset is None:
+                continue
+
+            # swap the pivot column into place
+            pivot_pos = pivot + pivot_offset
+            r.row_swap(pivot, pivot_pos)
+
+            r.row_op(pivot, lambda x, _: x / pivot_val)
             for j in range(r.rows):
                 if j == pivot:
                     continue
-                scale = r[j, i]
-                r.zip_row_op(j, pivot, lambda x, y: x - scale*y)
+                pivot_val = r[j, i]
+                r.zip_row_op(j, pivot, lambda x, y: x - pivot_val*y)
             pivotlist.append(i)
             pivot += 1
         return self._new(r), pivotlist
