from __future__ import annotations

from sympy.external.gmpy import (gcd, lcm, invert, sqrt, jacobi,
                                 bit_scan1, remove)
from sympy.polys import Poly
from sympy.polys.domains import ZZ
from sympy.polys.galoistools import gf_crt1, gf_crt2, linear_congruence, gf_csolve
from .primetest import isprime
from .generate import primerange
from .factor_ import factorint, _perfect_power
from .modular import crt, solve_congruence
from sympy.utilities.decorator import deprecated
from sympy.utilities.memoization import recurrence_memo
from sympy.utilities.misc import as_int
from sympy.utilities.iterables import iproduct
from sympy.core.random import _randint, randint

from itertools import product


def n_order(a, n, factorization_n=None):
    r""" Returns the order of ``a`` modulo ``n``.

    Explanation
    ===========

    The order of ``a`` modulo ``n`` is the smallest integer
    ``k`` such that `a^k` leaves a remainder of 1 with ``n``.

    Parameters
    ==========

    a : integer
    n : integer, n > 1. a and n should be relatively prime

    Returns
    =======

    int : the order of ``a`` modulo ``n``

    Raises
    ======

    ValueError
        If `n \le 1` or `\gcd(a, n) \neq 1`.
        If ``a`` or ``n`` is not an integer.

    Examples
    ========

    >>> from sympy.ntheory import n_order
    >>> n_order(3, 7)
    6
    >>> n_order(4, 7)
    3

    See Also
    ========

    is_primitive_root
        We say that ``a`` is a primitive root of ``n``
        when the order of ``a`` modulo ``n`` equals ``totient(n)``

    """
    a, n = as_int(a), as_int(n)
    if n <= 1:
        raise ValueError("n should be an integer greater than 1")
    a = a % n
    # Trivial
    if a == 1:
        return 1
    if gcd(a, n) != 1:
        raise ValueError("The two numbers should be relatively prime")
    a_order = 1
    if factorization_n is None:
        factorization_n = factorint(n)
    for p, e in factorization_n.items():
        pe = p**e
        pe_order = (p - 1) * p**(e - 1)
        factors = factorint(p - 1)
        if e > 1:
            factors[p] = e - 1
        order = 1
        for px, ex in factors.items():
            x = pow(a, pe_order // px**ex, pe)
            while x != 1:
                x = pow(x, px, pe)
                order *= px
        a_order = lcm(a_order, order)
    return int(a_order)


def _primitive_root_prime_iter(p):
    r""" Generates the primitive roots for a prime ``p``.

    Explanation
    ===========

    The primitive roots generated are not necessarily sorted.
    However, the first one is the smallest primitive root.

    Find the element whose order is ``p-1`` from the smaller one.
    If we can find the first primitive root ``g``, we can use the following theorem.

    .. math ::
        \operatorname{ord}(g^k) = \frac{\operatorname{ord}(g)}{\gcd(\operatorname{ord}(g), k)}

    From the assumption that `\operatorname{ord}(g)=p-1`,
    it is a necessary and sufficient condition for
    `\operatorname{ord}(g^k)=p-1` that `\gcd(p-1, k)=1`.

    Parameters
    ==========

    p : odd prime

    Yields
    ======

    int
        the primitive roots of ``p``

    Examples
    ========

    >>> from sympy.ntheory.residue_ntheory import _primitive_root_prime_iter
    >>> sorted(_primitive_root_prime_iter(19))
    [2, 3, 10, 13, 14, 15]

    References
    ==========

    .. [1] W. Stein "Elementary Number Theory" (2011), page 44

    """
    if p == 3:
        yield 2
        return
    # Let p = +-1 (mod 4a). Legendre symbol (a/p) = 1, so `a` is not the primitive root.
    # Corollary : If p = +-1 (mod 8), then 2 is not the primitive root of p.
    g_min = 3 if p % 8 in [1, 7] else 2
    if p < 41:
        # small case
        g = 5 if p == 23 else g_min
    else:
        v = [(p - 1) // i for i in factorint(p - 1).keys()]
        for g in range(g_min, p):
            if all(pow(g, pw, p) != 1 for pw in v):
                break
    yield g
    # g**k is the primitive root of p iff gcd(p - 1, k) = 1
    for k in range(3, p, 2):
        if gcd(p - 1, k) == 1:
            yield pow(g, k, p)


def _primitive_root_prime_power_iter(p, e):
    r""" Generates the primitive roots of `p^e`.

    Explanation
    ===========

    Let ``g`` be the primitive root of ``p``.
    If `g^{p-1} \not\equiv 1 \pmod{p^2}`, then ``g`` is primitive root of `p^e`.
    Thus, if we find a primitive root ``g`` of ``p``,
    then `g, g+p, g+2p, \ldots, g+(p-1)p` are primitive roots of `p^2` except one.
    That one satisfies `\hat{g}^{p-1} \equiv 1 \pmod{p^2}`.
    If ``h`` is the primitive root of `p^2`,
    then `h, h+p^2, h+2p^2, \ldots, h+(p^{e-2}-1)p^e` are primitive roots of `p^e`.

    Parameters
    ==========

    p : odd prime
    e : positive integer

    Yields
    ======

    int
        the primitive roots of `p^e`

    Examples
    ========

    >>> from sympy.ntheory.residue_ntheory import _primitive_root_prime_power_iter
    >>> sorted(_primitive_root_prime_power_iter(5, 2))
    [2, 3, 8, 12, 13, 17, 22, 23]

    """
    if e == 1:
        yield from _primitive_root_prime_iter(p)
    else:
        p2 = p**2
        for g in _primitive_root_prime_iter(p):
            t = (g - pow(g, 2 - p, p2)) % p2
            for k in range(0, p2, p):
                if k != t:
                    yield from (g + k + m for m in range(0, p**e, p2))


def _primitive_root_prime_power2_iter(p, e):
    r""" Generates the primitive roots of `2p^e`.

    Explanation
    ===========

    If ``g`` is the primitive root of ``p**e``,
    then the odd one of ``g`` and ``g+p**e`` is the primitive root of ``2*p**e``.

    Parameters
    ==========

    p : odd prime
    e : positive integer

    Yields
    ======

    int
        the primitive roots of `2p^e`

    Examples
    ========

    >>> from sympy.ntheory.residue_ntheory import _primitive_root_prime_power2_iter
    >>> sorted(_primitive_root_prime_power2_iter(5, 2))
    [3, 13, 17, 23, 27, 33, 37, 47]

    """
    for g in _primitive_root_prime_power_iter(p, e):
        if g % 2 == 1:
            yield g
        else:
            yield g + p**e


def primitive_root(p, smallest=True):
    r""" Returns a primitive root of ``p`` or None.

    Explanation
    ===========

    For the definition of primitive root,
    see the explanation of ``is_primitive_root``.

    The primitive root of ``p`` exist only for
    `p = 2, 4, q^e, 2q^e` (``q`` is an odd prime).
    Now, if we know the primitive root of ``q``,
    we can calculate the primitive root of `q^e`,
    and if we know the primitive root of `q^e`,
    we can calculate the primitive root of `2q^e`.
    When there is no need to find the smallest primitive root,
    this property can be used to obtain a fast primitive root.
    On the other hand, when we want the smallest primitive root,
    we naively determine whether it is a primitive root or not.

    Parameters
    ==========

    p : integer, p > 1
    smallest : if True the smallest primitive root is returned or None

    Returns
    =======

    int | None :
        If the primitive root exists, return the primitive root of ``p``.
        If not, return None.

    Raises
    ======

    ValueError
        If `p \le 1` or ``p`` is not an integer.

    Examples
    ========

    >>> from sympy.ntheory.residue_ntheory import primitive_root
    >>> primitive_root(19)
    2
    >>> primitive_root(21) is None
    True
    >>> primitive_root(50, smallest=False)
    27

    See Also
    ========

    is_primitive_root

    References
    ==========

    .. [1] W. Stein "Elementary Number Theory" (2011), page 44
    .. [2] P. Hackman "Elementary Number Theory" (2009), Chapter C

    """
    p = as_int(p)
    if p <= 1:
        raise ValueError("p should be an integer greater than 1")
    if p <= 4:
        return p - 1
    p_even = p % 2 == 0
    if not p_even:
        q = p  # p is odd
    elif p % 4:
        q = p//2  # p had 1 factor of 2
    else:
        return None  # p had more than one factor of 2
    if isprime(q):
        e = 1
    else:
        m = _perfect_power(q, 3)
        if not m:
            return None
        q, e = m
        if not isprime(q):
            return None
    if not smallest:
        if p_even:
            return next(_primitive_root_prime_power2_iter(q, e))
        return next(_primitive_root_prime_power_iter(q, e))
    if p_even:
        for i in range(3, p, 2):
            if i % q and is_primitive_root(i, p):
                return i
    g = next(_primitive_root_prime_iter(q))
    if e == 1 or pow(g, q - 1, q**2) != 1:
        return g
    for i in range(g + 1, p):
        if i % q and is_primitive_root(i, p):
            return i


def is_primitive_root(a, p):
    r""" Returns True if ``a`` is a primitive root of ``p``.

    Explanation
    ===========

    ``a`` is said to be the primitive root of ``p`` if `\gcd(a, p) = 1` and
    `\phi(p)` is the smallest positive number s.t.

        `a^{\phi(p)} \equiv 1 \pmod{p}`.

    where `\phi(p)` is Euler's totient function.

    The primitive root of ``p`` exist only for
    `p = 2, 4, q^e, 2q^e` (``q`` is an odd prime).
    Hence, if it is not such a ``p``, it returns False.
    To determine the primitive root, we need to know
    the prime factorization of ``q-1``.
    The hardness of the determination depends on this complexity.

    Parameters
    ==========

    a : integer
    p : integer, ``p`` > 1. ``a`` and ``p`` should be relatively prime

    Returns
    =======

    bool : If True, ``a`` is the primitive root of ``p``.

    Raises
    ======

    ValueError
        If `p \le 1` or `\gcd(a, p) \neq 1`.
        If ``a`` or ``p`` is not an integer.

    Examples
    ========

    >>> from sympy.functions.combinatorial.numbers import totient
    >>> from sympy.ntheory import is_primitive_root, n_order
    >>> is_primitive_root(3, 10)
    True
    >>> is_primitive_root(9, 10)
    False
    >>> n_order(3, 10) == totient(10)
    True
    >>> n_order(9, 10) == totient(10)
    False

    See Also
    ========

    primitive_root

    """
    a, p = as_int(a), as_int(p)
    if p <= 1:
        raise ValueError("p should be an integer greater than 1")
    a = a % p
    if gcd(a, p) != 1:
        raise ValueError("The two numbers should be relatively prime")
    # Primitive root of p exist only for
    # p = 2, 4, q**e, 2*q**e (q is odd prime)
    if p <= 4:
        # The primitive root is only p-1.
        return a == p - 1
    if p % 2:
        q = p  # p is odd
    elif p % 4:
        q = p//2  # p had 1 factor of 2
    else:
        return False  # p had more than one factor of 2
    if isprime(q):
        group_order = q - 1
        factors = factorint(q - 1).keys()
    else:
        m = _perfect_power(q, 3)
        if not m:
            return False
        q, e = m
        if not isprime(q):
            return False
        group_order = q**(e - 1)*(q - 1)
        factors = set(factorint(q - 1).keys())
        factors.add(q)
    return all(pow(a, group_order // prime, p) != 1 for prime in factors)


def _sqrt_mod_tonelli_shanks(a, p):
    """
    Returns the square root in the case of ``p`` prime with ``p == 1 (mod 8)``

    Assume that the root exists.

    Parameters
    ==========

    a : int
    p : int
        prime number. should be ``p % 8 == 1``

    Returns
    =======

    int : Generally, there are two roots, but only one is returned.
          Which one is returned is random.

    Examples
    ========

    >>> from sympy.ntheory.residue_ntheory import _sqrt_mod_tonelli_shanks
    >>> _sqrt_mod_tonelli_shanks(2, 17) in [6, 11]
    True

    References
    ==========

    .. [1] Carl Pomerance, Richard Crandall, Prime Numbers: A Computational Perspective,
           2nd Edition (2005), page 101, ISBN:978-0387252827

    """
    s = bit_scan1(p - 1)
    t = p >> s
    # find a non-quadratic residue
    if p % 12 == 5:
        # Legendre symbol (3/p) == -1 if p % 12 in [5, 7]
        d = 3
    elif p % 5 in [2, 3]:
        # Legendre symbol (5/p) == -1 if p % 5 in [2, 3]
        d = 5
    else:
        while 1:
            d = randint(6, p - 1)
            if jacobi(d, p) == -1:
                break
    #assert legendre_symbol(d, p) == -1
    A = pow(a, t, p)
    D = pow(d, t, p)
    m = 0
    for i in range(s):
        adm = A*pow(D, m, p) % p
        adm = pow(adm, 2**(s - 1 - i), p)
        if adm % p == p - 1:
            m += 2**i
    #assert A*pow(D, m, p) % p == 1
    x = pow(a, (t + 1)//2, p)*pow(D, m//2, p) % p
    return x


def sqrt_mod(a, p, all_roots=False):
    """
    Find a root of ``x**2 = a mod p``.

    Parameters
    ==========

    a : integer
    p : positive integer
    all_roots : if True the list of roots is returned or None

    Notes
    =====

    If there is no root it is returned None; else the returned root
    is less or equal to ``p // 2``; in general is not the smallest one.
    It is returned ``p // 2`` only if it is the only root.

    Use ``all_roots`` only when it is expected that all the roots fit
    in memory; otherwise use ``sqrt_mod_iter``.

    Examples
    ========

    >>> from sympy.ntheory import sqrt_mod
    >>> sqrt_mod(11, 43)
    21
    >>> sqrt_mod(17, 32, True)
    [7, 9, 23, 25]
    """
    if all_roots:
        return sorted(sqrt_mod_iter(a, p))
    p = abs(as_int(p))
    halfp = p // 2
    x = None
    for r in sqrt_mod_iter(a, p):
        if r < halfp:
            return r
        elif r > halfp:
            return p - r
        else:
            x = r
    return x


def sqrt_mod_iter(a, p, domain=int):
    """
    Iterate over solutions to ``x**2 = a mod p``.

    Parameters
    ==========

    a : integer
    p : positive integer
    domain : integer domain, ``int``, ``ZZ`` or ``Integer``

    Examples
    ========

    >>> from sympy.ntheory.residue_ntheory import sqrt_mod_iter
    >>> list(sqrt_mod_iter(11, 43))
    [21, 22]

    See Also
    ========

    sqrt_mod : Same functionality, but you want a sorted list or only one solution.

    """
    a, p = as_int(a), abs(as_int(p))
    v = []
    pv = []
    _product = product
    for px, ex in factorint(p).items():
        if a % px:
            # `len(rx)` is at most 4
            rx = _sqrt_mod_prime_power(a, px, ex)
        else:
            # `len(list(rx))` can be assumed to be large.
            # The `itertools.product` is disadvantageous in terms of memory usage.
            # It is also inferior to iproduct in speed if not all Cartesian products are needed.
            rx = _sqrt_mod1(a, px, ex)
            _product = iproduct
        if not rx:
            return
        v.append(rx)
        pv.append(px**ex)
    if len(v) == 1:
        yield from map(domain, v[0])
    else:
        mm, e, s = gf_crt1(pv, ZZ)
        for vx in _product(*v):
            yield domain(gf_crt2(vx, pv, mm, e, s, ZZ))


def _sqrt_mod_prime_power(a, p, k):
    """
    Find the solutions to ``x**2 = a mod p**k`` when ``a % p != 0``.
    If no solution exists, return ``None``.
    Solutions are returned in an ascending list.

    Parameters
    ==========

    a : integer
    p : prime number
    k : positive integer

    Examples
    ========

    >>> from sympy.ntheory.residue_ntheory import _sqrt_mod_prime_power
    >>> _sqrt_mod_prime_power(11, 43, 1)
    [21, 22]

    References
    ==========

    .. [1] P. Hackman "Elementary Number Theory" (2009), page 160
    .. [2] http://www.numbertheory.org/php/squareroot.html
    .. [3] [Gathen99]_
    """
    pk = p**k
    a = a % pk

    if p == 2:
        # see Ref.[2]
        if a % 8 != 1:
            return None
        # Trivial
        if k <= 3:
            return list(range(1, pk, 2))
        r = 1
        # r is one of the solutions to x**2 - a = 0 (mod 2**3).
        # Hensel lift them to solutions of x**2 - a = 0 (mod 2**k)
        # if r**2 - a = 0 mod 2**nx but not mod 2**(nx+1)
        # then r + 2**(nx - 1) is a root mod 2**(nx+1)
        for nx in range(3, k):
            if ((r**2 - a) >> nx) % 2:
                r += 1 << (nx - 1)
        # r is a solution of x**2 - a = 0 (mod 2**k), and
        # there exist other solutions -r, r+h, -(r+h), and these are all solutions.
        h = 1 << (k - 1)
        return sorted([r, pk - r, (r + h) % pk, -(r + h) % pk])

    # If the Legendre symbol (a/p) is not 1, no solution exists.
    if jacobi(a, p) != 1:
        return None
    if p % 4 == 3:
        res = pow(a, (p + 1) // 4, p)
    elif p % 8 == 5:
        res = pow(a, (p + 3) // 8, p)
        if pow(res, 2, p) != a % p:
            res = res * pow(2, (p - 1) // 4, p) % p
    else:
        res = _sqrt_mod_tonelli_shanks(a, p)
    if k > 1:
        # Hensel lifting with Newton iteration, see Ref.[3] chapter 9
        # with f(x) = x**2 - a; one has f'(a) != 0 (mod p) for p != 2
        px = p
        for _ in range(k.bit_length() - 1):
            px = px**2
            frinv = invert(2*res, px)
            res = (res - (res**2 - a)*frinv) % px
        if k & (k - 1): # If k is not a power of 2
            frinv = invert(2*res, pk)
            res = (res - (res**2 - a)*frinv) % pk
    return sorted([res, pk - res])


def _sqrt_mod1(a, p, n):
    """
    Find solution to ``x**2 == a mod p**n`` when ``a % p == 0``.
    If no solution exists, return ``None``.

    Parameters
    ==========

    a : integer
    p : prime number, p must divide a
    n : positive integer

    References
    ==========

    .. [1] http://www.numbertheory.org/php/squareroot.html
    """
    pn = p**n
    a = a % pn
    if a == 0:
        # case gcd(a, p**k) = p**n
        return range(0, pn, p**((n + 1) // 2))
    # case gcd(a, p**k) = p**r, r < n
    a, r = remove(a, p)
    if r % 2 == 1:
        return None
    res = _sqrt_mod_prime_power(a, p, n - r)
    if res is None:
        return None
    m = r // 2
    return (x for rx in res for x in range(rx*p**m, pn, p**(n - m)))


def is_quad_residue(a, p):
    """
    Returns True if ``a`` (mod ``p``) is in the set of squares mod ``p``,
    i.e a % p in set([i**2 % p for i in range(p)]).

    Parameters
    ==========

    a : integer
    p : positive integer

    Returns
    =======

    bool : If True, ``x**2 == a (mod p)`` has solution.

    Raises
    ======

    ValueError
        If ``a``, ``p`` is not integer.
        If ``p`` is not positive.

    Examples
    ========

    >>> from sympy.ntheory import is_quad_residue
    >>> is_quad_residue(21, 100)
    True

    Indeed, ``pow(39, 2, 100)`` would be 21.

    >>> is_quad_residue(21, 120)
    False

    That is, for any integer ``x``, ``pow(x, 2, 120)`` is not 21.

    If ``p`` is an odd
    prime, an iterative method is used to make the determination:

    >>> from sympy.ntheory import is_quad_residue
    >>> sorted(set([i**2 % 7 for i in range(7)]))
    [0, 1, 2, 4]
    >>> [j for j in range(7) if is_quad_residue(j, 7)]
    [0, 1, 2, 4]

    See Also
    ========

    legendre_symbol, jacobi_symbol, sqrt_mod
    """
    a, p = as_int(a), as_int(p)
    if p < 1:
        raise ValueError('p must be > 0')
    a %= p
    if a < 2 or p < 3:
        return True
    # Since we want to compute the Jacobi symbol,
    # we separate p into the odd part and the rest.
    t = bit_scan1(p)
    if t:
        # The existence of a solution to a power of 2 is determined
        # using the logic of `p==2` in `_sqrt_mod_prime_power` and `_sqrt_mod1`.
        a_ = a % (1 << t)
        if a_:
            r = bit_scan1(a_)
            if r % 2 or (a_ >> r) & 6:
                return False
        p >>= t
        a %= p
        if a < 2 or p < 3:
            return True
    # If Jacobi symbol is -1 or p is prime, can be determined by Jacobi symbol only
    j = jacobi(a, p)
    if j == -1 or isprime(p):
        return j == 1
    # Checks if `x**2 = a (mod p)` has a solution
    for px, ex in factorint(p).items():
        if a % px:
            if jacobi(a, px) != 1:
                return False
        else:
            a_ = a % px**ex
            if a_ == 0:
                continue
            a_, r = remove(a_, px)
            if r % 2 or jacobi(a_, px) != 1:
                return False
    return True


def is_nthpow_residue(a, n, m):
    """
    Returns True if ``x**n == a (mod m)`` has solutions.

    References
    ==========

    .. [1] P. Hackman "Elementary Number Theory" (2009), page 76

    """
    a = a % m
    a, n, m = as_int(a), as_int(n), as_int(m)
    if m <= 0:
        raise ValueError('m must be > 0')
    if n < 0:
        raise ValueError('n must be >= 0')
    if n == 0:
        if m == 1:
            return False
        return a == 1
    if a == 0:
        return True
    if n == 1:
        return True
    if n == 2:
        return is_quad_residue(a, m)
    return all(_is_nthpow_residue_bign_prime_power(a, n, p, e)
               for p, e in factorint(m).items())


def _is_nthpow_residue_bign_prime_power(a, n, p, k):
    r"""
    Returns True if `x^n = a \pmod{p^k}` has solutions for `n > 2`.

    Parameters
    ==========

    a : positive integer
    n : integer, n > 2
    p : prime number
    k : positive integer

    """
    while a % p == 0:
        a %= pow(p, k)
        if not a:
            return True
        a, mu = remove(a, p)
        if mu % n:
            return False
        k -= mu
    if p != 2:
        f = p**(k - 1)*(p - 1) # f = totient(p**k)
        return pow(a, f // gcd(f, n), pow(p, k)) == 1
    if n & 1:
        return True
    c = min(bit_scan1(n) + 2, k)
    return a % pow(2, c) == 1


def _nthroot_mod1(s, q, p, all_roots):
    """
    Root of ``x**q = s mod p``, ``p`` prime and ``q`` divides ``p - 1``.
    Assume that the root exists.

    Parameters
    ==========

    s : integer
    q : integer, n > 2. ``q`` divides ``p - 1``.
    p : prime number
    all_roots : if False returns the smallest root, else the list of roots

    Returns
    =======

    list[int] | int :
        Root of ``x**q = s mod p``. If ``all_roots == True``,
        returned ascending list. otherwise, returned an int.

    Examples
    ========

    >>> from sympy.ntheory.residue_ntheory import _nthroot_mod1
    >>> _nthroot_mod1(5, 3, 13, False)
    7
    >>> _nthroot_mod1(13, 4, 17, True)
    [3, 5, 12, 14]

    References
    ==========

    .. [1] A. M. Johnston, A Generalized qth Root Algorithm,
           ACM-SIAM Symposium on Discrete Algorithms (1999), pp. 929-930

    """
    g = next(_primitive_root_prime_iter(p))
    r = s
    for qx, ex in factorint(q).items():
        f = (p - 1) // qx**ex
        while f % qx == 0:
            f //= qx
        z = f*invert(-f, qx)
        x = (1 + z) // qx
        t = discrete_log(p, pow(r, f, p), pow(g, f*qx, p))
        for _ in range(ex):
            # assert t == discrete_log(p, pow(r, f, p), pow(g, f*qx, p))
            r = pow(r, x, p)*pow(g, -z*t % (p - 1), p) % p
            t //= qx
    res = [r]
    h = pow(g, (p - 1) // q, p)
    #assert pow(h, q, p) == 1
    hx = r
    for _ in range(q - 1):
        hx = (hx*h) % p
        res.append(hx)
    if all_roots:
        res.sort()
        return res
    return min(res)


def _nthroot_mod_prime_power(a, n, p, k):
    """ Root of ``x**n = a mod p**k``.

    Parameters
    ==========

    a : integer
    n : integer, n > 2
    p : prime number
    k : positive integer

    Returns
    =======

    list[int] :
        Ascending list of roots of ``x**n = a mod p**k``.
        If no solution exists, return ``[]``.

    """
    if not _is_nthpow_residue_bign_prime_power(a, n, p, k):
        return []
    a_mod_p = a % p
    if a_mod_p == 0:
        base_roots = [0]
    elif (p - 1) % n == 0:
        base_roots = _nthroot_mod1(a_mod_p, n, p, all_roots=True)
    else:
        # The roots of ``x**n - a = 0 (mod p)`` are roots of
        # ``gcd(x**n - a, x**(p - 1) - 1) = 0 (mod p)``
        pa = n
        pb = p - 1
        b = 1
        if pa < pb:
            a_mod_p, pa, b, pb = b, pb, a_mod_p, pa
        # gcd(x**pa - a, x**pb - b) = gcd(x**pb - b, x**pc - c)
        # where pc = pa % pb; c = b**-q * a mod p
        while pb:
            q, pc = divmod(pa, pb)
            c = pow(b, -q, p) * a_mod_p % p
            pa, pb = pb, pc
            a_mod_p, b = b, c
        if pa == 1:
            base_roots = [a_mod_p]
        elif pa == 2:
            base_roots = sqrt_mod(a_mod_p, p, all_roots=True)
        else:
            base_roots = _nthroot_mod1(a_mod_p, pa, p, all_roots=True)
    if k == 1:
        return base_roots
    a %= p**k
    tot_roots = set()
    for root in base_roots:
        diff = pow(root, n - 1, p)*n % p
        new_base = p
        if diff != 0:
            m_inv = invert(diff, p)
            for _ in range(k - 1):
                new_base *= p
                tmp = pow(root, n, new_base) - a
                tmp *= m_inv
                root = (root - tmp) % new_base
            tot_roots.add(root)
        else:
            roots_in_base = {root}
            for _ in range(k - 1):
                new_base *= p
                new_roots = set()
                for k_ in roots_in_base:
                    if pow(k_, n, new_base) != a % new_base:
                        continue
                    while k_ not in new_roots:
                        new_roots.add(k_)
                        k_ = (k_ + (new_base // p)) % new_base
                roots_in_base = new_roots
            tot_roots = tot_roots | roots_in_base
    return sorted(tot_roots)


def nthroot_mod(a, n, p, all_roots=False):
    """
    Find the solutions to ``x**n = a mod p``.

    Parameters
    ==========

    a : integer
    n : positive integer
    p : positive integer
    all_roots : if False returns the smallest root, else the list of roots

    Returns
    =======

        list[int] | int | None :
            solutions to ``x**n = a mod p``.
            The table of the output type is:

            ========== ========== ==========
            all_roots  has roots  Returns
            ========== ========== ==========
            True       Yes        list[int]
            True       No         []
            False      Yes        int
            False      No         None
            ========== ========== ==========

    Raises
    ======

        ValueError
            If ``a``, ``n`` or ``p`` is not integer.
            If ``n`` or ``p`` is not positive.

    Examples
    ========

    >>> from sympy.ntheory.residue_ntheory import nthroot_mod
    >>> nthroot_mod(11, 4, 19)
    8
    >>> nthroot_mod(11, 4, 19, True)
    [8, 11]
    >>> nthroot_mod(68, 3, 109)
    23

    References
    ==========

    .. [1] P. Hackman "Elementary Number Theory" (2009), page 76

    """
    a = a % p
    a, n, p = as_int(a), as_int(n), as_int(p)

    if n < 1:
        raise ValueError("n should be positive")
    if p < 1:
        raise ValueError("p should be positive")
    if n == 1:
        return [a] if all_roots else a
    if n == 2:
        return sqrt_mod(a, p, all_roots)
    base = []
    prime_power = []
    for q, e in factorint(p).items():
        tot_roots = _nthroot_mod_prime_power(a, n, q, e)
        if not tot_roots:
            return [] if all_roots else None
        prime_power.append(q**e)
        base.append(sorted(tot_roots))
    P, E, S = gf_crt1(prime_power, ZZ)
    ret = sorted(map(int, {gf_crt2(c, prime_power, P, E, S, ZZ)
                           for c in product(*base)}))
    if all_roots:
        return ret
    if ret:
        return ret[0]


def quadratic_residues(p) -> list[int]:
    """
    Returns the list of quadratic residues.

    Examples
    ========

    >>> from sympy.ntheory.residue_ntheory import quadratic_residues
    >>> quadratic_residues(7)
    [0, 1, 2, 4]
    """
    p = as_int(p)
    r = {pow(i, 2, p) for i in range(p // 2 + 1)}
    return sorted(r)


@deprecated("""\
The `sympy.ntheory.residue_ntheory.legendre_symbol` has been moved to `sympy.functions.combinatorial.numbers.legendre_symbol`.""",
deprecated_since_version="1.13",
active_deprecations_target='deprecated-ntheory-symbolic-functions')
def legendre_symbol(a, p):
    r"""
    Returns the Legendre symbol `(a / p)`.

    .. deprecated:: 1.13

        The ``legendre_symbol`` function is deprecated. Use :class:`sympy.functions.combinatorial.numbers.legendre_symbol`
        instead. See its documentation for more information. See
        :ref:`deprecated-ntheory-symbolic-functions` for details.

    For an integer ``a`` and an odd prime ``p``, the Legendre symbol is
    defined as

    .. math ::
        \genfrac(){}{}{a}{p} = \begin{cases}
             0 & \text{if } p \text{ divides } a\\
             1 & \text{if } a \text{ is a quadratic residue modulo } p\\
            -1 & \text{if } a \text{ is a quadratic nonresidue modulo } p
        \end{cases}

    Parameters
    ==========

    a : integer
    p : odd prime

    Examples
    ========

    >>> from sympy.functions.combinatorial.numbers import legendre_symbol
    >>> [legendre_symbol(i, 7) for i in range(7)]
    [0, 1, 1, -1, 1, -1, -1]
    >>> sorted(set([i**2 % 7 for i in range(7)]))
    [0, 1, 2, 4]

    See Also
    ========

    is_quad_residue, jacobi_symbol

    """
    from sympy.functions.combinatorial.numbers import legendre_symbol as _legendre_symbol
    return _legendre_symbol(a, p)


@deprecated("""\
The `sympy.ntheory.residue_ntheory.jacobi_symbol` has been moved to `sympy.functions.combinatorial.numbers.jacobi_symbol`.""",
deprecated_since_version="1.13",
active_deprecations_target='deprecated-ntheory-symbolic-functions')
def jacobi_symbol(m, n):
    r"""
    Returns the Jacobi symbol `(m / n)`.

    .. deprecated:: 1.13

        The ``jacobi_symbol`` function is deprecated. Use :class:`sympy.functions.combinatorial.numbers.jacobi_symbol`
        instead. See its documentation for more information. See
        :ref:`deprecated-ntheory-symbolic-functions` for details.

    For any integer ``m`` and any positive odd integer ``n`` the Jacobi symbol
    is defined as the product of the Legendre symbols corresponding to the
    prime factors of ``n``:

    .. math ::
        \genfrac(){}{}{m}{n} =
            \genfrac(){}{}{m}{p^{1}}^{\alpha_1}
            \genfrac(){}{}{m}{p^{2}}^{\alpha_2}
            ...
            \genfrac(){}{}{m}{p^{k}}^{\alpha_k}
            \text{ where } n =
                p_1^{\alpha_1}
                p_2^{\alpha_2}
                ...
                p_k^{\alpha_k}

    Like the Legendre symbol, if the Jacobi symbol `\genfrac(){}{}{m}{n} = -1`
    then ``m`` is a quadratic nonresidue modulo ``n``.

    But, unlike the Legendre symbol, if the Jacobi symbol
    `\genfrac(){}{}{m}{n} = 1` then ``m`` may or may not be a quadratic residue
    modulo ``n``.

    Parameters
    ==========

    m : integer
    n : odd positive integer

    Examples
    ========

    >>> from sympy.functions.combinatorial.numbers import jacobi_symbol, legendre_symbol
    >>> from sympy import S
    >>> jacobi_symbol(45, 77)
    -1
    >>> jacobi_symbol(60, 121)
    1

    The relationship between the ``jacobi_symbol`` and ``legendre_symbol`` can
    be demonstrated as follows:

    >>> L = legendre_symbol
    >>> S(45).factors()
    {3: 2, 5: 1}
    >>> jacobi_symbol(7, 45) == L(7, 3)**2 * L(7, 5)**1
    True

    See Also
    ========

    is_quad_residue, legendre_symbol
    """
    from sympy.functions.combinatorial.numbers import jacobi_symbol as _jacobi_symbol
    return _jacobi_symbol(m, n)


@deprecated("""\
The `sympy.ntheory.residue_ntheory.mobius` has been moved to `sympy.functions.combinatorial.numbers.mobius`.""",
deprecated_since_version="1.13",
active_deprecations_target='deprecated-ntheory-symbolic-functions')
def mobius(n):
    """
    Mobius function maps natural number to {-1, 0, 1}

    .. deprecated:: 1.13

        The ``mobius`` function is deprecated. Use :class:`sympy.functions.combinatorial.numbers.mobius`
        instead. See its documentation for more information. See
        :ref:`deprecated-ntheory-symbolic-functions` for details.

    It is defined as follows:
        1) `1` if `n = 1`.
        2) `0` if `n` has a squared prime factor.
        3) `(-1)^k` if `n` is a square-free positive integer with `k`
           number of prime factors.

    It is an important multiplicative function in number theory
    and combinatorics.  It has applications in mathematical series,
    algebraic number theory and also physics (Fermion operator has very
    concrete realization with Mobius Function model).

    Parameters
    ==========

    n : positive integer

    Examples
    ========

    >>> from sympy.functions.combinatorial.numbers import mobius
    >>> mobius(13*7)
    1
    >>> mobius(1)
    1
    >>> mobius(13*7*5)
    -1
    >>> mobius(13**2)
    0

    References
    ==========

    .. [1] https://en.wikipedia.org/wiki/M%C3%B6bius_function
    .. [2] Thomas Koshy "Elementary Number Theory with Applications"

    """
    from sympy.functions.combinatorial.numbers import mobius as _mobius
    return _mobius(n)


def _discrete_log_trial_mul(n, a, b, order=None):
    """
    Trial multiplication algorithm for computing the discrete logarithm of
    ``a`` to the base ``b`` modulo ``n``.

    The algorithm finds the discrete logarithm using exhaustive search. This
    naive method is used as fallback algorithm of ``discrete_log`` when the
    group order is very small. The value ``n`` must be greater than 1.

    Examples
    ========

    >>> from sympy.ntheory.residue_ntheory import _discrete_log_trial_mul
    >>> _discrete_log_trial_mul(41, 15, 7)
    3

    See Also
    ========

    discrete_log

    References
    ==========

    .. [1] "Handbook of applied cryptography", Menezes, A. J., Van, O. P. C., &
        Vanstone, S. A. (1997).
    """
    a %= n
    b %= n
    if order is None:
        order = n - 1
    x = 1
    for i in range(order + 1):
        if x == a:
            return i
        x = x * b % n
    if x == a:
        return order
    raise ValueError("Log does not exist")


def _discrete_log_shanks_steps(n, a, b, order=None):
    """
    Baby-step giant-step algorithm for computing the discrete logarithm of
    ``a`` to the base ``b`` modulo ``n``.

    The algorithm is a time-memory trade-off of the method of exhaustive
    search. It uses `O(sqrt(m))` memory, where `m` is the group order.

    Examples
    ========

    >>> from sympy.ntheory.residue_ntheory import _discrete_log_shanks_steps
    >>> _discrete_log_shanks_steps(41, 15, 7)
    3

    See Also
    ========

    discrete_log

    References
    ==========

    .. [1] "Handbook of applied cryptography", Menezes, A. J., Van, O. P. C., &
        Vanstone, S. A. (1997).
    """
    a %= n
    b %= n
    if order is None:
        order = n_order(b, n)
    m = sqrt(order) + 1
    T = {}
    x = 1
    for i in range(m):
        T[x] = i
        x = x * b % n
    z = pow(b, -m, n)
    x = a
    for i in range(m):
        if x in T:
            return i * m + T[x]
        x = x * z % n
    raise ValueError("Log does not exist")


def _discrete_log_pollard_rho(n, a, b, order=None, retries=10, rseed=None):
    """
    Pollard's Rho algorithm for computing the discrete logarithm of ``a`` to
    the base ``b`` modulo ``n``.

    It is a randomized algorithm with the same expected running time as
    ``_discrete_log_shanks_steps``, but requires a negligible amount of memory.

    Examples
    ========

    >>> from sympy.ntheory.residue_ntheory import _discrete_log_pollard_rho
    >>> _discrete_log_pollard_rho(227, 3**7, 3)
    7

    See Also
    ========

    discrete_log

    References
    ==========

    .. [1] "Handbook of applied cryptography", Menezes, A. J., Van, O. P. C., &
        Vanstone, S. A. (1997).
    """
    a %= n
    b %= n

    if order is None:
        order = n_order(b, n)
    randint = _randint(rseed)

    for i in range(retries):
        aa = randint(1, order - 1)
        ba = randint(1, order - 1)
        xa = pow(b, aa, n) * pow(a, ba, n) % n

        c = xa % 3
        if c == 0:
            xb = a * xa % n
            ab = aa
            bb = (ba + 1) % order
        elif c == 1:
            xb = xa * xa % n
            ab = (aa + aa) % order
            bb = (ba + ba) % order
        else:
            xb = b * xa % n
            ab = (aa + 1) % order
            bb = ba

        for j in range(order):
            c = xa % 3
            if c == 0:
                xa = a * xa % n
                ba = (ba + 1) % order
            elif c == 1:
                xa = xa * xa % n
                aa = (aa + aa) % order
                ba = (ba + ba) % order
            else:
                xa = b * xa % n
                aa = (aa + 1) % order

            c = xb % 3
            if c == 0:
                xb = a * xb % n
                bb = (bb + 1) % order
            elif c == 1:
                xb = xb * xb % n
                ab = (ab + ab) % order
                bb = (bb + bb) % order
            else:
                xb = b * xb % n
                ab = (ab + 1) % order

            c = xb % 3
            if c == 0:
                xb = a * xb % n
                bb = (bb + 1) % order
            elif c == 1:
                xb = xb * xb % n
                ab = (ab + ab) % order
                bb = (bb + bb) % order
            else:
                xb = b * xb % n
                ab = (ab + 1) % order

            if xa == xb:
                r = (ba - bb) % order
                try:
                    e = invert(r, order) * (ab - aa) % order
                    if (pow(b, e, n) - a) % n == 0:
                        return e
                except ZeroDivisionError:
                    pass
                break
    raise ValueError("Pollard's Rho failed to find logarithm")


def _discrete_log_is_smooth(n: int, factorbase: list):
    """Try to factor n with respect to a given factorbase.
    Upon success a list of exponents with respect to the factorbase is returned.
    Otherwise None."""
    factors = [0]*len(factorbase)
    for i, p in enumerate(factorbase):
        while n % p == 0: # divide by p as many times as possible
            factors[i] += 1
            n = n // p
    if n != 1:
        return None # the number factors if at the end nothing is left
    return factors


def _discrete_log_index_calculus(n, a, b, order, rseed=None):
    """
    Index Calculus algorithm for computing the discrete logarithm of ``a`` to
    the base ``b`` modulo ``n``.

    The group order must be given and prime. It is not suitable for small orders
    and the algorithm might fail to find a solution in such situations.

    Examples
    ========

    >>> from sympy.ntheory.residue_ntheory import _discrete_log_index_calculus
    >>> _discrete_log_index_calculus(24570203447, 23859756228, 2, 12285101723)
    4519867240

    See Also
    ========

    discrete_log

    References
    ==========

    .. [1] "Handbook of applied cryptography", Menezes, A. J., Van, O. P. C., &
        Vanstone, S. A. (1997).
    """
    randint = _randint(rseed)
    from math import sqrt, exp, log
    a %= n
    b %= n
    # assert isprime(order), "The order of the base must be prime."
    # First choose a heuristic the bound B for the factorbase.
    # We have added an extra term to the asymptotic value which
    # is closer to the theoretical optimum for n up to 2^70.
    B = int(exp(0.5 * sqrt( log(n) * log(log(n)) )*( 1 + 1/log(log(n)) )))
    max = 5 * B * B  # expected number of tries to find a relation
    factorbase = list(primerange(B)) # compute the factorbase
    lf = len(factorbase) # length of the factorbase
    ordermo = order-1
    abx = a
    for x in range(order):
        if abx == 1:
            return (order - x) % order
        relationa = _discrete_log_is_smooth(abx, factorbase)
        if relationa:
            relationa = [r % order for r in relationa] + [x]
            break
        abx = abx * b % n # abx = a*pow(b, x, n) % n

    else:
        raise ValueError("Index Calculus failed")

    relations = [None] * lf
    k = 1  # number of relations found
    kk = 0
    while k < 3 * lf and kk < max:  # find relations for all primes in our factor base
        x = randint(1,ordermo)
        relation = _discrete_log_is_smooth(pow(b,x,n), factorbase)
        if relation is None:
            kk += 1
            continue
        k += 1
        kk = 0
        relation += [ x ]
        index = lf  # determine the index of the first nonzero entry
        for i in range(lf):
            ri = relation[i] % order
            if ri> 0 and relations[i] is not None:  # make this entry zero if we can
                for j in range(lf+1):
                    relation[j] = (relation[j] - ri*relations[i][j]) % order
            else:
                relation[i] = ri
            if relation[i] > 0 and index == lf:  # is this the index of the first nonzero entry?
                index = i
        if index == lf or relations[index] is not None:  # the relation contains no new information
            continue
        # the relation contains new information
        rinv = pow(relation[index],-1,order)  # normalize the first nonzero entry
        for j in range(index,lf+1):
            relation[j] = rinv * relation[j] % order
        relations[index] = relation
        for i in range(lf):  # subtract the new relation from the one for a
            if relationa[i] > 0 and relations[i] is not None:
                rbi = relationa[i]
                for j in range(lf+1):
                    relationa[j] = (relationa[j] - rbi*relations[i][j]) % order
            if relationa[i] > 0:  # the index of the first nonzero entry
                break  # we do not need to reduce further at this point
        else:  # all unknowns are gone
            #print(f"Success after {k} relations out of {lf}")
            x = (order -relationa[lf]) % order
            if pow(b,x,n) == a:
                return x
            raise ValueError("Index Calculus failed")
    raise ValueError("Index Calculus failed")


def _discrete_log_pohlig_hellman(n, a, b, order=None, order_factors=None):
    """
    Pohlig-Hellman algorithm for computing the discrete logarithm of ``a`` to
    the base ``b`` modulo ``n``.

    In order to compute the discrete logarithm, the algorithm takes advantage
    of the factorization of the group order. It is more efficient when the
    group order factors into many small primes.

    Examples
    ========

    >>> from sympy.ntheory.residue_ntheory import _discrete_log_pohlig_hellman
    >>> _discrete_log_pohlig_hellman(251, 210, 71)
    197

    See Also
    ========

    discrete_log

    References
    ==========

    .. [1] "Handbook of applied cryptography", Menezes, A. J., Van, O. P. C., &
        Vanstone, S. A. (1997).
    """
    from .modular import crt
    a %= n
    b %= n

    if order is None:
        order = n_order(b, n)
    if order_factors is None:
        order_factors = factorint(order)
    l = [0] * len(order_factors)

    for i, (pi, ri) in enumerate(order_factors.items()):
        for j in range(ri):
            aj = pow(a * pow(b, -l[i], n), order // pi**(j + 1), n)
            bj = pow(b, order // pi, n)
            cj = discrete_log(n, aj, bj, pi, True)
            l[i] += cj * pi**j

    d, _ = crt([pi**ri for pi, ri in order_factors.items()], l)
    return d


def discrete_log(n, a, b, order=None, prime_order=None):
    """
    Compute the discrete logarithm of ``a`` to the base ``b`` modulo ``n``.

    This is a recursive function to reduce the discrete logarithm problem in
    cyclic groups of composite order to the problem in cyclic groups of prime
    order.

    It employs different algorithms depending on the problem (subgroup order
    size, prime order or not):

        * Trial multiplication
        * Baby-step giant-step
        * Pollard's Rho
        * Index Calculus
        * Pohlig-Hellman

    Examples
    ========

    >>> from sympy.ntheory import discrete_log
    >>> discrete_log(41, 15, 7)
    3

    References
    ==========

    .. [1] https://mathworld.wolfram.com/DiscreteLogarithm.html
    .. [2] "Handbook of applied cryptography", Menezes, A. J., Van, O. P. C., &
        Vanstone, S. A. (1997).

    """
    if n < 1:
        raise ValueError("n should be positive")
    if n == 1:
        return 0

    from math import sqrt, log
    from sympy.functions.combinatorial.numbers import totient
    from sympy.functions.elementary.integers import ceiling
    n, a, b = as_int(n), as_int(a), as_int(b)

<<<<<<< HEAD
    cyclic_dlog = []
    continuous = 0
    unique = None
    factors_n = factorint(n)
    for p, e in factors_n.items():
        pe = p ** e
        a_mod_pe = a % pe
        b_mod_pe = b % pe
        if b_mod_pe % p != 0:
            if len(factors_n) == 1 and order is not None:
                order_pe = order
                if prime_order is not None:
                    prime_order_pe = isprime(order_pe)
            else:
                order_pe = n_order(b_mod_pe, pe, {p: e})
                prime_order_pe = isprime(order_pe)

            if order_pe < 1000:
                result = _discrete_log_trial_mul(pe, a_mod_pe, b_mod_pe, order_pe)
            elif prime_order_pe:
                # Shanks and Pollard rho are O(sqrt(order)) while index calculus is
                # O(exp(2*sqrt(log(n)log(log(n)))))
                # we compare the expected running times to determine the algorithm which is
                # expected to be faster
                # the number 10 was determined experimentally
                if 4*sqrt(log(pe)*log(log(pe))) < log(order_pe) - 10:
                    result = _discrete_log_index_calculus(pe, a_mod_pe, b_mod_pe, order_pe)
                elif order_pe < 1000000000000:
                    # Shanks seems typically faster, but uses O(sqrt(order)) memory
                    result = _discrete_log_shanks_steps(pe, a_mod_pe, b_mod_pe, order_pe)
=======
    if n < 1:
        raise ValueError("n should be positive")
    if n == 1:
        return 0

    if order is None:
        # Compute the order and its factoring in one pass
        # order = totient(n), factors = factorint(order)
        factors = {}
        for px, kx in factorint(n).items():
            if kx > 1:
                if px in factors:
                    factors[px] += kx - 1
                else:
                    factors[px] = kx - 1
            for py, ky in factorint(px - 1).items():
                if py in factors:
                    factors[py] += ky
>>>>>>> 891ec352
                else:
                    result = _discrete_log_pollard_rho(pe, a_mod_pe, b_mod_pe, order_pe)
            else:
                result = _discrete_log_pohlig_hellman(pe, a_mod_pe, b_mod_pe, order_pe)

            cyclic_dlog.append((result, order_pe))
        else:
            order_pe = totient(pe)
            if order_pe < 1000:
                k = _discrete_log_trial_mul(pe, a_mod_pe, b_mod_pe, order_pe)
            else:
                k = _discrete_log_pohlig_hellman(pe, a_mod_pe, b_mod_pe, order_pe)

            if a_mod_pe:
                if unique is not None and unique != k:
                    raise ValueError("Log does not exist")
                else:
<<<<<<< HEAD
                    unique = k
            else:
                continuous = max(continuous, k)

    if cyclic_dlog:
        result = solve_congruence(*cyclic_dlog)
        if result is None:
            raise ValueError("Log does not exist")
        else:
            result, mm = result
            result = as_int(ZZ.to_sympy(result))
=======
                    break
            if i < e:
                order_factors[p] = e - i

    if prime_order is None:
        prime_order = isprime(order)

    if order < 1000:
        return _discrete_log_trial_mul(n, a, b, order)
    elif prime_order:
        # Shanks and Pollard rho are O(sqrt(order)) while index calculus is O(exp(2*sqrt(log(n)log(log(n)))))
        # we compare the expected running times to determine the algorithm which is expected to be faster
        if 4*sqrt(log(n)*log(log(n))) < log(order) - 10:  # the number 10 was determined experimental
            return _discrete_log_index_calculus(n, a, b, order)
        elif order < 1000000000000:
            # Shanks seems typically faster, but uses O(sqrt(order)) memory
            return _discrete_log_shanks_steps(n, a, b, order)
        return _discrete_log_pollard_rho(n, a, b, order)

    return _discrete_log_pohlig_hellman(n, a, b, order, order_factors)
>>>>>>> 891ec352

        if continuous > result:
            k = ceiling( (continuous - result) / mm)
            result = result + k * mm

        if unique is not None and (unique < result or ((unique - result) % mm != 0)):
            raise ValueError("Log does not exist")

        if unique is not None:
            result = unique

        return result
    else:
        if unique is None:
            return continuous
        elif continuous <= unique:
            return unique
        else:
            raise ValueError("Log does not exist")


def quadratic_congruence(a, b, c, n):
    r"""
    Find the solutions to `a x^2 + b x + c \equiv 0 \pmod{n}`.

    Parameters
    ==========

    a : int
    b : int
    c : int
    n : int
        A positive integer.

    Returns
    =======

    list[int] :
        A sorted list of solutions. If no solution exists, ``[]``.

    Examples
    ========

    >>> from sympy.ntheory.residue_ntheory import quadratic_congruence
    >>> quadratic_congruence(2, 5, 3, 7) # 2x^2 + 5x + 3 = 0 (mod 7)
    [2, 6]
    >>> quadratic_congruence(8, 6, 4, 15) # No solution
    []

    See Also
    ========

    polynomial_congruence : Solve the polynomial congruence

    """
    a = as_int(a)
    b = as_int(b)
    c = as_int(c)
    n = as_int(n)
    if n <= 1:
        raise ValueError("n should be an integer greater than 1")
    a %= n
    b %= n
    c %= n

    if a == 0:
        return linear_congruence(b, -c, n)
    if n == 2:
        # assert a == 1
        roots = []
        if c == 0:
            roots.append(0)
        if (b + c) % 2:
            roots.append(1)
        return roots
    if gcd(2*a, n) == 1:
        inv_a = invert(a, n)
        b *= inv_a
        c *= inv_a
        if b % 2:
            b += n
        b >>= 1
        return sorted((i - b) % n for i in sqrt_mod_iter(b**2 - c, n))
    res = set()
    for i in sqrt_mod_iter(b**2 - 4*a*c, 4*a*n):
        q, rem = divmod(i - b, 2*a)
        if rem == 0:
            res.add(q % n)

    return sorted(res)


def _valid_expr(expr):
    """
    return coefficients of expr if it is a univariate polynomial
    with integer coefficients else raise a ValueError.
    """

    if not expr.is_polynomial():
        raise ValueError("The expression should be a polynomial")
    polynomial = Poly(expr)
    if not polynomial.is_univariate:
        raise ValueError("The expression should be univariate")
    if not polynomial.domain == ZZ:
        raise ValueError("The expression should should have integer coefficients")
    return polynomial.all_coeffs()


def polynomial_congruence(expr, m):
    """
    Find the solutions to a polynomial congruence equation modulo m.

    Parameters
    ==========

    expr : integer coefficient polynomial
    m : positive integer

    Examples
    ========

    >>> from sympy.ntheory import polynomial_congruence
    >>> from sympy.abc import x
    >>> expr = x**6 - 2*x**5 -35
    >>> polynomial_congruence(expr, 6125)
    [3257]

    See Also
    ========

    sympy.polys.galoistools.gf_csolve : low level solving routine used by this routine

    """
    coefficients = _valid_expr(expr)
    coefficients = [num % m for num in coefficients]
    rank = len(coefficients)
    if rank == 3:
        return quadratic_congruence(*coefficients, m)
    if rank == 2:
        return quadratic_congruence(0, *coefficients, m)
    if coefficients[0] == 1 and 1 + coefficients[-1] == sum(coefficients):
        return nthroot_mod(-coefficients[-1], rank - 1, m, True)
    return gf_csolve(coefficients, m)


def binomial_mod(n, m, k):
    """Compute ``binomial(n, m) % k``.

    Explanation
    ===========

    Returns ``binomial(n, m) % k`` using a generalization of Lucas'
    Theorem for prime powers given by Granville [1]_, in conjunction with
    the Chinese Remainder Theorem.  The residue for each prime power
    is calculated in time O(log^2(n) + q^4*log(n)log(p) + q^4*p*log^3(p)).

    Parameters
    ==========

    n : an integer
    m : an integer
    k : a positive integer

    Examples
    ========

    >>> from sympy.ntheory.residue_ntheory import binomial_mod
    >>> binomial_mod(10, 2, 6)  # binomial(10, 2) = 45
    3
    >>> binomial_mod(17, 9, 10)  # binomial(17, 9) = 24310
    0

    References
    ==========

    .. [1] Binomial coefficients modulo prime powers, Andrew Granville,
        Available: https://web.archive.org/web/20170202003812/http://www.dms.umontreal.ca/~andrew/PDF/BinCoeff.pdf
    """
    if k < 1: raise ValueError('k is required to be positive')
    # We decompose q into a product of prime powers and apply
    # the generalization of Lucas' Theorem given by Granville
    # to obtain binomial(n, k) mod p^e, and then use the Chinese
    # Remainder Theorem to obtain the result mod q
    if n < 0 or m < 0 or m > n: return 0
    factorisation = factorint(k)
    residues = [_binomial_mod_prime_power(n, m, p, e) for p, e in factorisation.items()]
    return crt([p**pw for p, pw in factorisation.items()], residues, check=False)[0]


def _binomial_mod_prime_power(n, m, p, q):
    """Compute ``binomial(n, m) % p**q`` for a prime ``p``.

    Parameters
    ==========

    n : positive integer
    m : a nonnegative integer
    p : a prime
    q : a positive integer (the prime exponent)

    Examples
    ========

    >>> from sympy.ntheory.residue_ntheory import _binomial_mod_prime_power
    >>> _binomial_mod_prime_power(10, 2, 3, 2)  # binomial(10, 2) = 45
    0
    >>> _binomial_mod_prime_power(17, 9, 2, 4)  # binomial(17, 9) = 24310
    6

    References
    ==========

    .. [1] Binomial coefficients modulo prime powers, Andrew Granville,
        Available: https://web.archive.org/web/20170202003812/http://www.dms.umontreal.ca/~andrew/PDF/BinCoeff.pdf
    """
    # Function/variable naming within this function follows Ref.[1]
    # n!_p will be used to denote the product of integers <= n not divisible by
    # p, with binomial(n, m)_p the same as binomial(n, m), but defined using
    # n!_p in place of n!
    modulo = pow(p, q)

    def up_factorial(u):
        """Compute (u*p)!_p modulo p^q."""
        r = q // 2
        fac = prod = 1
        if r == 1 and p == 2 or 2*r + 1 in (p, p*p):
            if q % 2 == 1: r += 1
            modulo, div = pow(p, 2*r), pow(p, 2*r - q)
        else:
            modulo, div = pow(p, 2*r + 1), pow(p, (2*r + 1) - q)
        for j in range(1, r + 1):
            for mul in range((j - 1)*p + 1, j*p):  # ignore jp itself
                fac *= mul
                fac %= modulo
            bj_ = bj(u, j, r)
            prod *= pow(fac, bj_, modulo)
            prod %= modulo
        if p == 2:
            sm = u // 2
            for j in range(1, r + 1): sm += j//2 * bj(u, j, r)
            if sm % 2 == 1: prod *= -1
        prod %= modulo//div
        return prod % modulo

    def bj(u, j, r):
        """Compute the exponent of (j*p)!_p in the calculation of (u*p)!_p."""
        prod = u
        for i in range(1, r + 1):
            if i != j: prod *= u*u - i*i
        for i in range(1, r + 1):
            if i != j: prod //= j*j - i*i
        return prod // j

    def up_plus_v_binom(u, v):
        """Compute binomial(u*p + v, v)_p modulo p^q."""
        prod = 1
        div = invert(factorial(v), modulo)
        for j in range(1, q):
            b = div
            for v_ in range(j*p + 1, j*p + v + 1):
                b *= v_
                b %= modulo
            aj = u
            for i in range(1, q):
                if i != j: aj *= u - i
            for i in range(1, q):
                if i != j: aj //= j - i
            aj //= j
            prod *= pow(b, aj, modulo)
            prod %= modulo
        return prod

    @recurrence_memo([1])
    def factorial(v, prev):
        """Compute v! modulo p^q."""
        return v*prev[-1] % modulo

    def factorial_p(n):
        """Compute n!_p modulo p^q."""
        u, v = divmod(n, p)
        return (factorial(v) * up_factorial(u) * up_plus_v_binom(u, v)) % modulo

    prod = 1
    Nj, Mj, Rj = n, m, n - m
    # e0 will be the p-adic valuation of binomial(n, m) at p
    e0 = carry = eq_1 = j = 0
    while Nj:
        numerator = factorial_p(Nj % modulo)
        denominator = factorial_p(Mj % modulo) * factorial_p(Rj % modulo) % modulo
        Nj, (Mj, mj), (Rj, rj) = Nj//p, divmod(Mj, p), divmod(Rj, p)
        carry = (mj + rj + carry) // p
        e0 += carry
        if j >= q - 1: eq_1 += carry
        prod *= numerator * invert(denominator, modulo)
        prod %= modulo
        j += 1

    mul = pow(1 if p == 2 and q >= 3 else -1, eq_1, modulo)
    return (pow(p, e0, modulo) * mul * prod) % modulo<|MERGE_RESOLUTION|>--- conflicted
+++ resolved
@@ -1638,7 +1638,6 @@
     from sympy.functions.elementary.integers import ceiling
     n, a, b = as_int(n), as_int(a), as_int(b)
 
-<<<<<<< HEAD
     cyclic_dlog = []
     continuous = 0
     unique = None
@@ -1669,26 +1668,6 @@
                 elif order_pe < 1000000000000:
                     # Shanks seems typically faster, but uses O(sqrt(order)) memory
                     result = _discrete_log_shanks_steps(pe, a_mod_pe, b_mod_pe, order_pe)
-=======
-    if n < 1:
-        raise ValueError("n should be positive")
-    if n == 1:
-        return 0
-
-    if order is None:
-        # Compute the order and its factoring in one pass
-        # order = totient(n), factors = factorint(order)
-        factors = {}
-        for px, kx in factorint(n).items():
-            if kx > 1:
-                if px in factors:
-                    factors[px] += kx - 1
-                else:
-                    factors[px] = kx - 1
-            for py, ky in factorint(px - 1).items():
-                if py in factors:
-                    factors[py] += ky
->>>>>>> 891ec352
                 else:
                     result = _discrete_log_pollard_rho(pe, a_mod_pe, b_mod_pe, order_pe)
             else:
@@ -1706,7 +1685,6 @@
                 if unique is not None and unique != k:
                     raise ValueError("Log does not exist")
                 else:
-<<<<<<< HEAD
                     unique = k
             else:
                 continuous = max(continuous, k)
@@ -1718,28 +1696,6 @@
         else:
             result, mm = result
             result = as_int(ZZ.to_sympy(result))
-=======
-                    break
-            if i < e:
-                order_factors[p] = e - i
-
-    if prime_order is None:
-        prime_order = isprime(order)
-
-    if order < 1000:
-        return _discrete_log_trial_mul(n, a, b, order)
-    elif prime_order:
-        # Shanks and Pollard rho are O(sqrt(order)) while index calculus is O(exp(2*sqrt(log(n)log(log(n)))))
-        # we compare the expected running times to determine the algorithm which is expected to be faster
-        if 4*sqrt(log(n)*log(log(n))) < log(order) - 10:  # the number 10 was determined experimental
-            return _discrete_log_index_calculus(n, a, b, order)
-        elif order < 1000000000000:
-            # Shanks seems typically faster, but uses O(sqrt(order)) memory
-            return _discrete_log_shanks_steps(n, a, b, order)
-        return _discrete_log_pollard_rho(n, a, b, order)
-
-    return _discrete_log_pohlig_hellman(n, a, b, order, order_factors)
->>>>>>> 891ec352
 
         if continuous > result:
             k = ceiling( (continuous - result) / mm)
