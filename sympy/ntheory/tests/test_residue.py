--- conflicted
+++ resolved
@@ -266,14 +266,10 @@
     assert _discrete_log_pohlig_hellman(32942478, 11**98, 11) == 98
     assert _discrete_log_pohlig_hellman(14789363, 11**444, 11) == 444
     assert discrete_log(1, 0, 2) == 0
-<<<<<<< HEAD
-    assert discrete_log(10, 6, 2) == 4
-    assert discrete_log(42, 2, 2) == 1
-=======
     raises(ValueError, lambda: discrete_log(-4, 1, 3))
     raises(ValueError, lambda: discrete_log(10, 3, 2))
     assert discrete_log(10, 6, 2) == 4
->>>>>>> 891ec352
+    assert discrete_log(42, 2, 2) == 1
     assert discrete_log(587, 2**9, 2) == 9
     assert discrete_log(1073, 29, 87) == 15
     assert discrete_log(2456747, 3**51, 3) == 51
