--- conflicted
+++ resolved
@@ -1,24 +1,16 @@
-<<<<<<< HEAD
-from sympy import symbols, factor, Function, simplify, exp, pi, ShapeError
+from sympy import symbols, factor, Function, simplify, exp, pi, oo, I, \
+    ShapeError, Rational, sqrt, CRootOf
 from sympy.matrices import Matrix
 from sympy.physics.control import TransferFunction, Series, Parallel, \
     Feedback, TransferFunctionMatrix
 from sympy.testing.pytest import raises
 
-a, b, s, g, d, p, k, a0, a1, a2, b0, b1, b2, zeta, wn = symbols('a, b, s, g, d, p, k,\
+a, x, b, s, g, d, p, k, a0, a1, a2, b0, b1, b2, zeta, wn = symbols('a, x, b, s, g, d, p, k,\
     a0:3, b0:3, zeta, wn')
 TF1 = TransferFunction(1, s**2 + 2*zeta*wn*s + wn**2, s)
 TF2 = TransferFunction(k, 1, s)
 TF3 = TransferFunction(a2*p - s, a2*s + p, s)
-=======
-from sympy import symbols, Matrix, factor, Function, simplify, exp, pi, oo, I, \
-    Rational, sqrt, CRootOf
-from sympy.physics.control.lti import TransferFunction, Series, Parallel, Feedback
-from sympy.testing.pytest import raises
-
-a, x, b, s, g, d, p, k, a0, a1, a2, b0, b1, b2 = symbols('a, x, b, s, g, d, p, k, a0:3, b0:3')
-
->>>>>>> 1872e360
+
 
 def test_TransferFunction_construction():
     tf = TransferFunction(s + 1, s**2 + s + 1, s)
