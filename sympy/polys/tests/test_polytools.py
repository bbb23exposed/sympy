"""Tests for user-friendly public interface to polynomial functions. """

import pickle

from sympy.polys.polytools import (
    Poly, PurePoly, poly,
    parallel_poly_from_expr,
    degree, degree_list,
    total_degree,
    LC, LM, LT,
    pdiv, prem, pquo, pexquo,
    div, rem, quo, exquo,
    half_gcdex, gcdex, invert,
    subresultants,
    resultant, discriminant,
    terms_gcd, cofactors,
    gcd, gcd_list,
    lcm, lcm_list,
    trunc,
    monic, content, primitive,
    compose, decompose,
    sturm,
    gff_list, gff,
    sqf_norm, sqf_part, sqf_list, sqf,
    factor_list, factor,
    intervals, refine_root, count_roots,
    all_roots, real_roots, nroots, ground_roots,
    nth_power_roots_poly,
    cancel, reduced, groebner,
    GroebnerBasis, is_zero_dimensional,
    _torational_factor_list,
    to_rational_coeffs,
    extended_euclidean_algorithm)

from sympy.polys.polyerrors import (
    MultivariatePolynomialError,
    ExactQuotientFailed,
    PolificationFailed,
    ComputationFailed,
    UnificationFailed,
    RefinementFailed,
    GeneratorsNeeded,
    GeneratorsError,
    PolynomialError,
    CoercionFailed,
    DomainError,
    OptionError,
    FlagError)

from sympy.polys.polyclasses import DMP

from sympy.polys.fields import field
from sympy.polys.domains import FF, ZZ, QQ, ZZ_I, QQ_I, RR, EX
from sympy.polys.domains.realfield import RealField
from sympy.polys.domains.complexfield import ComplexField
from sympy.polys.orderings import lex, grlex, grevlex

from sympy.combinatorics.galois import S4TransitiveSubgroups
from sympy.core.add import Add
from sympy.core.basic import _aresame
from sympy.core.containers import Tuple
from sympy.core.expr import Expr
from sympy.core.function import (Derivative, diff, expand)
from sympy.core.mul import _keep_coeff, Mul
from sympy.core.numbers import (Float, I, Integer, Rational, oo, pi)
from sympy.core.power import Pow
from sympy.core.relational import Eq
from sympy.core.singleton import S
from sympy.core.symbol import Symbol, symbols
from sympy.functions.elementary.complexes import (im, re)
from sympy.functions.elementary.exponential import exp
from sympy.functions.elementary.hyperbolic import tanh
from sympy.functions.elementary.miscellaneous import sqrt
from sympy.functions.elementary.piecewise import Piecewise
from sympy.functions.elementary.trigonometric import sin
from sympy.matrices.dense import Matrix
from sympy.matrices.expressions.matexpr import MatrixSymbol
from sympy.polys.rootoftools import rootof
from sympy.simplify.simplify import signsimp
from sympy.utilities.iterables import iterable
from sympy.utilities.exceptions import SymPyDeprecationWarning

from sympy.testing.pytest import (
    raises, warns_deprecated_sympy, warns, tooslow, XFAIL
)

from sympy.abc import a, b, c, d, p, q, t, w, x, y, z


def _epsilon_eq(a, b):
    for u, v in zip(a, b):
        if abs(u - v) > 1e-10:
            return False
    return True


def _strict_eq(a, b):
    if type(a) == type(b):
        if iterable(a):
            if len(a) == len(b):
                return all(_strict_eq(c, d) for c, d in zip(a, b))
            else:
                return False
        else:
            return isinstance(a, Poly) and a.eq(b, strict=True)
    else:
        return False


def test_Poly_mixed_operations():
    p = Poly(x, x)
    with warns_deprecated_sympy():
        p * exp(x)
    with warns_deprecated_sympy():
        p + exp(x)
    with warns_deprecated_sympy():
        p - exp(x)


def test_Poly_from_dict():
    K = FF(3)

    assert Poly.from_dict(
        {0: 1, 1: 2}, gens=x, domain=K).rep == DMP([K(2), K(1)], K)
    assert Poly.from_dict(
        {0: 1, 1: 5}, gens=x, domain=K).rep == DMP([K(2), K(1)], K)

    assert Poly.from_dict(
        {(0,): 1, (1,): 2}, gens=x, domain=K).rep == DMP([K(2), K(1)], K)
    assert Poly.from_dict(
        {(0,): 1, (1,): 5}, gens=x, domain=K).rep == DMP([K(2), K(1)], K)

    assert Poly.from_dict({(0, 0): 1, (1, 1): 2}, gens=(
        x, y), domain=K).rep == DMP([[K(2), K(0)], [K(1)]], K)

    assert Poly.from_dict({0: 1, 1: 2}, gens=x).rep == DMP([ZZ(2), ZZ(1)], ZZ)
    assert Poly.from_dict(
        {0: 1, 1: 2}, gens=x, field=True).rep == DMP([QQ(2), QQ(1)], QQ)

    assert Poly.from_dict(
        {0: 1, 1: 2}, gens=x, domain=ZZ).rep == DMP([ZZ(2), ZZ(1)], ZZ)
    assert Poly.from_dict(
        {0: 1, 1: 2}, gens=x, domain=QQ).rep == DMP([QQ(2), QQ(1)], QQ)

    assert Poly.from_dict(
        {(0,): 1, (1,): 2}, gens=x).rep == DMP([ZZ(2), ZZ(1)], ZZ)
    assert Poly.from_dict(
        {(0,): 1, (1,): 2}, gens=x, field=True).rep == DMP([QQ(2), QQ(1)], QQ)

    assert Poly.from_dict(
        {(0,): 1, (1,): 2}, gens=x, domain=ZZ).rep == DMP([ZZ(2), ZZ(1)], ZZ)
    assert Poly.from_dict(
        {(0,): 1, (1,): 2}, gens=x, domain=QQ).rep == DMP([QQ(2), QQ(1)], QQ)

    assert Poly.from_dict({(1,): sin(y)}, gens=x, composite=False) == \
        Poly(sin(y)*x, x, domain='EX')
    assert Poly.from_dict({(1,): y}, gens=x, composite=False) == \
        Poly(y*x, x, domain='EX')
    assert Poly.from_dict({(1, 1): 1}, gens=(x, y), composite=False) == \
        Poly(x*y, x, y, domain='ZZ')
    assert Poly.from_dict({(1, 0): y}, gens=(x, z), composite=False) == \
        Poly(y*x, x, z, domain='EX')


def test_Poly_from_list():
    K = FF(3)

    assert Poly.from_list([2, 1], gens=x, domain=K).rep == DMP([K(2), K(1)], K)
    assert Poly.from_list([5, 1], gens=x, domain=K).rep == DMP([K(2), K(1)], K)

    assert Poly.from_list([2, 1], gens=x).rep == DMP([ZZ(2), ZZ(1)], ZZ)
    assert Poly.from_list([2, 1], gens=x, field=True).rep == DMP([QQ(2), QQ(1)], QQ)

    assert Poly.from_list([2, 1], gens=x, domain=ZZ).rep == DMP([ZZ(2), ZZ(1)], ZZ)
    assert Poly.from_list([2, 1], gens=x, domain=QQ).rep == DMP([QQ(2), QQ(1)], QQ)

    assert Poly.from_list([0, 1.0], gens=x).rep == DMP([RR(1.0)], RR)
    assert Poly.from_list([1.0, 0], gens=x).rep == DMP([RR(1.0), RR(0.0)], RR)

    raises(MultivariatePolynomialError, lambda: Poly.from_list([[]], gens=(x, y)))


def test_Poly_from_poly():
    f = Poly(x + 7, x, domain=ZZ)
    g = Poly(x + 2, x, modulus=3)
    h = Poly(x + y, x, y, domain=ZZ)

    K = FF(3)

    assert Poly.from_poly(f) == f
    assert Poly.from_poly(f, domain=K).rep == DMP([K(1), K(1)], K)
    assert Poly.from_poly(f, domain=ZZ).rep == DMP([ZZ(1), ZZ(7)], ZZ)
    assert Poly.from_poly(f, domain=QQ).rep == DMP([QQ(1), QQ(7)], QQ)

    assert Poly.from_poly(f, gens=x) == f
    assert Poly.from_poly(f, gens=x, domain=K).rep == DMP([K(1), K(1)], K)
    assert Poly.from_poly(f, gens=x, domain=ZZ).rep == DMP([ZZ(1), ZZ(7)], ZZ)
    assert Poly.from_poly(f, gens=x, domain=QQ).rep == DMP([QQ(1), QQ(7)], QQ)

    assert Poly.from_poly(f, gens=y) == Poly(x + 7, y, domain='ZZ[x]')
    raises(CoercionFailed, lambda: Poly.from_poly(f, gens=y, domain=K))
    raises(CoercionFailed, lambda: Poly.from_poly(f, gens=y, domain=ZZ))
    raises(CoercionFailed, lambda: Poly.from_poly(f, gens=y, domain=QQ))

    assert Poly.from_poly(f, gens=(x, y)) == Poly(x + 7, x, y, domain='ZZ')
    assert Poly.from_poly(
        f, gens=(x, y), domain=ZZ) == Poly(x + 7, x, y, domain='ZZ')
    assert Poly.from_poly(
        f, gens=(x, y), domain=QQ) == Poly(x + 7, x, y, domain='QQ')
    assert Poly.from_poly(
        f, gens=(x, y), modulus=3) == Poly(x + 7, x, y, domain='FF(3)')

    K = FF(2)

    assert Poly.from_poly(g) == g
    assert Poly.from_poly(g, domain=ZZ).rep == DMP([ZZ(1), ZZ(-1)], ZZ)
    raises(CoercionFailed, lambda: Poly.from_poly(g, domain=QQ))
    assert Poly.from_poly(g, domain=K).rep == DMP([K(1), K(0)], K)

    assert Poly.from_poly(g, gens=x) == g
    assert Poly.from_poly(g, gens=x, domain=ZZ).rep == DMP([ZZ(1), ZZ(-1)], ZZ)
    raises(CoercionFailed, lambda: Poly.from_poly(g, gens=x, domain=QQ))
    assert Poly.from_poly(g, gens=x, domain=K).rep == DMP([K(1), K(0)], K)

    K = FF(3)

    assert Poly.from_poly(h) == h
    assert Poly.from_poly(
        h, domain=ZZ).rep == DMP([[ZZ(1)], [ZZ(1), ZZ(0)]], ZZ)
    assert Poly.from_poly(
        h, domain=QQ).rep == DMP([[QQ(1)], [QQ(1), QQ(0)]], QQ)
    assert Poly.from_poly(h, domain=K).rep == DMP([[K(1)], [K(1), K(0)]], K)

    assert Poly.from_poly(h, gens=x) == Poly(x + y, x, domain=ZZ[y])
    raises(CoercionFailed, lambda: Poly.from_poly(h, gens=x, domain=ZZ))
    assert Poly.from_poly(
        h, gens=x, domain=ZZ[y]) == Poly(x + y, x, domain=ZZ[y])
    raises(CoercionFailed, lambda: Poly.from_poly(h, gens=x, domain=QQ))
    assert Poly.from_poly(
        h, gens=x, domain=QQ[y]) == Poly(x + y, x, domain=QQ[y])
    raises(CoercionFailed, lambda: Poly.from_poly(h, gens=x, modulus=3))

    assert Poly.from_poly(h, gens=y) == Poly(x + y, y, domain=ZZ[x])
    raises(CoercionFailed, lambda: Poly.from_poly(h, gens=y, domain=ZZ))
    assert Poly.from_poly(
        h, gens=y, domain=ZZ[x]) == Poly(x + y, y, domain=ZZ[x])
    raises(CoercionFailed, lambda: Poly.from_poly(h, gens=y, domain=QQ))
    assert Poly.from_poly(
        h, gens=y, domain=QQ[x]) == Poly(x + y, y, domain=QQ[x])
    raises(CoercionFailed, lambda: Poly.from_poly(h, gens=y, modulus=3))

    assert Poly.from_poly(h, gens=(x, y)) == h
    assert Poly.from_poly(
        h, gens=(x, y), domain=ZZ).rep == DMP([[ZZ(1)], [ZZ(1), ZZ(0)]], ZZ)
    assert Poly.from_poly(
        h, gens=(x, y), domain=QQ).rep == DMP([[QQ(1)], [QQ(1), QQ(0)]], QQ)
    assert Poly.from_poly(
        h, gens=(x, y), domain=K).rep == DMP([[K(1)], [K(1), K(0)]], K)

    assert Poly.from_poly(
        h, gens=(y, x)).rep == DMP([[ZZ(1)], [ZZ(1), ZZ(0)]], ZZ)
    assert Poly.from_poly(
        h, gens=(y, x), domain=ZZ).rep == DMP([[ZZ(1)], [ZZ(1), ZZ(0)]], ZZ)
    assert Poly.from_poly(
        h, gens=(y, x), domain=QQ).rep == DMP([[QQ(1)], [QQ(1), QQ(0)]], QQ)
    assert Poly.from_poly(
        h, gens=(y, x), domain=K).rep == DMP([[K(1)], [K(1), K(0)]], K)

    assert Poly.from_poly(
        h, gens=(x, y), field=True).rep == DMP([[QQ(1)], [QQ(1), QQ(0)]], QQ)
    assert Poly.from_poly(
        h, gens=(x, y), field=True).rep == DMP([[QQ(1)], [QQ(1), QQ(0)]], QQ)


def test_Poly_from_expr():
    raises(GeneratorsNeeded, lambda: Poly.from_expr(S.Zero))
    raises(GeneratorsNeeded, lambda: Poly.from_expr(S(7)))

    F3 = FF(3)

    assert Poly.from_expr(x + 5, domain=F3).rep == DMP([F3(1), F3(2)], F3)
    assert Poly.from_expr(y + 5, domain=F3).rep == DMP([F3(1), F3(2)], F3)

    assert Poly.from_expr(x + 5, x, domain=F3).rep == DMP([F3(1), F3(2)], F3)
    assert Poly.from_expr(y + 5, y, domain=F3).rep == DMP([F3(1), F3(2)], F3)

    assert Poly.from_expr(x + y, domain=F3).rep == DMP([[F3(1)], [F3(1), F3(0)]], F3)
    assert Poly.from_expr(x + y, x, y, domain=F3).rep == DMP([[F3(1)], [F3(1), F3(0)]], F3)

    assert Poly.from_expr(x + 5).rep == DMP([ZZ(1), ZZ(5)], ZZ)
    assert Poly.from_expr(y + 5).rep == DMP([ZZ(1), ZZ(5)], ZZ)

    assert Poly.from_expr(x + 5, x).rep == DMP([ZZ(1), ZZ(5)], ZZ)
    assert Poly.from_expr(y + 5, y).rep == DMP([ZZ(1), ZZ(5)], ZZ)

    assert Poly.from_expr(x + 5, domain=ZZ).rep == DMP([ZZ(1), ZZ(5)], ZZ)
    assert Poly.from_expr(y + 5, domain=ZZ).rep == DMP([ZZ(1), ZZ(5)], ZZ)

    assert Poly.from_expr(x + 5, x, domain=ZZ).rep == DMP([ZZ(1), ZZ(5)], ZZ)
    assert Poly.from_expr(y + 5, y, domain=ZZ).rep == DMP([ZZ(1), ZZ(5)], ZZ)

    assert Poly.from_expr(x + 5, x, y, domain=ZZ).rep == DMP([[ZZ(1)], [ZZ(5)]], ZZ)
    assert Poly.from_expr(y + 5, x, y, domain=ZZ).rep == DMP([[ZZ(1), ZZ(5)]], ZZ)


def test_Poly_rootof_extension():
    r1 = rootof(x**3 + x + 3, 0)
    r2 = rootof(x**3 + x + 3, 1)
    K1 = QQ.algebraic_field(r1)
    K2 = QQ.algebraic_field(r2)
    assert Poly(r1, y) == Poly(r1, y, domain=EX)
    assert Poly(r2, y) == Poly(r2, y, domain=EX)
    assert Poly(r1, y, extension=True) == Poly(r1, y, domain=K1)
    assert Poly(r2, y, extension=True) == Poly(r2, y, domain=K2)


@tooslow
def test_Poly_rootof_extension_primitive_element():
    r1 = rootof(x**3 + x + 3, 0)
    r2 = rootof(x**3 + x + 3, 1)
    K12 = QQ.algebraic_field(r1 + r2)
    assert Poly(r1*y + r2, y, extension=True) == Poly(r1*y + r2, y, domain=K12)


@XFAIL
def test_Poly_rootof_same_symbol_issue_26808():
    # XXX: This fails because r1 contains x.
    r1 = rootof(x**3 + x + 3, 0)
    K1 = QQ.algebraic_field(r1)
    assert Poly(r1, x) == Poly(r1, x, domain=EX)
    assert Poly(r1, x, extension=True) == Poly(r1, x, domain=K1)


def test_Poly_rootof_extension_to_sympy():
    # Verify that when primitive elements and RootOf are used, the expression
    # is not exploded on the way back to sympy.
    r1 = rootof(y**3 + y**2 - 1, 0)
    r2 = rootof(z**5 + z**2 - 1, 0)
    p = -x**5 + x**2 + x*r1 - r2 + 3*r1**2
    assert p.as_poly(x, extension=True).as_expr() == p


def test_poly_from_domain_element():
    dom = ZZ[x]
    assert Poly(dom(x+1), y, domain=dom).rep == DMP([dom(x+1)], dom)
    dom = dom.get_field()
    assert Poly(dom(x+1), y, domain=dom).rep == DMP([dom(x+1)], dom)

    dom = QQ[x]
    assert Poly(dom(x+1), y, domain=dom).rep == DMP([dom(x+1)], dom)
    dom = dom.get_field()
    assert Poly(dom(x+1), y, domain=dom).rep == DMP([dom(x+1)], dom)

    dom = ZZ.old_poly_ring(x)
    assert Poly(dom([ZZ(1), ZZ(1)]), y, domain=dom).rep == DMP([dom([ZZ(1), ZZ(1)])], dom)
    dom = dom.get_field()
    assert Poly(dom([ZZ(1), ZZ(1)]), y, domain=dom).rep == DMP([dom([ZZ(1), ZZ(1)])], dom)

    dom = QQ.old_poly_ring(x)
    assert Poly(dom([QQ(1), QQ(1)]), y, domain=dom).rep == DMP([dom([QQ(1), QQ(1)])], dom)
    dom = dom.get_field()
    assert Poly(dom([QQ(1), QQ(1)]), y, domain=dom).rep == DMP([dom([QQ(1), QQ(1)])], dom)

    dom = QQ.algebraic_field(I)
    assert Poly(dom([1, 1]), x, domain=dom).rep == DMP([dom([1, 1])], dom)


def test_Poly__new__():
    raises(GeneratorsError, lambda: Poly(x + 1, x, x))

    raises(GeneratorsError, lambda: Poly(x + y, x, y, domain=ZZ[x]))
    raises(GeneratorsError, lambda: Poly(x + y, x, y, domain=ZZ[y]))

    raises(OptionError, lambda: Poly(x, x, symmetric=True))
    raises(OptionError, lambda: Poly(x + 2, x, modulus=3, domain=QQ))

    raises(OptionError, lambda: Poly(x + 2, x, domain=ZZ, gaussian=True))
    raises(OptionError, lambda: Poly(x + 2, x, modulus=3, gaussian=True))

    raises(OptionError, lambda: Poly(x + 2, x, domain=ZZ, extension=[sqrt(3)]))
    raises(OptionError, lambda: Poly(x + 2, x, modulus=3, extension=[sqrt(3)]))

    raises(OptionError, lambda: Poly(x + 2, x, domain=ZZ, extension=True))
    raises(OptionError, lambda: Poly(x + 2, x, modulus=3, extension=True))

    raises(OptionError, lambda: Poly(x + 2, x, domain=ZZ, greedy=True))
    raises(OptionError, lambda: Poly(x + 2, x, domain=QQ, field=True))

    raises(OptionError, lambda: Poly(x + 2, x, domain=ZZ, greedy=False))
    raises(OptionError, lambda: Poly(x + 2, x, domain=QQ, field=False))

    raises(NotImplementedError, lambda: Poly(x + 1, x, modulus=3, order='grlex'))
    raises(NotImplementedError, lambda: Poly(x + 1, x, order='grlex'))

    raises(GeneratorsNeeded, lambda: Poly({1: 2, 0: 1}))
    raises(GeneratorsNeeded, lambda: Poly([2, 1]))
    raises(GeneratorsNeeded, lambda: Poly((2, 1)))

    raises(GeneratorsNeeded, lambda: Poly(1))

    assert Poly('x-x') == Poly(0, x)

    f = a*x**2 + b*x + c

    assert Poly({2: a, 1: b, 0: c}, x) == f
    assert Poly(iter([a, b, c]), x) == f
    assert Poly([a, b, c], x) == f
    assert Poly((a, b, c), x) == f

    f = Poly({}, x, y, z)

    assert f.gens == (x, y, z) and f.as_expr() == 0

    assert Poly(Poly(a*x + b*y, x, y), x) == Poly(a*x + b*y, x)

    assert Poly(3*x**2 + 2*x + 1, domain='ZZ').all_coeffs() == [3, 2, 1]
    assert Poly(3*x**2 + 2*x + 1, domain='QQ').all_coeffs() == [3, 2, 1]
    assert Poly(3*x**2 + 2*x + 1, domain='RR').all_coeffs() == [3.0, 2.0, 1.0]

    raises(CoercionFailed, lambda: Poly(3*x**2/5 + x*Rational(2, 5) + 1, domain='ZZ'))
    assert Poly(
        3*x**2/5 + x*Rational(2, 5) + 1, domain='QQ').all_coeffs() == [Rational(3, 5), Rational(2, 5), 1]
    assert _epsilon_eq(
        Poly(3*x**2/5 + x*Rational(2, 5) + 1, domain='RR').all_coeffs(), [0.6, 0.4, 1.0])

    assert Poly(3.0*x**2 + 2.0*x + 1, domain='ZZ').all_coeffs() == [3, 2, 1]
    assert Poly(3.0*x**2 + 2.0*x + 1, domain='QQ').all_coeffs() == [3, 2, 1]
    assert Poly(
        3.0*x**2 + 2.0*x + 1, domain='RR').all_coeffs() == [3.0, 2.0, 1.0]

    raises(CoercionFailed, lambda: Poly(3.1*x**2 + 2.1*x + 1, domain='ZZ'))
    assert Poly(3.1*x**2 + 2.1*x + 1, domain='QQ').all_coeffs() == [Rational(31, 10), Rational(21, 10), 1]
    assert Poly(3.1*x**2 + 2.1*x + 1, domain='RR').all_coeffs() == [3.1, 2.1, 1.0]

    assert Poly({(2, 1): 1, (1, 2): 2, (1, 1): 3}, x, y) == \
        Poly(x**2*y + 2*x*y**2 + 3*x*y, x, y)

    assert Poly(x**2 + 1, extension=I).get_domain() == QQ.algebraic_field(I)

    f = 3*x**5 - x**4 + x**3 - x** 2 + 65538

    assert Poly(f, x, modulus=65537, symmetric=True) == \
        Poly(3*x**5 - x**4 + x**3 - x** 2 + 1, x, modulus=65537,
             symmetric=True)
    assert Poly(f, x, modulus=65537, symmetric=False) == \
        Poly(3*x**5 + 65536*x**4 + x**3 + 65536*x** 2 + 1, x,
             modulus=65537, symmetric=False)

    N = 10**100
    assert Poly(-1, x, modulus=N, symmetric=False).as_expr() == N - 1

    assert isinstance(Poly(x**2 + x + 1.0).get_domain(), RealField)
    assert isinstance(Poly(x**2 + x + I + 1.0).get_domain(), ComplexField)


def test_Poly__args():
    assert Poly(x**2 + 1).args == (x**2 + 1, x)


def test_Poly__gens():
    assert Poly((x - p)*(x - q), x).gens == (x,)
    assert Poly((x - p)*(x - q), p).gens == (p,)
    assert Poly((x - p)*(x - q), q).gens == (q,)

    assert Poly((x - p)*(x - q), x, p).gens == (x, p)
    assert Poly((x - p)*(x - q), x, q).gens == (x, q)

    assert Poly((x - p)*(x - q), x, p, q).gens == (x, p, q)
    assert Poly((x - p)*(x - q), p, x, q).gens == (p, x, q)
    assert Poly((x - p)*(x - q), p, q, x).gens == (p, q, x)

    assert Poly((x - p)*(x - q)).gens == (x, p, q)

    assert Poly((x - p)*(x - q), sort='x > p > q').gens == (x, p, q)
    assert Poly((x - p)*(x - q), sort='p > x > q').gens == (p, x, q)
    assert Poly((x - p)*(x - q), sort='p > q > x').gens == (p, q, x)

    assert Poly((x - p)*(x - q), x, p, q, sort='p > q > x').gens == (x, p, q)

    assert Poly((x - p)*(x - q), wrt='x').gens == (x, p, q)
    assert Poly((x - p)*(x - q), wrt='p').gens == (p, x, q)
    assert Poly((x - p)*(x - q), wrt='q').gens == (q, x, p)

    assert Poly((x - p)*(x - q), wrt=x).gens == (x, p, q)
    assert Poly((x - p)*(x - q), wrt=p).gens == (p, x, q)
    assert Poly((x - p)*(x - q), wrt=q).gens == (q, x, p)

    assert Poly((x - p)*(x - q), x, p, q, wrt='p').gens == (x, p, q)

    assert Poly((x - p)*(x - q), wrt='p', sort='q > x').gens == (p, q, x)
    assert Poly((x - p)*(x - q), wrt='q', sort='p > x').gens == (q, p, x)


def test_Poly_zero():
    assert Poly(x).zero == Poly(0, x, domain=ZZ)
    assert Poly(x/2).zero == Poly(0, x, domain=QQ)


def test_Poly_one():
    assert Poly(x).one == Poly(1, x, domain=ZZ)
    assert Poly(x/2).one == Poly(1, x, domain=QQ)


def test_Poly__unify():
    raises(UnificationFailed, lambda: Poly(x)._unify(y))

    F3 = FF(3)

    assert Poly(x, x, modulus=3)._unify(Poly(y, y, modulus=3))[2:] == (
        DMP([[F3(1)], []], F3), DMP([[F3(1), F3(0)]], F3))
    raises(UnificationFailed, lambda: Poly(x, x, modulus=3)._unify(Poly(y, y, modulus=5)))

    raises(UnificationFailed, lambda: Poly(y, x, y)._unify(Poly(x, x, modulus=3)))
    raises(UnificationFailed, lambda: Poly(x, x, modulus=3)._unify(Poly(y, x, y)))

    assert Poly(x + 1, x)._unify(Poly(x + 2, x))[2:] ==\
        (DMP([ZZ(1), ZZ(1)], ZZ), DMP([ZZ(1), ZZ(2)], ZZ))
    assert Poly(x + 1, x, domain='QQ')._unify(Poly(x + 2, x))[2:] ==\
        (DMP([QQ(1), QQ(1)], QQ), DMP([QQ(1), QQ(2)], QQ))
    assert Poly(x + 1, x)._unify(Poly(x + 2, x, domain='QQ'))[2:] ==\
        (DMP([QQ(1), QQ(1)], QQ), DMP([QQ(1), QQ(2)], QQ))

    assert Poly(x + 1, x)._unify(Poly(x + 2, x, y))[2:] ==\
        (DMP([[ZZ(1)], [ZZ(1)]], ZZ), DMP([[ZZ(1)], [ZZ(2)]], ZZ))
    assert Poly(x + 1, x, domain='QQ')._unify(Poly(x + 2, x, y))[2:] ==\
        (DMP([[QQ(1)], [QQ(1)]], QQ), DMP([[QQ(1)], [QQ(2)]], QQ))
    assert Poly(x + 1, x)._unify(Poly(x + 2, x, y, domain='QQ'))[2:] ==\
        (DMP([[QQ(1)], [QQ(1)]], QQ), DMP([[QQ(1)], [QQ(2)]], QQ))

    assert Poly(x + 1, x, y)._unify(Poly(x + 2, x))[2:] ==\
        (DMP([[ZZ(1)], [ZZ(1)]], ZZ), DMP([[ZZ(1)], [ZZ(2)]], ZZ))
    assert Poly(x + 1, x, y, domain='QQ')._unify(Poly(x + 2, x))[2:] ==\
        (DMP([[QQ(1)], [QQ(1)]], QQ), DMP([[QQ(1)], [QQ(2)]], QQ))
    assert Poly(x + 1, x, y)._unify(Poly(x + 2, x, domain='QQ'))[2:] ==\
        (DMP([[QQ(1)], [QQ(1)]], QQ), DMP([[QQ(1)], [QQ(2)]], QQ))

    assert Poly(x + 1, x, y)._unify(Poly(x + 2, x, y))[2:] ==\
        (DMP([[ZZ(1)], [ZZ(1)]], ZZ), DMP([[ZZ(1)], [ZZ(2)]], ZZ))
    assert Poly(x + 1, x, y, domain='QQ')._unify(Poly(x + 2, x, y))[2:] ==\
        (DMP([[QQ(1)], [QQ(1)]], QQ), DMP([[QQ(1)], [QQ(2)]], QQ))
    assert Poly(x + 1, x, y)._unify(Poly(x + 2, x, y, domain='QQ'))[2:] ==\
        (DMP([[QQ(1)], [QQ(1)]], QQ), DMP([[QQ(1)], [QQ(2)]], QQ))

    assert Poly(x + 1, x)._unify(Poly(x + 2, y, x))[2:] ==\
        (DMP([[ZZ(1), ZZ(1)]], ZZ), DMP([[ZZ(1), ZZ(2)]], ZZ))
    assert Poly(x + 1, x, domain='QQ')._unify(Poly(x + 2, y, x))[2:] ==\
        (DMP([[QQ(1), QQ(1)]], QQ), DMP([[QQ(1), QQ(2)]], QQ))
    assert Poly(x + 1, x)._unify(Poly(x + 2, y, x, domain='QQ'))[2:] ==\
        (DMP([[QQ(1), QQ(1)]], QQ), DMP([[QQ(1), QQ(2)]], QQ))

    assert Poly(x + 1, y, x)._unify(Poly(x + 2, x))[2:] ==\
        (DMP([[ZZ(1), ZZ(1)]], ZZ), DMP([[ZZ(1), ZZ(2)]], ZZ))
    assert Poly(x + 1, y, x, domain='QQ')._unify(Poly(x + 2, x))[2:] ==\
        (DMP([[QQ(1), QQ(1)]], QQ), DMP([[QQ(1), QQ(2)]], QQ))
    assert Poly(x + 1, y, x)._unify(Poly(x + 2, x, domain='QQ'))[2:] ==\
        (DMP([[QQ(1), QQ(1)]], QQ), DMP([[QQ(1), QQ(2)]], QQ))

    assert Poly(x + 1, x, y)._unify(Poly(x + 2, y, x))[2:] ==\
        (DMP([[ZZ(1)], [ZZ(1)]], ZZ), DMP([[ZZ(1)], [ZZ(2)]], ZZ))
    assert Poly(x + 1, x, y, domain='QQ')._unify(Poly(x + 2, y, x))[2:] ==\
        (DMP([[QQ(1)], [QQ(1)]], QQ), DMP([[QQ(1)], [QQ(2)]], QQ))
    assert Poly(x + 1, x, y)._unify(Poly(x + 2, y, x, domain='QQ'))[2:] ==\
        (DMP([[QQ(1)], [QQ(1)]], QQ), DMP([[QQ(1)], [QQ(2)]], QQ))

    assert Poly(x + 1, y, x)._unify(Poly(x + 2, x, y))[2:] ==\
        (DMP([[ZZ(1), ZZ(1)]], ZZ), DMP([[ZZ(1), ZZ(2)]], ZZ))
    assert Poly(x + 1, y, x, domain='QQ')._unify(Poly(x + 2, x, y))[2:] ==\
        (DMP([[QQ(1), QQ(1)]], QQ), DMP([[QQ(1), QQ(2)]], QQ))
    assert Poly(x + 1, y, x)._unify(Poly(x + 2, x, y, domain='QQ'))[2:] ==\
        (DMP([[QQ(1), QQ(1)]], QQ), DMP([[QQ(1), QQ(2)]], QQ))

    assert Poly(x**2 + I, x, domain=ZZ_I).unify(Poly(x**2 + sqrt(2), x, extension=True)) == \
            (Poly(x**2 + I, x, domain='QQ<sqrt(2) + I>'), Poly(x**2 + sqrt(2), x, domain='QQ<sqrt(2) + I>'))

    F, A, B = field("a,b", ZZ)

    assert Poly(a*x, x, domain='ZZ[a]')._unify(Poly(a*b*x, x, domain='ZZ(a,b)'))[2:] == \
        (DMP([A, F(0)], F.to_domain()), DMP([A*B, F(0)], F.to_domain()))

    assert Poly(a*x, x, domain='ZZ(a)')._unify(Poly(a*b*x, x, domain='ZZ(a,b)'))[2:] == \
        (DMP([A, F(0)], F.to_domain()), DMP([A*B, F(0)], F.to_domain()))

    raises(CoercionFailed, lambda: Poly(Poly(x**2 + x**2*z, y, field=True), domain='ZZ(x)'))

    f = Poly(t**2 + t/3 + x, t, domain='QQ(x)')
    g = Poly(t**2 + t/3 + x, t, domain='QQ[x]')

    assert f._unify(g)[2:] == (f.rep, f.rep)


def test_Poly_free_symbols():
    assert Poly(x**2 + 1).free_symbols == {x}
    assert Poly(x**2 + y*z).free_symbols == {x, y, z}
    assert Poly(x**2 + y*z, x).free_symbols == {x, y, z}
    assert Poly(x**2 + sin(y*z)).free_symbols == {x, y, z}
    assert Poly(x**2 + sin(y*z), x).free_symbols == {x, y, z}
    assert Poly(x**2 + sin(y*z), x, domain=EX).free_symbols == {x, y, z}
    assert Poly(1 + x + x**2, x, y, z).free_symbols == {x}
    assert Poly(x + sin(y), z).free_symbols == {x, y}


def test_PurePoly_free_symbols():
    assert PurePoly(x**2 + 1).free_symbols == set()
    assert PurePoly(x**2 + y*z).free_symbols == set()
    assert PurePoly(x**2 + y*z, x).free_symbols == {y, z}
    assert PurePoly(x**2 + sin(y*z)).free_symbols == set()
    assert PurePoly(x**2 + sin(y*z), x).free_symbols == {y, z}
    assert PurePoly(x**2 + sin(y*z), x, domain=EX).free_symbols == {y, z}


def test_Poly__eq__():
    assert (Poly(x, x) == Poly(x, x)) is True
    assert (Poly(x, x, domain=QQ) == Poly(x, x)) is False
    assert (Poly(x, x) == Poly(x, x, domain=QQ)) is False

    assert (Poly(x, x, domain=ZZ[a]) == Poly(x, x)) is False
    assert (Poly(x, x) == Poly(x, x, domain=ZZ[a])) is False

    assert (Poly(x*y, x, y) == Poly(x, x)) is False

    assert (Poly(x, x, y) == Poly(x, x)) is False
    assert (Poly(x, x) == Poly(x, x, y)) is False

    assert (Poly(x**2 + 1, x) == Poly(y**2 + 1, y)) is False
    assert (Poly(y**2 + 1, y) == Poly(x**2 + 1, x)) is False

    f = Poly(x, x, domain=ZZ)
    g = Poly(x, x, domain=QQ)

    assert f.eq(g) is False
    assert f.ne(g) is True

    assert f.eq(g, strict=True) is False
    assert f.ne(g, strict=True) is True

    t0 = Symbol('t0')

    f =  Poly((t0/2 + x**2)*t**2 - x**2*t, t, domain='QQ[x,t0]')
    g =  Poly((t0/2 + x**2)*t**2 - x**2*t, t, domain='ZZ(x,t0)')

    assert (f == g) is False


def test_PurePoly__eq__():
    assert (PurePoly(x, x) == PurePoly(x, x)) is True
    assert (PurePoly(x, x, domain=QQ) == PurePoly(x, x)) is True
    assert (PurePoly(x, x) == PurePoly(x, x, domain=QQ)) is True

    assert (PurePoly(x, x, domain=ZZ[a]) == PurePoly(x, x)) is True
    assert (PurePoly(x, x) == PurePoly(x, x, domain=ZZ[a])) is True

    assert (PurePoly(x*y, x, y) == PurePoly(x, x)) is False

    assert (PurePoly(x, x, y) == PurePoly(x, x)) is False
    assert (PurePoly(x, x) == PurePoly(x, x, y)) is False

    assert (PurePoly(x**2 + 1, x) == PurePoly(y**2 + 1, y)) is True
    assert (PurePoly(y**2 + 1, y) == PurePoly(x**2 + 1, x)) is True

    f = PurePoly(x, x, domain=ZZ)
    g = PurePoly(x, x, domain=QQ)

    assert f.eq(g) is True
    assert f.ne(g) is False

    assert f.eq(g, strict=True) is False
    assert f.ne(g, strict=True) is True

    f = PurePoly(x, x, domain=ZZ)
    g = PurePoly(y, y, domain=QQ)

    assert f.eq(g) is True
    assert f.ne(g) is False

    assert f.eq(g, strict=True) is False
    assert f.ne(g, strict=True) is True


def test_PurePoly_Poly():
    assert isinstance(PurePoly(Poly(x**2 + 1)), PurePoly) is True
    assert isinstance(Poly(PurePoly(x**2 + 1)), Poly) is True


def test_Poly_get_domain():
    assert Poly(2*x).get_domain() == ZZ

    assert Poly(2*x, domain='ZZ').get_domain() == ZZ
    assert Poly(2*x, domain='QQ').get_domain() == QQ

    assert Poly(x/2).get_domain() == QQ

    raises(CoercionFailed, lambda: Poly(x/2, domain='ZZ'))
    assert Poly(x/2, domain='QQ').get_domain() == QQ

    assert isinstance(Poly(0.2*x).get_domain(), RealField)


def test_Poly_set_domain():
    assert Poly(2*x + 1).set_domain(ZZ) == Poly(2*x + 1)
    assert Poly(2*x + 1).set_domain('ZZ') == Poly(2*x + 1)

    assert Poly(2*x + 1).set_domain(QQ) == Poly(2*x + 1, domain='QQ')
    assert Poly(2*x + 1).set_domain('QQ') == Poly(2*x + 1, domain='QQ')

    assert Poly(Rational(2, 10)*x + Rational(1, 10)).set_domain('RR') == Poly(0.2*x + 0.1)
    assert Poly(0.2*x + 0.1).set_domain('QQ') == Poly(Rational(2, 10)*x + Rational(1, 10))

    raises(CoercionFailed, lambda: Poly(x/2 + 1).set_domain(ZZ))
    raises(CoercionFailed, lambda: Poly(x + 1, modulus=2).set_domain(QQ))

    raises(GeneratorsError, lambda: Poly(x*y, x, y).set_domain(ZZ[y]))


def test_Poly_get_modulus():
    assert Poly(x**2 + 1, modulus=2).get_modulus() == 2
    raises(PolynomialError, lambda: Poly(x**2 + 1).get_modulus())


def test_Poly_set_modulus():
    assert Poly(
        x**2 + 1, modulus=2).set_modulus(7) == Poly(x**2 + 1, modulus=7)
    assert Poly(
        x**2 + 5, modulus=7).set_modulus(2) == Poly(x**2 + 1, modulus=2)

    assert Poly(x**2 + 1).set_modulus(2) == Poly(x**2 + 1, modulus=2)

    raises(CoercionFailed, lambda: Poly(x/2 + 1).set_modulus(2))


def test_Poly_add_ground():
    assert Poly(x + 1).add_ground(2) == Poly(x + 3)


def test_Poly_sub_ground():
    assert Poly(x + 1).sub_ground(2) == Poly(x - 1)


def test_Poly_mul_ground():
    assert Poly(x + 1).mul_ground(2) == Poly(2*x + 2)


def test_Poly_quo_ground():
    assert Poly(2*x + 4).quo_ground(2) == Poly(x + 2)
    assert Poly(2*x + 3).quo_ground(2) == Poly(x + 1)


def test_Poly_exquo_ground():
    assert Poly(2*x + 4).exquo_ground(2) == Poly(x + 2)
    raises(ExactQuotientFailed, lambda: Poly(2*x + 3).exquo_ground(2))


def test_Poly_abs():
    assert Poly(-x + 1, x).abs() == abs(Poly(-x + 1, x)) == Poly(x + 1, x)


def test_Poly_neg():
    assert Poly(-x + 1, x).neg() == -Poly(-x + 1, x) == Poly(x - 1, x)


def test_Poly_add():
    assert Poly(0, x).add(Poly(0, x)) == Poly(0, x)
    assert Poly(0, x) + Poly(0, x) == Poly(0, x)

    assert Poly(1, x).add(Poly(0, x)) == Poly(1, x)
    assert Poly(1, x, y) + Poly(0, x) == Poly(1, x, y)
    assert Poly(0, x).add(Poly(1, x, y)) == Poly(1, x, y)
    assert Poly(0, x, y) + Poly(1, x, y) == Poly(1, x, y)

    assert Poly(1, x) + x == Poly(x + 1, x)
    with warns_deprecated_sympy():
        Poly(1, x) + sin(x)

    assert Poly(x, x) + 1 == Poly(x + 1, x)
    assert 1 + Poly(x, x) == Poly(x + 1, x)


def test_Poly_sub():
    assert Poly(0, x).sub(Poly(0, x)) == Poly(0, x)
    assert Poly(0, x) - Poly(0, x) == Poly(0, x)

    assert Poly(1, x).sub(Poly(0, x)) == Poly(1, x)
    assert Poly(1, x, y) - Poly(0, x) == Poly(1, x, y)
    assert Poly(0, x).sub(Poly(1, x, y)) == Poly(-1, x, y)
    assert Poly(0, x, y) - Poly(1, x, y) == Poly(-1, x, y)

    assert Poly(1, x) - x == Poly(1 - x, x)
    with warns_deprecated_sympy():
        Poly(1, x) - sin(x)

    assert Poly(x, x) - 1 == Poly(x - 1, x)
    assert 1 - Poly(x, x) == Poly(1 - x, x)


def test_Poly_mul():
    assert Poly(0, x).mul(Poly(0, x)) == Poly(0, x)
    assert Poly(0, x) * Poly(0, x) == Poly(0, x)

    assert Poly(2, x).mul(Poly(4, x)) == Poly(8, x)
    assert Poly(2, x, y) * Poly(4, x) == Poly(8, x, y)
    assert Poly(4, x).mul(Poly(2, x, y)) == Poly(8, x, y)
    assert Poly(4, x, y) * Poly(2, x, y) == Poly(8, x, y)

    assert Poly(1, x) * x == Poly(x, x)
    with warns_deprecated_sympy():
        Poly(1, x) * sin(x)

    assert Poly(x, x) * 2 == Poly(2*x, x)
    assert 2 * Poly(x, x) == Poly(2*x, x)

def test_issue_13079():
    assert Poly(x)*x == Poly(x**2, x, domain='ZZ')
    assert x*Poly(x) == Poly(x**2, x, domain='ZZ')
    assert -2*Poly(x) == Poly(-2*x, x, domain='ZZ')
    assert S(-2)*Poly(x) == Poly(-2*x, x, domain='ZZ')
    assert Poly(x)*S(-2) == Poly(-2*x, x, domain='ZZ')

def test_Poly_sqr():
    assert Poly(x*y, x, y).sqr() == Poly(x**2*y**2, x, y)


def test_Poly_pow():
    assert Poly(x, x).pow(10) == Poly(x**10, x)
    assert Poly(x, x).pow(Integer(10)) == Poly(x**10, x)

    assert Poly(2*y, x, y).pow(4) == Poly(16*y**4, x, y)
    assert Poly(2*y, x, y).pow(Integer(4)) == Poly(16*y**4, x, y)

    assert Poly(7*x*y, x, y)**3 == Poly(343*x**3*y**3, x, y)

    raises(TypeError, lambda: Poly(x*y + 1, x, y)**(-1))
    raises(TypeError, lambda: Poly(x*y + 1, x, y)**x)


def test_Poly_divmod():
    f, g = Poly(x**2), Poly(x)
    q, r = g, Poly(0, x)

    assert divmod(f, g) == (q, r)
    assert f // g == q
    assert f % g == r

    assert divmod(f, x) == (q, r)
    assert f // x == q
    assert f % x == r

    q, r = Poly(0, x), Poly(2, x)

    assert divmod(2, g) == (q, r)
    assert 2 // g == q
    assert 2 % g == r

    assert Poly(x)/Poly(x) == 1
    assert Poly(x**2)/Poly(x) == x
    assert Poly(x)/Poly(x**2) == 1/x


def test_Poly_eq_ne():
    assert (Poly(x + y, x, y) == Poly(x + y, x, y)) is True
    assert (Poly(x + y, x) == Poly(x + y, x, y)) is False
    assert (Poly(x + y, x, y) == Poly(x + y, x)) is False
    assert (Poly(x + y, x) == Poly(x + y, x)) is True
    assert (Poly(x + y, y) == Poly(x + y, y)) is True

    assert (Poly(x + y, x, y) == x + y) is True
    assert (Poly(x + y, x) == x + y) is True
    assert (Poly(x + y, x, y) == x + y) is True
    assert (Poly(x + y, x) == x + y) is True
    assert (Poly(x + y, y) == x + y) is True

    assert (Poly(x + y, x, y) != Poly(x + y, x, y)) is False
    assert (Poly(x + y, x) != Poly(x + y, x, y)) is True
    assert (Poly(x + y, x, y) != Poly(x + y, x)) is True
    assert (Poly(x + y, x) != Poly(x + y, x)) is False
    assert (Poly(x + y, y) != Poly(x + y, y)) is False

    assert (Poly(x + y, x, y) != x + y) is False
    assert (Poly(x + y, x) != x + y) is False
    assert (Poly(x + y, x, y) != x + y) is False
    assert (Poly(x + y, x) != x + y) is False
    assert (Poly(x + y, y) != x + y) is False

    assert (Poly(x, x) == sin(x)) is False
    assert (Poly(x, x) != sin(x)) is True


def test_Poly_nonzero():
    assert not bool(Poly(0, x)) is True
    assert not bool(Poly(1, x)) is False


def test_Poly_properties():
    assert Poly(0, x).is_zero is True
    assert Poly(1, x).is_zero is False

    assert Poly(1, x).is_one is True
    assert Poly(2, x).is_one is False

    assert Poly(x - 1, x).is_sqf is True
    assert Poly((x - 1)**2, x).is_sqf is False

    assert Poly(x - 1, x).is_monic is True
    assert Poly(2*x - 1, x).is_monic is False

    assert Poly(3*x + 2, x).is_primitive is True
    assert Poly(4*x + 2, x).is_primitive is False

    assert Poly(1, x).is_ground is True
    assert Poly(x, x).is_ground is False

    assert Poly(x + y + z + 1).is_linear is True
    assert Poly(x*y*z + 1).is_linear is False

    assert Poly(x*y + z + 1).is_quadratic is True
    assert Poly(x*y*z + 1).is_quadratic is False

    assert Poly(x*y).is_monomial is True
    assert Poly(x*y + 1).is_monomial is False

    assert Poly(x**2 + x*y).is_homogeneous is True
    assert Poly(x**3 + x*y).is_homogeneous is False

    assert Poly(x).is_univariate is True
    assert Poly(x*y).is_univariate is False

    assert Poly(x*y).is_multivariate is True
    assert Poly(x).is_multivariate is False

    assert Poly(
        x**16 + x**14 - x**10 + x**8 - x**6 + x**2 + 1).is_cyclotomic is False
    assert Poly(
        x**16 + x**14 - x**10 - x**8 - x**6 + x**2 + 1).is_cyclotomic is True


def test_Poly_is_irreducible():
    assert Poly(x**2 + x + 1).is_irreducible is True
    assert Poly(x**2 + 2*x + 1).is_irreducible is False

    assert Poly(7*x + 3, modulus=11).is_irreducible is True
    assert Poly(7*x**2 + 3*x + 1, modulus=11).is_irreducible is False


def test_Poly_subs():
    assert Poly(x + 1).subs(x, 0) == 1

    assert Poly(x + 1).subs(x, x) == Poly(x + 1)
    assert Poly(x + 1).subs(x, y) == Poly(y + 1)

    assert Poly(x*y, x).subs(y, x) == x**2
    assert Poly(x*y, x).subs(x, y) == y**2


def test_Poly_replace():
    assert Poly(x + 1).replace(x) == Poly(x + 1)
    assert Poly(x + 1).replace(y) == Poly(y + 1)

    raises(PolynomialError, lambda: Poly(x + y).replace(z))

    assert Poly(x + 1).replace(x, x) == Poly(x + 1)
    assert Poly(x + 1).replace(x, y) == Poly(y + 1)

    assert Poly(x + y).replace(x, x) == Poly(x + y)
    assert Poly(x + y).replace(x, z) == Poly(z + y, z, y)

    assert Poly(x + y).replace(y, y) == Poly(x + y)
    assert Poly(x + y).replace(y, z) == Poly(x + z, x, z)
    assert Poly(x + y).replace(z, t) == Poly(x + y)

    raises(PolynomialError, lambda: Poly(x + y).replace(x, y))

    assert Poly(x + y, x).replace(x, z) == Poly(z + y, z)
    assert Poly(x + y, y).replace(y, z) == Poly(x + z, z)

    raises(PolynomialError, lambda: Poly(x + y, x).replace(x, y))
    raises(PolynomialError, lambda: Poly(x + y, y).replace(y, x))


def test_Poly_reorder():
    raises(PolynomialError, lambda: Poly(x + y).reorder(x, z))

    assert Poly(x + y, x, y).reorder(x, y) == Poly(x + y, x, y)
    assert Poly(x + y, x, y).reorder(y, x) == Poly(x + y, y, x)

    assert Poly(x + y, y, x).reorder(x, y) == Poly(x + y, x, y)
    assert Poly(x + y, y, x).reorder(y, x) == Poly(x + y, y, x)

    assert Poly(x + y, x, y).reorder(wrt=x) == Poly(x + y, x, y)
    assert Poly(x + y, x, y).reorder(wrt=y) == Poly(x + y, y, x)


def test_Poly_ltrim():
    f = Poly(y**2 + y*z**2, x, y, z).ltrim(y)
    assert f.as_expr() == y**2 + y*z**2 and f.gens == (y, z)
    assert Poly(x*y - x, z, x, y).ltrim(1) == Poly(x*y - x, x, y)

    raises(PolynomialError, lambda: Poly(x*y**2 + y**2, x, y).ltrim(y))
    raises(PolynomialError, lambda: Poly(x*y - x, x, y).ltrim(-1))

def test_Poly_has_only_gens():
    assert Poly(x*y + 1, x, y, z).has_only_gens(x, y) is True
    assert Poly(x*y + z, x, y, z).has_only_gens(x, y) is False

    raises(GeneratorsError, lambda: Poly(x*y**2 + y**2, x, y).has_only_gens(t))


def test_Poly_to_ring():
    assert Poly(2*x + 1, domain='ZZ').to_ring() == Poly(2*x + 1, domain='ZZ')
    assert Poly(2*x + 1, domain='QQ').to_ring() == Poly(2*x + 1, domain='ZZ')

    raises(CoercionFailed, lambda: Poly(x/2 + 1).to_ring())
    raises(DomainError, lambda: Poly(2*x + 1, modulus=3).to_ring())


def test_Poly_to_field():
    assert Poly(2*x + 1, domain='ZZ').to_field() == Poly(2*x + 1, domain='QQ')
    assert Poly(2*x + 1, domain='QQ').to_field() == Poly(2*x + 1, domain='QQ')

    assert Poly(x/2 + 1, domain='QQ').to_field() == Poly(x/2 + 1, domain='QQ')
    assert Poly(2*x + 1, modulus=3).to_field() == Poly(2*x + 1, modulus=3)

    assert Poly(2.0*x + 1.0).to_field() == Poly(2.0*x + 1.0)


def test_Poly_to_exact():
    assert Poly(2*x).to_exact() == Poly(2*x)
    assert Poly(x/2).to_exact() == Poly(x/2)

    assert Poly(0.1*x).to_exact() == Poly(x/10)


def test_Poly_retract():
    f = Poly(x**2 + 1, x, domain=QQ[y])

    assert f.retract() == Poly(x**2 + 1, x, domain='ZZ')
    assert f.retract(field=True) == Poly(x**2 + 1, x, domain='QQ')

    assert Poly(0, x, y).retract() == Poly(0, x, y)


def test_Poly_slice():
    f = Poly(x**3 + 2*x**2 + 3*x + 4)

    assert f.slice(0, 0) == Poly(0, x)
    assert f.slice(0, 1) == Poly(4, x)
    assert f.slice(0, 2) == Poly(3*x + 4, x)
    assert f.slice(0, 3) == Poly(2*x**2 + 3*x + 4, x)
    assert f.slice(0, 4) == Poly(x**3 + 2*x**2 + 3*x + 4, x)

    assert f.slice(x, 0, 0) == Poly(0, x)
    assert f.slice(x, 0, 1) == Poly(4, x)
    assert f.slice(x, 0, 2) == Poly(3*x + 4, x)
    assert f.slice(x, 0, 3) == Poly(2*x**2 + 3*x + 4, x)
    assert f.slice(x, 0, 4) == Poly(x**3 + 2*x**2 + 3*x + 4, x)

    g = Poly(x**3 + 1)

    assert g.slice(0, 3) == Poly(1, x)


def test_Poly_coeffs():
    assert Poly(0, x).coeffs() == [0]
    assert Poly(1, x).coeffs() == [1]

    assert Poly(2*x + 1, x).coeffs() == [2, 1]

    assert Poly(7*x**2 + 2*x + 1, x).coeffs() == [7, 2, 1]
    assert Poly(7*x**4 + 2*x + 1, x).coeffs() == [7, 2, 1]

    assert Poly(x*y**7 + 2*x**2*y**3).coeffs('lex') == [2, 1]
    assert Poly(x*y**7 + 2*x**2*y**3).coeffs('grlex') == [1, 2]


def test_Poly_monoms():
    assert Poly(0, x).monoms() == [(0,)]
    assert Poly(1, x).monoms() == [(0,)]

    assert Poly(2*x + 1, x).monoms() == [(1,), (0,)]

    assert Poly(7*x**2 + 2*x + 1, x).monoms() == [(2,), (1,), (0,)]
    assert Poly(7*x**4 + 2*x + 1, x).monoms() == [(4,), (1,), (0,)]

    assert Poly(x*y**7 + 2*x**2*y**3).monoms('lex') == [(2, 3), (1, 7)]
    assert Poly(x*y**7 + 2*x**2*y**3).monoms('grlex') == [(1, 7), (2, 3)]


def test_Poly_terms():
    assert Poly(0, x).terms() == [((0,), 0)]
    assert Poly(1, x).terms() == [((0,), 1)]

    assert Poly(2*x + 1, x).terms() == [((1,), 2), ((0,), 1)]

    assert Poly(7*x**2 + 2*x + 1, x).terms() == [((2,), 7), ((1,), 2), ((0,), 1)]
    assert Poly(7*x**4 + 2*x + 1, x).terms() == [((4,), 7), ((1,), 2), ((0,), 1)]

    assert Poly(
        x*y**7 + 2*x**2*y**3).terms('lex') == [((2, 3), 2), ((1, 7), 1)]
    assert Poly(
        x*y**7 + 2*x**2*y**3).terms('grlex') == [((1, 7), 1), ((2, 3), 2)]


def test_Poly_all_coeffs():
    assert Poly(0, x).all_coeffs() == [0]
    assert Poly(1, x).all_coeffs() == [1]

    assert Poly(2*x + 1, x).all_coeffs() == [2, 1]

    assert Poly(7*x**2 + 2*x + 1, x).all_coeffs() == [7, 2, 1]
    assert Poly(7*x**4 + 2*x + 1, x).all_coeffs() == [7, 0, 0, 2, 1]


def test_Poly_all_monoms():
    assert Poly(0, x).all_monoms() == [(0,)]
    assert Poly(1, x).all_monoms() == [(0,)]

    assert Poly(2*x + 1, x).all_monoms() == [(1,), (0,)]

    assert Poly(7*x**2 + 2*x + 1, x).all_monoms() == [(2,), (1,), (0,)]
    assert Poly(7*x**4 + 2*x + 1, x).all_monoms() == [(4,), (3,), (2,), (1,), (0,)]


def test_Poly_all_terms():
    assert Poly(0, x).all_terms() == [((0,), 0)]
    assert Poly(1, x).all_terms() == [((0,), 1)]

    assert Poly(2*x + 1, x).all_terms() == [((1,), 2), ((0,), 1)]

    assert Poly(7*x**2 + 2*x + 1, x).all_terms() == \
        [((2,), 7), ((1,), 2), ((0,), 1)]
    assert Poly(7*x**4 + 2*x + 1, x).all_terms() == \
        [((4,), 7), ((3,), 0), ((2,), 0), ((1,), 2), ((0,), 1)]


def test_Poly_termwise():
    f = Poly(x**2 + 20*x + 400)
    g = Poly(x**2 + 2*x + 4)

    def func(monom, coeff):
        (k,) = monom
        return coeff//10**(2 - k)

    assert f.termwise(func) == g

    def func(monom, coeff):
        (k,) = monom
        return (k,), coeff//10**(2 - k)

    assert f.termwise(func) == g


def test_Poly_length():
    assert Poly(0, x).length() == 0
    assert Poly(1, x).length() == 1
    assert Poly(x, x).length() == 1

    assert Poly(x + 1, x).length() == 2
    assert Poly(x**2 + 1, x).length() == 2
    assert Poly(x**2 + x + 1, x).length() == 3


def test_Poly_as_dict():
    assert Poly(0, x).as_dict() == {}
    assert Poly(0, x, y, z).as_dict() == {}

    assert Poly(1, x).as_dict() == {(0,): 1}
    assert Poly(1, x, y, z).as_dict() == {(0, 0, 0): 1}

    assert Poly(x**2 + 3, x).as_dict() == {(2,): 1, (0,): 3}
    assert Poly(x**2 + 3, x, y, z).as_dict() == {(2, 0, 0): 1, (0, 0, 0): 3}

    assert Poly(3*x**2*y*z**3 + 4*x*y + 5*x*z).as_dict() == {(2, 1, 3): 3,
                (1, 1, 0): 4, (1, 0, 1): 5}


def test_Poly_as_expr():
    assert Poly(0, x).as_expr() == 0
    assert Poly(0, x, y, z).as_expr() == 0

    assert Poly(1, x).as_expr() == 1
    assert Poly(1, x, y, z).as_expr() == 1

    assert Poly(x**2 + 3, x).as_expr() == x**2 + 3
    assert Poly(x**2 + 3, x, y, z).as_expr() == x**2 + 3

    assert Poly(
        3*x**2*y*z**3 + 4*x*y + 5*x*z).as_expr() == 3*x**2*y*z**3 + 4*x*y + 5*x*z

    f = Poly(x**2 + 2*x*y**2 - y, x, y)

    assert f.as_expr() == -y + x**2 + 2*x*y**2

    assert f.as_expr({x: 5}) == 25 - y + 10*y**2
    assert f.as_expr({y: 6}) == -6 + 72*x + x**2

    assert f.as_expr({x: 5, y: 6}) == 379
    assert f.as_expr(5, 6) == 379

    raises(GeneratorsError, lambda: f.as_expr({z: 7}))


def test_Poly_lift():
    p = Poly(x**4 - I*x + 17*I, x, gaussian=True)
    assert p.lift() == Poly(x**8 + x**2 - 34*x + 289, x, domain='QQ')


def test_Poly_lift_multiple():

    r1 = rootof(y**3 + y**2 - 1, 0)
    r2 = rootof(z**5 + z**2 - 1, 0)
    p = Poly(r1*x + 3*r1**2 - r2 + x**2 - x**5, x, extension=True)

    assert p.lift() == Poly(
        -x**75 + 15*x**72 - 5*x**71 + 15*x**70 - 105*x**69 + 70*x**68 -
        220*x**67 + 560*x**66 - 635*x**65 + 1495*x**64 - 2735*x**63 +
        4415*x**62 - 7410*x**61 + 12741*x**60 - 22090*x**59 + 32125*x**58 -
        56281*x**57 + 88157*x**56 - 126842*x**55 + 214223*x**54 - 311802*x**53
        + 462667*x**52 - 700883*x**51 + 1006278*x**50 - 1480950*x**49 +
        2078055*x**48 - 3004675*x**47 + 4140410*x**46 - 5664222*x**45 +
        8029445*x**44 - 10528785*x**43 + 14309614*x**42 - 19032988*x**41 +
        24570573*x**40 - 32530459*x**39 + 41239581*x**38 - 52968051*x**37 +
        65891606*x**36 - 81997276*x**35 + 102530732*x**34 - 122009994*x**33 +
        150227996*x**32 - 176452478*x**31 + 206393768*x**30 - 245291426*x**29 +
        276598718*x**28 - 320005297*x**27 + 353649032*x**26
        - 393246309*x**25 + 434566186*x**24 - 460608964*x**23 + 508052079*x**22
        - 513976618*x**21 + 539374498*x**20 - 557851717*x**19 + 540788016*x**18
        - 564949060*x**17 + 520866566*x**16
        - 507861375*x**15 + 474999819*x**14 - 423619160*x**13 + 414540540*x**12
        - 322522367*x**11 + 311586511*x**10 - 238812299*x**9 + 184482053*x**8
        - 189265274*x**7 + 93619528*x**6 - 106852385*x**5 + 57294385*x**4 -
        26486666*x**3 + 42614683*x**2 - 1511583*x + 15975845, x, domain='QQ'
    )


def test_Poly_deflate():
    assert Poly(0, x).deflate() == ((1,), Poly(0, x))
    assert Poly(1, x).deflate() == ((1,), Poly(1, x))
    assert Poly(x, x).deflate() == ((1,), Poly(x, x))

    assert Poly(x**2, x).deflate() == ((2,), Poly(x, x))
    assert Poly(x**17, x).deflate() == ((17,), Poly(x, x))

    assert Poly(
        x**2*y*z**11 + x**4*z**11).deflate() == ((2, 1, 11), Poly(x*y*z + x**2*z))


def test_Poly_inject():
    f = Poly(x**2*y + x*y**3 + x*y + 1, x)

    assert f.inject() == Poly(x**2*y + x*y**3 + x*y + 1, x, y)
    assert f.inject(front=True) == Poly(y**3*x + y*x**2 + y*x + 1, y, x)


def test_Poly_eject():
    f = Poly(x**2*y + x*y**3 + x*y + 1, x, y)

    assert f.eject(x) == Poly(x*y**3 + (x**2 + x)*y + 1, y, domain='ZZ[x]')
    assert f.eject(y) == Poly(y*x**2 + (y**3 + y)*x + 1, x, domain='ZZ[y]')

    ex = x + y + z + t + w
    g = Poly(ex, x, y, z, t, w)

    assert g.eject(x) == Poly(ex, y, z, t, w, domain='ZZ[x]')
    assert g.eject(x, y) == Poly(ex, z, t, w, domain='ZZ[x, y]')
    assert g.eject(x, y, z) == Poly(ex, t, w, domain='ZZ[x, y, z]')
    assert g.eject(w) == Poly(ex, x, y, z, t, domain='ZZ[w]')
    assert g.eject(t, w) == Poly(ex, x, y, z, domain='ZZ[t, w]')
    assert g.eject(z, t, w) == Poly(ex, x, y, domain='ZZ[z, t, w]')

    raises(DomainError, lambda: Poly(x*y, x, y, domain=ZZ[z]).eject(y))
    raises(NotImplementedError, lambda: Poly(x*y, x, y, z).eject(y))


def test_Poly_exclude():
    assert Poly(x, x, y).exclude() == Poly(x, x)
    assert Poly(x*y, x, y).exclude() == Poly(x*y, x, y)
    assert Poly(1, x, y).exclude() == Poly(1, x, y)


def test_Poly__gen_to_level():
    assert Poly(1, x, y)._gen_to_level(-2) == 0
    assert Poly(1, x, y)._gen_to_level(-1) == 1
    assert Poly(1, x, y)._gen_to_level( 0) == 0
    assert Poly(1, x, y)._gen_to_level( 1) == 1

    raises(PolynomialError, lambda: Poly(1, x, y)._gen_to_level(-3))
    raises(PolynomialError, lambda: Poly(1, x, y)._gen_to_level( 2))

    assert Poly(1, x, y)._gen_to_level(x) == 0
    assert Poly(1, x, y)._gen_to_level(y) == 1

    assert Poly(1, x, y)._gen_to_level('x') == 0
    assert Poly(1, x, y)._gen_to_level('y') == 1

    raises(PolynomialError, lambda: Poly(1, x, y)._gen_to_level(z))
    raises(PolynomialError, lambda: Poly(1, x, y)._gen_to_level('z'))


def test_Poly_degree():
    assert Poly(0, x).degree() is -oo
    assert Poly(1, x).degree() == 0
    assert Poly(x, x).degree() == 1

    assert Poly(0, x).degree(gen=0) is -oo
    assert Poly(1, x).degree(gen=0) == 0
    assert Poly(x, x).degree(gen=0) == 1

    assert Poly(0, x).degree(gen=x) is -oo
    assert Poly(1, x).degree(gen=x) == 0
    assert Poly(x, x).degree(gen=x) == 1

    assert Poly(0, x).degree(gen='x') is -oo
    assert Poly(1, x).degree(gen='x') == 0
    assert Poly(x, x).degree(gen='x') == 1

    raises(PolynomialError, lambda: Poly(1, x).degree(gen=1))
    raises(PolynomialError, lambda: Poly(1, x).degree(gen=y))
    raises(PolynomialError, lambda: Poly(1, x).degree(gen='y'))

    assert Poly(1, x, y).degree() == 0
    assert Poly(2*y, x, y).degree() == 0
    assert Poly(x*y, x, y).degree() == 1

    assert Poly(1, x, y).degree(gen=x) == 0
    assert Poly(2*y, x, y).degree(gen=x) == 0
    assert Poly(x*y, x, y).degree(gen=x) == 1

    assert Poly(1, x, y).degree(gen=y) == 0
    assert Poly(2*y, x, y).degree(gen=y) == 1
    assert Poly(x*y, x, y).degree(gen=y) == 1

    assert degree(0, x) is -oo
    assert degree(1, x) == 0
    assert degree(x, x) == 1

    assert degree(x*y**2, x) == 1
    assert degree(x*y**2, y) == 2
    assert degree(x*y**2, z) == 0

    assert degree(pi) == 1

    raises(TypeError, lambda: degree(y**2 + x**3))
    raises(TypeError, lambda: degree(y**2 + x**3, 1))
    raises(PolynomialError, lambda: degree(x, 1.1))
    raises(PolynomialError, lambda: degree(x**2/(x**3 + 1), x))

    assert degree(Poly(0,x),z) is -oo
    assert degree(Poly(1,x),z) == 0
    assert degree(Poly(x**2+y**3,y)) == 3
    assert degree(Poly(y**2 + x**3, y, x), 1) == 3
    assert degree(Poly(y**2 + x**3, x), z) == 0
    assert degree(Poly(y**2 + x**3 + z**4, x), z) == 4

def test_Poly_degree_list():
    assert Poly(0, x).degree_list() == (-oo,)
    assert Poly(0, x, y).degree_list() == (-oo, -oo)
    assert Poly(0, x, y, z).degree_list() == (-oo, -oo, -oo)

    assert Poly(1, x).degree_list() == (0,)
    assert Poly(1, x, y).degree_list() == (0, 0)
    assert Poly(1, x, y, z).degree_list() == (0, 0, 0)

    assert Poly(x**2*y + x**3*z**2 + 1).degree_list() == (3, 1, 2)

    assert degree_list(1, x) == (0,)
    assert degree_list(x, x) == (1,)

    assert degree_list(x*y**2) == (1, 2)

    raises(ComputationFailed, lambda: degree_list(1))


def test_Poly_total_degree():
    assert Poly(x**2*y + x**3*z**2 + 1).total_degree() == 5
    assert Poly(x**2 + z**3).total_degree() == 3
    assert Poly(x*y*z + z**4).total_degree() == 4
    assert Poly(x**3 + x + 1).total_degree() == 3

    assert total_degree(x*y + z**3) == 3
    assert total_degree(x*y + z**3, x, y) == 2
    assert total_degree(1) == 0
    assert total_degree(Poly(y**2 + x**3 + z**4)) == 4
    assert total_degree(Poly(y**2 + x**3 + z**4, x)) == 3
    assert total_degree(Poly(y**2 + x**3 + z**4, x), z) == 4
    assert total_degree(Poly(x**9 + x*z*y + x**3*z**2 + z**7,x), z) == 7

def test_Poly_homogenize():
    assert Poly(x**2+y).homogenize(z) == Poly(x**2+y*z)
    assert Poly(x+y).homogenize(z) == Poly(x+y, x, y, z)
    assert Poly(x+y**2).homogenize(y) == Poly(x*y+y**2)


def test_Poly_homogeneous_order():
    assert Poly(0, x, y).homogeneous_order() is -oo
    assert Poly(1, x, y).homogeneous_order() == 0
    assert Poly(x, x, y).homogeneous_order() == 1
    assert Poly(x*y, x, y).homogeneous_order() == 2

    assert Poly(x + 1, x, y).homogeneous_order() is None
    assert Poly(x*y + x, x, y).homogeneous_order() is None

    assert Poly(x**5 + 2*x**3*y**2 + 9*x*y**4).homogeneous_order() == 5
    assert Poly(x**5 + 2*x**3*y**3 + 9*x*y**4).homogeneous_order() is None


def test_Poly_LC():
    assert Poly(0, x).LC() == 0
    assert Poly(1, x).LC() == 1
    assert Poly(2*x**2 + x, x).LC() == 2

    assert Poly(x*y**7 + 2*x**2*y**3).LC('lex') == 2
    assert Poly(x*y**7 + 2*x**2*y**3).LC('grlex') == 1

    assert LC(x*y**7 + 2*x**2*y**3, order='lex') == 2
    assert LC(x*y**7 + 2*x**2*y**3, order='grlex') == 1


def test_Poly_TC():
    assert Poly(0, x).TC() == 0
    assert Poly(1, x).TC() == 1
    assert Poly(2*x**2 + x, x).TC() == 0


def test_Poly_EC():
    assert Poly(0, x).EC() == 0
    assert Poly(1, x).EC() == 1
    assert Poly(2*x**2 + x, x).EC() == 1

    assert Poly(x*y**7 + 2*x**2*y**3).EC('lex') == 1
    assert Poly(x*y**7 + 2*x**2*y**3).EC('grlex') == 2


def test_Poly_coeff():
    assert Poly(0, x).coeff_monomial(1) == 0
    assert Poly(0, x).coeff_monomial(x) == 0

    assert Poly(1, x).coeff_monomial(1) == 1
    assert Poly(1, x).coeff_monomial(x) == 0

    assert Poly(x**8, x).coeff_monomial(1) == 0
    assert Poly(x**8, x).coeff_monomial(x**7) == 0
    assert Poly(x**8, x).coeff_monomial(x**8) == 1
    assert Poly(x**8, x).coeff_monomial(x**9) == 0

    assert Poly(3*x*y**2 + 1, x, y).coeff_monomial(1) == 1
    assert Poly(3*x*y**2 + 1, x, y).coeff_monomial(x*y**2) == 3

    p = Poly(24*x*y*exp(8) + 23*x, x, y)

    assert p.coeff_monomial(x) == 23
    assert p.coeff_monomial(y) == 0
    assert p.coeff_monomial(x*y) == 24*exp(8)

    assert p.as_expr().coeff(x) == 24*y*exp(8) + 23
    raises(NotImplementedError, lambda: p.coeff(x))

    raises(ValueError, lambda: Poly(x + 1).coeff_monomial(0))
    raises(ValueError, lambda: Poly(x + 1).coeff_monomial(3*x))
    raises(ValueError, lambda: Poly(x + 1).coeff_monomial(3*x*y))


def test_Poly_nth():
    assert Poly(0, x).nth(0) == 0
    assert Poly(0, x).nth(1) == 0

    assert Poly(1, x).nth(0) == 1
    assert Poly(1, x).nth(1) == 0

    assert Poly(x**8, x).nth(0) == 0
    assert Poly(x**8, x).nth(7) == 0
    assert Poly(x**8, x).nth(8) == 1
    assert Poly(x**8, x).nth(9) == 0

    assert Poly(3*x*y**2 + 1, x, y).nth(0, 0) == 1
    assert Poly(3*x*y**2 + 1, x, y).nth(1, 2) == 3

    raises(ValueError, lambda: Poly(x*y + 1, x, y).nth(1))


def test_Poly_LM():
    assert Poly(0, x).LM() == (0,)
    assert Poly(1, x).LM() == (0,)
    assert Poly(2*x**2 + x, x).LM() == (2,)

    assert Poly(x*y**7 + 2*x**2*y**3).LM('lex') == (2, 3)
    assert Poly(x*y**7 + 2*x**2*y**3).LM('grlex') == (1, 7)

    assert LM(x*y**7 + 2*x**2*y**3, order='lex') == x**2*y**3
    assert LM(x*y**7 + 2*x**2*y**3, order='grlex') == x*y**7


def test_Poly_LM_custom_order():
    f = Poly(x**2*y**3*z + x**2*y*z**3 + x*y*z + 1)
    rev_lex = lambda monom: tuple(reversed(monom))

    assert f.LM(order='lex') == (2, 3, 1)
    assert f.LM(order=rev_lex) == (2, 1, 3)


def test_Poly_EM():
    assert Poly(0, x).EM() == (0,)
    assert Poly(1, x).EM() == (0,)
    assert Poly(2*x**2 + x, x).EM() == (1,)

    assert Poly(x*y**7 + 2*x**2*y**3).EM('lex') == (1, 7)
    assert Poly(x*y**7 + 2*x**2*y**3).EM('grlex') == (2, 3)


def test_Poly_LT():
    assert Poly(0, x).LT() == ((0,), 0)
    assert Poly(1, x).LT() == ((0,), 1)
    assert Poly(2*x**2 + x, x).LT() == ((2,), 2)

    assert Poly(x*y**7 + 2*x**2*y**3).LT('lex') == ((2, 3), 2)
    assert Poly(x*y**7 + 2*x**2*y**3).LT('grlex') == ((1, 7), 1)

    assert LT(x*y**7 + 2*x**2*y**3, order='lex') == 2*x**2*y**3
    assert LT(x*y**7 + 2*x**2*y**3, order='grlex') == x*y**7


def test_Poly_ET():
    assert Poly(0, x).ET() == ((0,), 0)
    assert Poly(1, x).ET() == ((0,), 1)
    assert Poly(2*x**2 + x, x).ET() == ((1,), 1)

    assert Poly(x*y**7 + 2*x**2*y**3).ET('lex') == ((1, 7), 1)
    assert Poly(x*y**7 + 2*x**2*y**3).ET('grlex') == ((2, 3), 2)


def test_Poly_max_norm():
    assert Poly(-1, x).max_norm() == 1
    assert Poly( 0, x).max_norm() == 0
    assert Poly( 1, x).max_norm() == 1


def test_Poly_l1_norm():
    assert Poly(-1, x).l1_norm() == 1
    assert Poly( 0, x).l1_norm() == 0
    assert Poly( 1, x).l1_norm() == 1


def test_Poly_clear_denoms():
    coeff, poly = Poly(x + 2, x).clear_denoms()
    assert coeff == 1 and poly == Poly(
        x + 2, x, domain='ZZ') and poly.get_domain() == ZZ

    coeff, poly = Poly(x/2 + 1, x).clear_denoms()
    assert coeff == 2 and poly == Poly(
        x + 2, x, domain='QQ') and poly.get_domain() == QQ

    coeff, poly = Poly(2*x**2 + 3, modulus=5).clear_denoms()
    assert coeff == 1 and poly == Poly(
        2*x**2 + 3, x, modulus=5) and poly.get_domain() == FF(5)

    coeff, poly = Poly(x/2 + 1, x).clear_denoms(convert=True)
    assert coeff == 2 and poly == Poly(
        x + 2, x, domain='ZZ') and poly.get_domain() == ZZ

    coeff, poly = Poly(x/y + 1, x).clear_denoms(convert=True)
    assert coeff == y and poly == Poly(
        x + y, x, domain='ZZ[y]') and poly.get_domain() == ZZ[y]

    coeff, poly = Poly(x/3 + sqrt(2), x, domain='EX').clear_denoms()
    assert coeff == 3 and poly == Poly(
        x + 3*sqrt(2), x, domain='EX') and poly.get_domain() == EX

    coeff, poly = Poly(
        x/3 + sqrt(2), x, domain='EX').clear_denoms(convert=True)
    assert coeff == 3 and poly == Poly(
        x + 3*sqrt(2), x, domain='EX') and poly.get_domain() == EX


def test_Poly_rat_clear_denoms():
    f = Poly(x**2/y + 1, x)
    g = Poly(x**3 + y, x)

    assert f.rat_clear_denoms(g) == \
        (Poly(x**2 + y, x), Poly(y*x**3 + y**2, x))

    f = f.set_domain(EX)
    g = g.set_domain(EX)

    assert f.rat_clear_denoms(g) == (f, g)


def test_issue_20427():
    f = Poly(-117968192370600*18**(S(1)/3)/(217603955769048*(24201 +
        253*sqrt(9165))**(S(1)/3) + 2273005839412*sqrt(9165)*(24201 +
        253*sqrt(9165))**(S(1)/3)) - 15720318185*2**(S(2)/3)*3**(S(1)/3)*(24201
        + 253*sqrt(9165))**(S(2)/3)/(217603955769048*(24201 + 253*sqrt(9165))**
        (S(1)/3) + 2273005839412*sqrt(9165)*(24201 + 253*sqrt(9165))**(S(1)/3))
        + 15720318185*12**(S(1)/3)*(24201 + 253*sqrt(9165))**(S(2)/3)/(
        217603955769048*(24201 + 253*sqrt(9165))**(S(1)/3) + 2273005839412*
        sqrt(9165)*(24201 + 253*sqrt(9165))**(S(1)/3)) + 117968192370600*2**(
        S(1)/3)*3**(S(2)/3)/(217603955769048*(24201 + 253*sqrt(9165))**(S(1)/3)
        + 2273005839412*sqrt(9165)*(24201 + 253*sqrt(9165))**(S(1)/3)), x)
    assert f == Poly(0, x, domain='EX')


def test_Poly_integrate():
    assert Poly(x + 1).integrate() == Poly(x**2/2 + x)
    assert Poly(x + 1).integrate(x) == Poly(x**2/2 + x)
    assert Poly(x + 1).integrate((x, 1)) == Poly(x**2/2 + x)

    assert Poly(x*y + 1).integrate(x) == Poly(x**2*y/2 + x)
    assert Poly(x*y + 1).integrate(y) == Poly(x*y**2/2 + y)

    assert Poly(x*y + 1).integrate(x, x) == Poly(x**3*y/6 + x**2/2)
    assert Poly(x*y + 1).integrate(y, y) == Poly(x*y**3/6 + y**2/2)

    assert Poly(x*y + 1).integrate((x, 2)) == Poly(x**3*y/6 + x**2/2)
    assert Poly(x*y + 1).integrate((y, 2)) == Poly(x*y**3/6 + y**2/2)

    assert Poly(x*y + 1).integrate(x, y) == Poly(x**2*y**2/4 + x*y)
    assert Poly(x*y + 1).integrate(y, x) == Poly(x**2*y**2/4 + x*y)


def test_Poly_diff():
    assert Poly(x**2 + x).diff() == Poly(2*x + 1)
    assert Poly(x**2 + x).diff(x) == Poly(2*x + 1)
    assert Poly(x**2 + x).diff((x, 1)) == Poly(2*x + 1)

    assert Poly(x**2*y**2 + x*y).diff(x) == Poly(2*x*y**2 + y)
    assert Poly(x**2*y**2 + x*y).diff(y) == Poly(2*x**2*y + x)

    assert Poly(x**2*y**2 + x*y).diff(x, x) == Poly(2*y**2, x, y)
    assert Poly(x**2*y**2 + x*y).diff(y, y) == Poly(2*x**2, x, y)

    assert Poly(x**2*y**2 + x*y).diff((x, 2)) == Poly(2*y**2, x, y)
    assert Poly(x**2*y**2 + x*y).diff((y, 2)) == Poly(2*x**2, x, y)

    assert Poly(x**2*y**2 + x*y).diff(x, y) == Poly(4*x*y + 1)
    assert Poly(x**2*y**2 + x*y).diff(y, x) == Poly(4*x*y + 1)


def test_issue_9585():
    assert diff(Poly(x**2 + x)) == Poly(2*x + 1)
    assert diff(Poly(x**2 + x), x, evaluate=False) == \
        Derivative(Poly(x**2 + x), x)
    assert Derivative(Poly(x**2 + x), x).doit() == Poly(2*x + 1)


def test_Poly_eval():
    assert Poly(0, x).eval(7) == 0
    assert Poly(1, x).eval(7) == 1
    assert Poly(x, x).eval(7) == 7

    assert Poly(0, x).eval(0, 7) == 0
    assert Poly(1, x).eval(0, 7) == 1
    assert Poly(x, x).eval(0, 7) == 7

    assert Poly(0, x).eval(x, 7) == 0
    assert Poly(1, x).eval(x, 7) == 1
    assert Poly(x, x).eval(x, 7) == 7

    assert Poly(0, x).eval('x', 7) == 0
    assert Poly(1, x).eval('x', 7) == 1
    assert Poly(x, x).eval('x', 7) == 7

    raises(PolynomialError, lambda: Poly(1, x).eval(1, 7))
    raises(PolynomialError, lambda: Poly(1, x).eval(y, 7))
    raises(PolynomialError, lambda: Poly(1, x).eval('y', 7))

    assert Poly(123, x, y).eval(7) == Poly(123, y)
    assert Poly(2*y, x, y).eval(7) == Poly(2*y, y)
    assert Poly(x*y, x, y).eval(7) == Poly(7*y, y)

    assert Poly(123, x, y).eval(x, 7) == Poly(123, y)
    assert Poly(2*y, x, y).eval(x, 7) == Poly(2*y, y)
    assert Poly(x*y, x, y).eval(x, 7) == Poly(7*y, y)

    assert Poly(123, x, y).eval(y, 7) == Poly(123, x)
    assert Poly(2*y, x, y).eval(y, 7) == Poly(14, x)
    assert Poly(x*y, x, y).eval(y, 7) == Poly(7*x, x)

    assert Poly(x*y + y, x, y).eval({x: 7}) == Poly(8*y, y)
    assert Poly(x*y + y, x, y).eval({y: 7}) == Poly(7*x + 7, x)

    assert Poly(x*y + y, x, y).eval({x: 6, y: 7}) == 49
    assert Poly(x*y + y, x, y).eval({x: 7, y: 6}) == 48

    assert Poly(x*y + y, x, y).eval((6, 7)) == 49
    assert Poly(x*y + y, x, y).eval([6, 7]) == 49

    assert Poly(x + 1, domain='ZZ').eval(S.Half) == Rational(3, 2)
    assert Poly(x + 1, domain='ZZ').eval(sqrt(2)) == sqrt(2) + 1

    raises(ValueError, lambda: Poly(x*y + y, x, y).eval((6, 7, 8)))
    raises(DomainError, lambda: Poly(x + 1, domain='ZZ').eval(S.Half, auto=False))

    # issue 6344
    alpha = Symbol('alpha')
    result = (2*alpha*z - 2*alpha + z**2 + 3)/(z**2 - 2*z + 1)

    f = Poly(x**2 + (alpha - 1)*x - alpha + 1, x, domain='ZZ[alpha]')
    assert f.eval((z + 1)/(z - 1)) == result

    g = Poly(x**2 + (alpha - 1)*x - alpha + 1, x, y, domain='ZZ[alpha]')
    assert g.eval((z + 1)/(z - 1)) == Poly(result, y, domain='ZZ(alpha,z)')

def test_Poly___call__():
    f = Poly(2*x*y + 3*x + y + 2*z)

    assert f(2) == Poly(5*y + 2*z + 6)
    assert f(2, 5) == Poly(2*z + 31)
    assert f(2, 5, 7) == 45


def test_parallel_poly_from_expr():
    assert parallel_poly_from_expr(
        [x - 1, x**2 - 1], x)[0] == [Poly(x - 1, x), Poly(x**2 - 1, x)]
    assert parallel_poly_from_expr(
        [Poly(x - 1, x), x**2 - 1], x)[0] == [Poly(x - 1, x), Poly(x**2 - 1, x)]
    assert parallel_poly_from_expr(
        [x - 1, Poly(x**2 - 1, x)], x)[0] == [Poly(x - 1, x), Poly(x**2 - 1, x)]
    assert parallel_poly_from_expr([Poly(
        x - 1, x), Poly(x**2 - 1, x)], x)[0] == [Poly(x - 1, x), Poly(x**2 - 1, x)]

    assert parallel_poly_from_expr(
        [x - 1, x**2 - 1], x, y)[0] == [Poly(x - 1, x, y), Poly(x**2 - 1, x, y)]
    assert parallel_poly_from_expr([Poly(
        x - 1, x), x**2 - 1], x, y)[0] == [Poly(x - 1, x, y), Poly(x**2 - 1, x, y)]
    assert parallel_poly_from_expr([x - 1, Poly(
        x**2 - 1, x)], x, y)[0] == [Poly(x - 1, x, y), Poly(x**2 - 1, x, y)]
    assert parallel_poly_from_expr([Poly(x - 1, x), Poly(
        x**2 - 1, x)], x, y)[0] == [Poly(x - 1, x, y), Poly(x**2 - 1, x, y)]

    assert parallel_poly_from_expr(
        [x - 1, x**2 - 1])[0] == [Poly(x - 1, x), Poly(x**2 - 1, x)]
    assert parallel_poly_from_expr(
        [Poly(x - 1, x), x**2 - 1])[0] == [Poly(x - 1, x), Poly(x**2 - 1, x)]
    assert parallel_poly_from_expr(
        [x - 1, Poly(x**2 - 1, x)])[0] == [Poly(x - 1, x), Poly(x**2 - 1, x)]
    assert parallel_poly_from_expr(
        [Poly(x - 1, x), Poly(x**2 - 1, x)])[0] == [Poly(x - 1, x), Poly(x**2 - 1, x)]

    assert parallel_poly_from_expr(
        [1, x**2 - 1])[0] == [Poly(1, x), Poly(x**2 - 1, x)]
    assert parallel_poly_from_expr(
        [1, x**2 - 1])[0] == [Poly(1, x), Poly(x**2 - 1, x)]
    assert parallel_poly_from_expr(
        [1, Poly(x**2 - 1, x)])[0] == [Poly(1, x), Poly(x**2 - 1, x)]
    assert parallel_poly_from_expr(
        [1, Poly(x**2 - 1, x)])[0] == [Poly(1, x), Poly(x**2 - 1, x)]

    assert parallel_poly_from_expr(
        [x**2 - 1, 1])[0] == [Poly(x**2 - 1, x), Poly(1, x)]
    assert parallel_poly_from_expr(
        [x**2 - 1, 1])[0] == [Poly(x**2 - 1, x), Poly(1, x)]
    assert parallel_poly_from_expr(
        [Poly(x**2 - 1, x), 1])[0] == [Poly(x**2 - 1, x), Poly(1, x)]
    assert parallel_poly_from_expr(
        [Poly(x**2 - 1, x), 1])[0] == [Poly(x**2 - 1, x), Poly(1, x)]

    assert parallel_poly_from_expr([Poly(x, x, y), Poly(y, x, y)], x, y, order='lex')[0] == \
        [Poly(x, x, y, domain='ZZ'), Poly(y, x, y, domain='ZZ')]

    raises(PolificationFailed, lambda: parallel_poly_from_expr([0, 1]))


def test_pdiv():
    f, g = x**2 - y**2, x - y
    q, r = x + y, 0

    F, G, Q, R = [ Poly(h, x, y) for h in (f, g, q, r) ]

    assert F.pdiv(G) == (Q, R)
    assert F.prem(G) == R
    assert F.pquo(G) == Q
    assert F.pexquo(G) == Q

    assert pdiv(f, g) == (q, r)
    assert prem(f, g) == r
    assert pquo(f, g) == q
    assert pexquo(f, g) == q

    assert pdiv(f, g, x, y) == (q, r)
    assert prem(f, g, x, y) == r
    assert pquo(f, g, x, y) == q
    assert pexquo(f, g, x, y) == q

    assert pdiv(f, g, (x, y)) == (q, r)
    assert prem(f, g, (x, y)) == r
    assert pquo(f, g, (x, y)) == q
    assert pexquo(f, g, (x, y)) == q

    assert pdiv(F, G) == (Q, R)
    assert prem(F, G) == R
    assert pquo(F, G) == Q
    assert pexquo(F, G) == Q

    assert pdiv(f, g, polys=True) == (Q, R)
    assert prem(f, g, polys=True) == R
    assert pquo(f, g, polys=True) == Q
    assert pexquo(f, g, polys=True) == Q

    assert pdiv(F, G, polys=False) == (q, r)
    assert prem(F, G, polys=False) == r
    assert pquo(F, G, polys=False) == q
    assert pexquo(F, G, polys=False) == q

    raises(ComputationFailed, lambda: pdiv(4, 2))
    raises(ComputationFailed, lambda: prem(4, 2))
    raises(ComputationFailed, lambda: pquo(4, 2))
    raises(ComputationFailed, lambda: pexquo(4, 2))


def test_div():
    f, g = x**2 - y**2, x - y
    q, r = x + y, 0

    F, G, Q, R = [ Poly(h, x, y) for h in (f, g, q, r) ]

    assert F.div(G) == (Q, R)
    assert F.rem(G) == R
    assert F.quo(G) == Q
    assert F.exquo(G) == Q

    assert div(f, g) == (q, r)
    assert rem(f, g) == r
    assert quo(f, g) == q
    assert exquo(f, g) == q

    assert div(f, g, x, y) == (q, r)
    assert rem(f, g, x, y) == r
    assert quo(f, g, x, y) == q
    assert exquo(f, g, x, y) == q

    assert div(f, g, (x, y)) == (q, r)
    assert rem(f, g, (x, y)) == r
    assert quo(f, g, (x, y)) == q
    assert exquo(f, g, (x, y)) == q

    assert div(F, G) == (Q, R)
    assert rem(F, G) == R
    assert quo(F, G) == Q
    assert exquo(F, G) == Q

    assert div(f, g, polys=True) == (Q, R)
    assert rem(f, g, polys=True) == R
    assert quo(f, g, polys=True) == Q
    assert exquo(f, g, polys=True) == Q

    assert div(F, G, polys=False) == (q, r)
    assert rem(F, G, polys=False) == r
    assert quo(F, G, polys=False) == q
    assert exquo(F, G, polys=False) == q

    raises(ComputationFailed, lambda: div(4, 2))
    raises(ComputationFailed, lambda: rem(4, 2))
    raises(ComputationFailed, lambda: quo(4, 2))
    raises(ComputationFailed, lambda: exquo(4, 2))

    f, g = x**2 + 1, 2*x - 4

    qz, rz = 0, x**2 + 1
    qq, rq = x/2 + 1, 5

    assert div(f, g) == (qq, rq)
    assert div(f, g, auto=True) == (qq, rq)
    assert div(f, g, auto=False) == (qz, rz)
    assert div(f, g, domain=ZZ) == (qz, rz)
    assert div(f, g, domain=QQ) == (qq, rq)
    assert div(f, g, domain=ZZ, auto=True) == (qq, rq)
    assert div(f, g, domain=ZZ, auto=False) == (qz, rz)
    assert div(f, g, domain=QQ, auto=True) == (qq, rq)
    assert div(f, g, domain=QQ, auto=False) == (qq, rq)

    assert rem(f, g) == rq
    assert rem(f, g, auto=True) == rq
    assert rem(f, g, auto=False) == rz
    assert rem(f, g, domain=ZZ) == rz
    assert rem(f, g, domain=QQ) == rq
    assert rem(f, g, domain=ZZ, auto=True) == rq
    assert rem(f, g, domain=ZZ, auto=False) == rz
    assert rem(f, g, domain=QQ, auto=True) == rq
    assert rem(f, g, domain=QQ, auto=False) == rq

    assert quo(f, g) == qq
    assert quo(f, g, auto=True) == qq
    assert quo(f, g, auto=False) == qz
    assert quo(f, g, domain=ZZ) == qz
    assert quo(f, g, domain=QQ) == qq
    assert quo(f, g, domain=ZZ, auto=True) == qq
    assert quo(f, g, domain=ZZ, auto=False) == qz
    assert quo(f, g, domain=QQ, auto=True) == qq
    assert quo(f, g, domain=QQ, auto=False) == qq

    f, g, q = x**2, 2*x, x/2

    assert exquo(f, g) == q
    assert exquo(f, g, auto=True) == q
    raises(ExactQuotientFailed, lambda: exquo(f, g, auto=False))
    raises(ExactQuotientFailed, lambda: exquo(f, g, domain=ZZ))
    assert exquo(f, g, domain=QQ) == q
    assert exquo(f, g, domain=ZZ, auto=True) == q
    raises(ExactQuotientFailed, lambda: exquo(f, g, domain=ZZ, auto=False))
    assert exquo(f, g, domain=QQ, auto=True) == q
    assert exquo(f, g, domain=QQ, auto=False) == q

    f, g = Poly(x**2), Poly(x)

    q, r = f.div(g)
    assert q.get_domain().is_ZZ and r.get_domain().is_ZZ
    r = f.rem(g)
    assert r.get_domain().is_ZZ
    q = f.quo(g)
    assert q.get_domain().is_ZZ
    q = f.exquo(g)
    assert q.get_domain().is_ZZ

    f, g = Poly(x+y, x), Poly(2*x+y, x)
    q, r = f.div(g)
    assert q.get_domain().is_Frac and r.get_domain().is_Frac

    # https://github.com/sympy/sympy/issues/19579
    p = Poly(2+3*I, x, domain=ZZ_I)
    q = Poly(1-I, x, domain=ZZ_I)
    assert p.div(q, auto=False) == \
        (Poly(0, x, domain='ZZ_I'), Poly(2 + 3*I, x, domain='ZZ_I'))
    assert p.div(q, auto=True) == \
        (Poly(-S(1)/2 + 5*I/2, x, domain='QQ_I'), Poly(0, x, domain='QQ_I'))

    f = 5*x**2 + 10*x + 3
    g = 2*x + 2
    assert div(f, g, domain=ZZ) == (0, f)


def test_issue_7864():
    q, r = div(a, .408248290463863*a)
    assert abs(q - 2.44948974278318) < 1e-14
    assert r == 0


def test_extended_euclidean_algorithm():
    f = Poly(x**5 + 2*x**4 - x**2 + 1, x)
    g = Poly(x**4 - 1, x)
    eea_result = extended_euclidean_algorithm(f, g)

    r_degree = 5
    for si, ti, ri in eea_result:
        assert si*f + ti*g == ri
        assert ri.degree() < r_degree
        r_degree = ri.degree()


def test_gcdex():
    f, g = 2*x, x**2 - 16
    s, t, h = x/32, Rational(-1, 16), 1

    F, G, S, T, H = [ Poly(u, x, domain='QQ') for u in (f, g, s, t, h) ]

    assert F.half_gcdex(G) == (S, H)
    assert F.gcdex(G) == (S, T, H)
    assert F.invert(G) == S

    assert half_gcdex(f, g) == (s, h)
    assert gcdex(f, g) == (s, t, h)
    assert invert(f, g) == s

    assert half_gcdex(f, g, x) == (s, h)
    assert gcdex(f, g, x) == (s, t, h)
    assert invert(f, g, x) == s

    assert half_gcdex(f, g, (x,)) == (s, h)
    assert gcdex(f, g, (x,)) == (s, t, h)
    assert invert(f, g, (x,)) == s

    assert half_gcdex(F, G) == (S, H)
    assert gcdex(F, G) == (S, T, H)
    assert invert(F, G) == S

    assert half_gcdex(f, g, polys=True) == (S, H)
    assert gcdex(f, g, polys=True) == (S, T, H)
    assert invert(f, g, polys=True) == S

    assert half_gcdex(F, G, polys=False) == (s, h)
    assert gcdex(F, G, polys=False) == (s, t, h)
    assert invert(F, G, polys=False) == s

    assert half_gcdex(100, 2004) == (-20, 4)
    assert gcdex(100, 2004) == (-20, 1, 4)
    assert invert(3, 7) == 5

    raises(DomainError, lambda: half_gcdex(x + 1, 2*x + 1, auto=False))
    raises(DomainError, lambda: gcdex(x + 1, 2*x + 1, auto=False))
    raises(DomainError, lambda: invert(x + 1, 2*x + 1, auto=False))


def test_revert():
    f = Poly(1 - x**2/2 + x**4/24 - x**6/720)
    g = Poly(61*x**6/720 + 5*x**4/24 + x**2/2 + 1)

    assert f.revert(8) == g


def test_subresultants():
    f, g, h = x**2 - 2*x + 1, x**2 - 1, 2*x - 2
    F, G, H = Poly(f), Poly(g), Poly(h)

    assert F.subresultants(G) == [F, G, H]
    assert subresultants(f, g) == [f, g, h]
    assert subresultants(f, g, x) == [f, g, h]
    assert subresultants(f, g, (x,)) == [f, g, h]
    assert subresultants(F, G) == [F, G, H]
    assert subresultants(f, g, polys=True) == [F, G, H]
    assert subresultants(F, G, polys=False) == [f, g, h]

    raises(ComputationFailed, lambda: subresultants(4, 2))


def test_resultant():
    f, g, h = x**2 - 2*x + 1, x**2 - 1, 0
    F, G = Poly(f), Poly(g)

    assert F.resultant(G) == h
    assert resultant(f, g) == h
    assert resultant(f, g, x) == h
    assert resultant(f, g, (x,)) == h
    assert resultant(F, G) == h
    assert resultant(f, g, polys=True) == h
    assert resultant(F, G, polys=False) == h
    assert resultant(f, g, includePRS=True) == (h, [f, g, 2*x - 2])

    f, g, h = x - a, x - b, a - b
    F, G, H = Poly(f), Poly(g), Poly(h)

    assert F.resultant(G) == H
    assert resultant(f, g) == h
    assert resultant(f, g, x) == h
    assert resultant(f, g, (x,)) == h
    assert resultant(F, G) == H
    assert resultant(f, g, polys=True) == H
    assert resultant(F, G, polys=False) == h

    raises(ComputationFailed, lambda: resultant(4, 2))


def test_discriminant():
    f, g = x**3 + 3*x**2 + 9*x - 13, -11664
    F = Poly(f)

    assert F.discriminant() == g
    assert discriminant(f) == g
    assert discriminant(f, x) == g
    assert discriminant(f, (x,)) == g
    assert discriminant(F) == g
    assert discriminant(f, polys=True) == g
    assert discriminant(F, polys=False) == g

    f, g = a*x**2 + b*x + c, b**2 - 4*a*c
    F, G = Poly(f), Poly(g)

    assert F.discriminant() == G
    assert discriminant(f) == g
    assert discriminant(f, x, a, b, c) == g
    assert discriminant(f, (x, a, b, c)) == g
    assert discriminant(F) == G
    assert discriminant(f, polys=True) == G
    assert discriminant(F, polys=False) == g

    raises(ComputationFailed, lambda: discriminant(4))


def test_dispersion():
    # We test only the API here. For more mathematical
    # tests see the dedicated test file.
    fp = poly((x + 1)*(x + 2), x)
    assert sorted(fp.dispersionset()) == [0, 1]
    assert fp.dispersion() == 1

    fp = poly(x**4 - 3*x**2 + 1, x)
    gp = fp.shift(-3)
    assert sorted(fp.dispersionset(gp)) == [2, 3, 4]
    assert fp.dispersion(gp) == 4


def test_gcd_list():
    F = [x**3 - 1, x**2 - 1, x**2 - 3*x + 2]

    assert gcd_list(F) == x - 1
    assert gcd_list(F, polys=True) == Poly(x - 1)

    assert gcd_list([]) == 0
    assert gcd_list([1, 2]) == 1
    assert gcd_list([4, 6, 8]) == 2

    assert gcd_list([x*(y + 42) - x*y - x*42]) == 0

    gcd = gcd_list([], x)
    assert gcd.is_Number and gcd is S.Zero

    gcd = gcd_list([], x, polys=True)
    assert gcd.is_Poly and gcd.is_zero

    a = sqrt(2)
    assert gcd_list([a, -a]) == gcd_list([-a, a]) == a

    raises(ComputationFailed, lambda: gcd_list([], polys=True))


def test_lcm_list():
    F = [x**3 - 1, x**2 - 1, x**2 - 3*x + 2]

    assert lcm_list(F) == x**5 - x**4 - 2*x**3 - x**2 + x + 2
    assert lcm_list(F, polys=True) == Poly(x**5 - x**4 - 2*x**3 - x**2 + x + 2)

    assert lcm_list([]) == 1
    assert lcm_list([1, 2]) == 2
    assert lcm_list([4, 6, 8]) == 24

    assert lcm_list([x*(y + 42) - x*y - x*42]) == 0

    lcm = lcm_list([], x)
    assert lcm.is_Number and lcm is S.One

    lcm = lcm_list([], x, polys=True)
    assert lcm.is_Poly and lcm.is_one

    raises(ComputationFailed, lambda: lcm_list([], polys=True))


def test_gcd():
    f, g = x**3 - 1, x**2 - 1
    s, t = x**2 + x + 1, x + 1
    h, r = x - 1, x**4 + x**3 - x - 1

    F, G, S, T, H, R = [ Poly(u) for u in (f, g, s, t, h, r) ]

    assert F.cofactors(G) == (H, S, T)
    assert F.gcd(G) == H
    assert F.lcm(G) == R

    assert cofactors(f, g) == (h, s, t)
    assert gcd(f, g) == h
    assert lcm(f, g) == r

    assert cofactors(f, g, x) == (h, s, t)
    assert gcd(f, g, x) == h
    assert lcm(f, g, x) == r

    assert cofactors(f, g, (x,)) == (h, s, t)
    assert gcd(f, g, (x,)) == h
    assert lcm(f, g, (x,)) == r

    assert cofactors(F, G) == (H, S, T)
    assert gcd(F, G) == H
    assert lcm(F, G) == R

    assert cofactors(f, g, polys=True) == (H, S, T)
    assert gcd(f, g, polys=True) == H
    assert lcm(f, g, polys=True) == R

    assert cofactors(F, G, polys=False) == (h, s, t)
    assert gcd(F, G, polys=False) == h
    assert lcm(F, G, polys=False) == r

    f, g = 1.0*x**2 - 1.0, 1.0*x - 1.0
    h, s, t = g, 1.0*x + 1.0, 1.0

    assert cofactors(f, g) == (h, s, t)
    assert gcd(f, g) == h
    assert lcm(f, g) == f

    f, g = 1.0*x**2 - 1.0, 1.0*x - 1.0
    h, s, t = g, 1.0*x + 1.0, 1.0

    assert cofactors(f, g) == (h, s, t)
    assert gcd(f, g) == h
    assert lcm(f, g) == f

    assert cofactors(8, 6) == (2, 4, 3)
    assert gcd(8, 6) == 2
    assert lcm(8, 6) == 24

    f, g = x**2 - 3*x - 4, x**3 - 4*x**2 + x - 4
    l = x**4 - 3*x**3 - 3*x**2 - 3*x - 4
    h, s, t = x - 4, x + 1, x**2 + 1

    assert cofactors(f, g, modulus=11) == (h, s, t)
    assert gcd(f, g, modulus=11) == h
    assert lcm(f, g, modulus=11) == l

    f, g = x**2 + 8*x + 7, x**3 + 7*x**2 + x + 7
    l = x**4 + 8*x**3 + 8*x**2 + 8*x + 7
    h, s, t = x + 7, x + 1, x**2 + 1

    assert cofactors(f, g, modulus=11, symmetric=False) == (h, s, t)
    assert gcd(f, g, modulus=11, symmetric=False) == h
    assert lcm(f, g, modulus=11, symmetric=False) == l

    a, b = sqrt(2), -sqrt(2)
    assert gcd(a, b) == gcd(b, a) == sqrt(2)

    a, b = sqrt(-2), -sqrt(-2)
    assert gcd(a, b) == gcd(b, a) == sqrt(2)

    assert gcd(Poly(x - 2, x), Poly(I*x, x)) == Poly(1, x, domain=ZZ_I)

    raises(TypeError, lambda: gcd(x))
    raises(TypeError, lambda: lcm(x))

    f = Poly(-1, x)
    g = Poly(1, x)
    assert lcm(f, g) == Poly(1, x)

    f = Poly(0, x)
    g = Poly([1, 1], x)
    for i in (f, g):
        assert lcm(i, 0) == 0
        assert lcm(0, i) == 0
        assert lcm(i, f) == 0
        assert lcm(f, i) == 0

    f = 4*x**2 + x + 2
    pfz = Poly(f, domain=ZZ)
    pfq = Poly(f, domain=QQ)

    assert pfz.gcd(pfz) == pfz
    assert pfz.lcm(pfz) == pfz
    assert pfq.gcd(pfq) == pfq.monic()
    assert pfq.lcm(pfq) == pfq.monic()
    assert gcd(f, f) == f
    assert lcm(f, f) == f
    assert gcd(f, f, domain=QQ) == monic(f)
    assert lcm(f, f, domain=QQ) == monic(f)


def test_gcd_numbers_vs_polys():
    assert isinstance(gcd(3, 9), Integer)
    assert isinstance(gcd(3*x, 9), Integer)

    assert gcd(3, 9) == 3
    assert gcd(3*x, 9) == 3

    assert isinstance(gcd(Rational(3, 2), Rational(9, 4)), Rational)
    assert isinstance(gcd(Rational(3, 2)*x, Rational(9, 4)), Rational)

    assert gcd(Rational(3, 2), Rational(9, 4)) == Rational(3, 4)
    assert gcd(Rational(3, 2)*x, Rational(9, 4)) == 1

    assert isinstance(gcd(3.0, 9.0), Float)
    assert isinstance(gcd(3.0*x, 9.0), Float)

    assert gcd(3.0, 9.0) == 1.0
    assert gcd(3.0*x, 9.0) == 1.0

    # partial fix of 20597
    assert gcd(Mul(2, 3, evaluate=False), 2) == 2


def test_terms_gcd():
    assert terms_gcd(1) == 1
    assert terms_gcd(1, x) == 1

    assert terms_gcd(x - 1) == x - 1
    assert terms_gcd(-x - 1) == -x - 1

    assert terms_gcd(2*x + 3) == 2*x + 3
    assert terms_gcd(6*x + 4) == Mul(2, 3*x + 2, evaluate=False)

    assert terms_gcd(x**3*y + x*y**3) == x*y*(x**2 + y**2)
    assert terms_gcd(2*x**3*y + 2*x*y**3) == 2*x*y*(x**2 + y**2)
    assert terms_gcd(x**3*y/2 + x*y**3/2) == x*y/2*(x**2 + y**2)

    assert terms_gcd(x**3*y + 2*x*y**3) == x*y*(x**2 + 2*y**2)
    assert terms_gcd(2*x**3*y + 4*x*y**3) == 2*x*y*(x**2 + 2*y**2)
    assert terms_gcd(2*x**3*y/3 + 4*x*y**3/5) == x*y*Rational(2, 15)*(5*x**2 + 6*y**2)

    assert terms_gcd(2.0*x**3*y + 4.1*x*y**3) == x*y*(2.0*x**2 + 4.1*y**2)
    assert _aresame(terms_gcd(2.0*x + 3), 2.0*x + 3)

    assert terms_gcd((3 + 3*x)*(x + x*y), expand=False) == \
        (3*x + 3)*(x*y + x)
    assert terms_gcd((3 + 3*x)*(x + x*sin(3 + 3*y)), expand=False, deep=True) == \
        3*x*(x + 1)*(sin(Mul(3, y + 1, evaluate=False)) + 1)
    assert terms_gcd(sin(x + x*y), deep=True) == \
        sin(x*(y + 1))

    eq = Eq(2*x, 2*y + 2*z*y)
    assert terms_gcd(eq) == Eq(2*x, 2*y*(z + 1))
    assert terms_gcd(eq, deep=True) == Eq(2*x, 2*y*(z + 1))

    raises(TypeError, lambda: terms_gcd(x < 2))


def test_trunc():
    f, g = x**5 + 2*x**4 + 3*x**3 + 4*x**2 + 5*x + 6, x**5 - x**4 + x**2 - x
    F, G = Poly(f), Poly(g)

    assert F.trunc(3) == G
    assert trunc(f, 3) == g
    assert trunc(f, 3, x) == g
    assert trunc(f, 3, (x,)) == g
    assert trunc(F, 3) == G
    assert trunc(f, 3, polys=True) == G
    assert trunc(F, 3, polys=False) == g

    f, g = 6*x**5 + 5*x**4 + 4*x**3 + 3*x**2 + 2*x + 1, -x**4 + x**3 - x + 1
    F, G = Poly(f), Poly(g)

    assert F.trunc(3) == G
    assert trunc(f, 3) == g
    assert trunc(f, 3, x) == g
    assert trunc(f, 3, (x,)) == g
    assert trunc(F, 3) == G
    assert trunc(f, 3, polys=True) == G
    assert trunc(F, 3, polys=False) == g

    f = Poly(x**2 + 2*x + 3, modulus=5)

    assert f.trunc(2) == Poly(x**2 + 1, modulus=5)


def test_monic():
    f, g = 2*x - 1, x - S.Half
    F, G = Poly(f, domain='QQ'), Poly(g)

    assert F.monic() == G
    assert monic(f) == g
    assert monic(f, x) == g
    assert monic(f, (x,)) == g
    assert monic(F) == G
    assert monic(f, polys=True) == G
    assert monic(F, polys=False) == g

    raises(ComputationFailed, lambda: monic(4))

    assert monic(2*x**2 + 6*x + 4, auto=False) == x**2 + 3*x + 2
    raises(ExactQuotientFailed, lambda: monic(2*x + 6*x + 1, auto=False))

    assert monic(2.0*x**2 + 6.0*x + 4.0) == 1.0*x**2 + 3.0*x + 2.0
    assert monic(2*x**2 + 3*x + 4, modulus=5) == x**2 - x + 2


def test_content():
    f, F = 4*x + 2, Poly(4*x + 2)

    assert F.content() == 2
    assert content(f) == 2

    raises(ComputationFailed, lambda: content(4))

    f = Poly(2*x, modulus=3)

    assert f.content() == 1


def test_primitive():
    f, g = 4*x + 2, 2*x + 1
    F, G = Poly(f), Poly(g)

    assert F.primitive() == (2, G)
    assert primitive(f) == (2, g)
    assert primitive(f, x) == (2, g)
    assert primitive(f, (x,)) == (2, g)
    assert primitive(F) == (2, G)
    assert primitive(f, polys=True) == (2, G)
    assert primitive(F, polys=False) == (2, g)

    raises(ComputationFailed, lambda: primitive(4))

    f = Poly(2*x, modulus=3)
    g = Poly(2.0*x, domain=RR)

    assert f.primitive() == (1, f)
    assert g.primitive() == (1.0, g)

    assert primitive(S('-3*x/4 + y + 11/8')) == \
        S('(1/8, -6*x + 8*y + 11)')


def test_compose():
    f = x**12 + 20*x**10 + 150*x**8 + 500*x**6 + 625*x**4 - 2*x**3 - 10*x + 9
    g = x**4 - 2*x + 9
    h = x**3 + 5*x

    F, G, H = map(Poly, (f, g, h))

    assert G.compose(H) == F
    assert compose(g, h) == f
    assert compose(g, h, x) == f
    assert compose(g, h, (x,)) == f
    assert compose(G, H) == F
    assert compose(g, h, polys=True) == F
    assert compose(G, H, polys=False) == f

    assert F.decompose() == [G, H]
    assert decompose(f) == [g, h]
    assert decompose(f, x) == [g, h]
    assert decompose(f, (x,)) == [g, h]
    assert decompose(F) == [G, H]
    assert decompose(f, polys=True) == [G, H]
    assert decompose(F, polys=False) == [g, h]

    raises(ComputationFailed, lambda: compose(4, 2))
    raises(ComputationFailed, lambda: decompose(4))

    assert compose(x**2 - y**2, x - y, x, y) == x**2 - 2*x*y
    assert compose(x**2 - y**2, x - y, y, x) == -y**2 + 2*x*y


def test_shift():
    assert Poly(x**2 - 2*x + 1, x).shift(2) == Poly(x**2 + 2*x + 1, x)


def test_shift_list():
    assert Poly(x*y, [x,y]).shift_list([1,2]) == Poly((x+1)*(y+2), [x,y])


def test_transform():
    # Also test that 3-way unification is done correctly
    assert Poly(x**2 - 2*x + 1, x).transform(Poly(x + 1), Poly(x - 1)) == \
        Poly(4, x) == \
        cancel((x - 1)**2*(x**2 - 2*x + 1).subs(x, (x + 1)/(x - 1)))

    assert Poly(x**2 - x/2 + 1, x).transform(Poly(x + 1), Poly(x - 1)) == \
        Poly(3*x**2/2 + Rational(5, 2), x) == \
        cancel((x - 1)**2*(x**2 - x/2 + 1).subs(x, (x + 1)/(x - 1)))

    assert Poly(x**2 - 2*x + 1, x).transform(Poly(x + S.Half), Poly(x - 1)) == \
        Poly(Rational(9, 4), x) == \
        cancel((x - 1)**2*(x**2 - 2*x + 1).subs(x, (x + S.Half)/(x - 1)))

    assert Poly(x**2 - 2*x + 1, x).transform(Poly(x + 1), Poly(x - S.Half)) == \
        Poly(Rational(9, 4), x) == \
        cancel((x - S.Half)**2*(x**2 - 2*x + 1).subs(x, (x + 1)/(x - S.Half)))

    # Unify ZZ, QQ, and RR
    assert Poly(x**2 - 2*x + 1, x).transform(Poly(x + 1.0), Poly(x - S.Half)) == \
        Poly(Rational(9, 4), x, domain='RR') == \
        cancel((x - S.Half)**2*(x**2 - 2*x + 1).subs(x, (x + 1.0)/(x - S.Half)))

    raises(ValueError, lambda: Poly(x*y).transform(Poly(x + 1), Poly(x - 1)))
    raises(ValueError, lambda: Poly(x).transform(Poly(y + 1), Poly(x - 1)))
    raises(ValueError, lambda: Poly(x).transform(Poly(x + 1), Poly(y - 1)))
    raises(ValueError, lambda: Poly(x).transform(Poly(x*y + 1), Poly(x - 1)))
    raises(ValueError, lambda: Poly(x).transform(Poly(x + 1), Poly(x*y - 1)))


def test_sturm():
    f, F = x, Poly(x, domain='QQ')
    g, G = 1, Poly(1, x, domain='QQ')

    assert F.sturm() == [F, G]
    assert sturm(f) == [f, g]
    assert sturm(f, x) == [f, g]
    assert sturm(f, (x,)) == [f, g]
    assert sturm(F) == [F, G]
    assert sturm(f, polys=True) == [F, G]
    assert sturm(F, polys=False) == [f, g]

    raises(ComputationFailed, lambda: sturm(4))
    raises(DomainError, lambda: sturm(f, auto=False))

    f = Poly(S(1024)/(15625*pi**8)*x**5
           - S(4096)/(625*pi**8)*x**4
           + S(32)/(15625*pi**4)*x**3
           - S(128)/(625*pi**4)*x**2
           + Rational(1, 62500)*x
           - Rational(1, 625), x, domain='ZZ(pi)')

    assert sturm(f) == \
        [Poly(x**3 - 100*x**2 + pi**4/64*x - 25*pi**4/16, x, domain='ZZ(pi)'),
         Poly(3*x**2 - 200*x + pi**4/64, x, domain='ZZ(pi)'),
         Poly((Rational(20000, 9) - pi**4/96)*x + 25*pi**4/18, x, domain='ZZ(pi)'),
         Poly((-3686400000000*pi**4 - 11520000*pi**8 - 9*pi**12)/(26214400000000 - 245760000*pi**4 + 576*pi**8), x, domain='ZZ(pi)')]


def test_gff():
    f = x**5 + 2*x**4 - x**3 - 2*x**2

    assert Poly(f).gff_list() == [(Poly(x), 1), (Poly(x + 2), 4)]
    assert gff_list(f) == [(x, 1), (x + 2, 4)]

    raises(NotImplementedError, lambda: gff(f))

    f = x*(x - 1)**3*(x - 2)**2*(x - 4)**2*(x - 5)

    assert Poly(f).gff_list() == [(
        Poly(x**2 - 5*x + 4), 1), (Poly(x**2 - 5*x + 4), 2), (Poly(x), 3)]
    assert gff_list(f) == [(x**2 - 5*x + 4, 1), (x**2 - 5*x + 4, 2), (x, 3)]

    raises(NotImplementedError, lambda: gff(f))


def test_norm():
    a, b = sqrt(2), sqrt(3)
    f = Poly(a*x + b*y, x, y, extension=(a, b))
    assert f.norm() == Poly(4*x**4 - 12*x**2*y**2 + 9*y**4, x, y, domain='QQ')


def test_sqf_norm():
    assert sqf_norm(x**2 - 2, extension=sqrt(3)) == \
        ([1], x**2 - 2*sqrt(3)*x + 1, x**4 - 10*x**2 + 1)
    assert sqf_norm(x**2 - 3, extension=sqrt(2)) == \
        ([1], x**2 - 2*sqrt(2)*x - 1, x**4 - 10*x**2 + 1)

    assert Poly(x**2 - 2, extension=sqrt(3)).sqf_norm() == \
        ([1], Poly(x**2 - 2*sqrt(3)*x + 1, x, extension=sqrt(3)),
              Poly(x**4 - 10*x**2 + 1, x, domain='QQ'))

    assert Poly(x**2 - 3, extension=sqrt(2)).sqf_norm() == \
        ([1], Poly(x**2 - 2*sqrt(2)*x - 1, x, extension=sqrt(2)),
              Poly(x**4 - 10*x**2 + 1, x, domain='QQ'))


def test_sqf():
    f = x**5 - x**3 - x**2 + 1
    g = x**3 + 2*x**2 + 2*x + 1
    h = x - 1

    p = x**4 + x**3 - x - 1

    F, G, H, P = map(Poly, (f, g, h, p))

    assert F.sqf_part() == P
    assert sqf_part(f) == p
    assert sqf_part(f, x) == p
    assert sqf_part(f, (x,)) == p
    assert sqf_part(F) == P
    assert sqf_part(f, polys=True) == P
    assert sqf_part(F, polys=False) == p

    assert F.sqf_list() == (1, [(G, 1), (H, 2)])
    assert sqf_list(f) == (1, [(g, 1), (h, 2)])
    assert sqf_list(f, x) == (1, [(g, 1), (h, 2)])
    assert sqf_list(f, (x,)) == (1, [(g, 1), (h, 2)])
    assert sqf_list(F) == (1, [(G, 1), (H, 2)])
    assert sqf_list(f, polys=True) == (1, [(G, 1), (H, 2)])
    assert sqf_list(F, polys=False) == (1, [(g, 1), (h, 2)])

    assert F.sqf_list_include() == [(G, 1), (H, 2)]

    raises(ComputationFailed, lambda: sqf_part(4))

    assert sqf(1) == 1
    assert sqf_list(1) == (1, [])

    assert sqf((2*x**2 + 2)**7) == 128*(x**2 + 1)**7

    assert sqf(f) == g*h**2
    assert sqf(f, x) == g*h**2
    assert sqf(f, (x,)) == g*h**2

    d = x**2 + y**2

    assert sqf(f/d) == (g*h**2)/d
    assert sqf(f/d, x) == (g*h**2)/d
    assert sqf(f/d, (x,)) == (g*h**2)/d

    assert sqf(x - 1) == x - 1
    assert sqf(-x - 1) == -x - 1

    assert sqf(x - 1) == x - 1
    assert sqf(6*x - 10) == Mul(2, 3*x - 5, evaluate=False)

    assert sqf((6*x - 10)/(3*x - 6)) == Rational(2, 3)*((3*x - 5)/(x - 2))
    assert sqf(Poly(x**2 - 2*x + 1)) == (x - 1)**2

    f = 3 + x - x*(1 + x) + x**2

    assert sqf(f) == 3

    f = (x**2 + 2*x + 1)**20000000000

    assert sqf(f) == (x + 1)**40000000000
    assert sqf_list(f) == (1, [(x + 1, 40000000000)])

    # https://github.com/sympy/sympy/issues/26497
    assert sqf(expand(((y - 2)**2 * (y + 2) * (x + 1)))) == \
        (y - 2)**2 * expand((y + 2) * (x + 1))
    assert sqf(expand(((y - 2)**2 * (y + 2) * (z + 1)))) == \
        (y - 2)**2 * expand((y + 2) * (z + 1))
    assert sqf(expand(((y - I)**2 * (y + I) * (x + 1)))) == \
        (y - I)**2 * expand((y + I) * (x + 1))
    assert sqf(expand(((y - I)**2 * (y + I) * (z + 1)))) == \
        (y - I)**2 * expand((y + I) * (z + 1))

    # Check that factors are combined and sorted.
    p = (x - 2)**2*(x - 1)*(x + y)**2*(y - 2)**2*(y - 1)
    assert Poly(p).sqf_list() == (1, [
        (Poly(x*y - x - y + 1), 1),
        (Poly(x**2*y - 2*x**2 + x*y**2 - 4*x*y + 4*x - 2*y**2 + 4*y), 2)
    ])


def test_factor():
    f = x**5 - x**3 - x**2 + 1

    u = x + 1
    v = x - 1
    w = x**2 + x + 1

    F, U, V, W = map(Poly, (f, u, v, w))

    assert F.factor_list() == (1, [(U, 1), (V, 2), (W, 1)])
    assert factor_list(f) == (1, [(u, 1), (v, 2), (w, 1)])
    assert factor_list(f, x) == (1, [(u, 1), (v, 2), (w, 1)])
    assert factor_list(f, (x,)) == (1, [(u, 1), (v, 2), (w, 1)])
    assert factor_list(F) == (1, [(U, 1), (V, 2), (W, 1)])
    assert factor_list(f, polys=True) == (1, [(U, 1), (V, 2), (W, 1)])
    assert factor_list(F, polys=False) == (1, [(u, 1), (v, 2), (w, 1)])

    assert F.factor_list_include() == [(U, 1), (V, 2), (W, 1)]

    assert factor_list(1) == (1, [])
    assert factor_list(6) == (6, [])
    assert factor_list(sqrt(3), x) == (sqrt(3), [])
    assert factor_list((-1)**x, x) == (1, [(-1, x)])
    assert factor_list((2*x)**y, x) == (1, [(2, y), (x, y)])
    assert factor_list(sqrt(x*y), x) == (1, [(x*y, S.Half)])

    assert factor(6) == 6 and factor(6).is_Integer

    assert factor_list(3*x) == (3, [(x, 1)])
    assert factor_list(3*x**2) == (3, [(x, 2)])

    assert factor(3*x) == 3*x
    assert factor(3*x**2) == 3*x**2

    assert factor((2*x**2 + 2)**7) == 128*(x**2 + 1)**7

    assert factor(f) == u*v**2*w
    assert factor(f, x) == u*v**2*w
    assert factor(f, (x,)) == u*v**2*w

    g, p, q, r = x**2 - y**2, x - y, x + y, x**2 + 1

    assert factor(f/g) == (u*v**2*w)/(p*q)
    assert factor(f/g, x) == (u*v**2*w)/(p*q)
    assert factor(f/g, (x,)) == (u*v**2*w)/(p*q)

    p = Symbol('p', positive=True)
    i = Symbol('i', integer=True)
    r = Symbol('r', real=True)

    assert factor(sqrt(x*y)).is_Pow is True

    assert factor(sqrt(3*x**2 - 3)) == sqrt(3)*sqrt((x - 1)*(x + 1))
    assert factor(sqrt(3*x**2 + 3)) == sqrt(3)*sqrt(x**2 + 1)

    assert factor((y*x**2 - y)**i) == y**i*(x - 1)**i*(x + 1)**i
    assert factor((y*x**2 + y)**i) == y**i*(x**2 + 1)**i

    assert factor((y*x**2 - y)**t) == (y*(x - 1)*(x + 1))**t
    assert factor((y*x**2 + y)**t) == (y*(x**2 + 1))**t

    f = sqrt(expand((r**2 + 1)*(p + 1)*(p - 1)*(p - 2)**3))
    g = sqrt((p - 2)**3*(p - 1))*sqrt(p + 1)*sqrt(r**2 + 1)

    assert factor(f) == g
    assert factor(g) == g

    g = (x - 1)**5*(r**2 + 1)
    f = sqrt(expand(g))

    assert factor(f) == sqrt(g)

    f = Poly(sin(1)*x + 1, x, domain=EX)

    assert f.factor_list() == (1, [(f, 1)])

    f = x**4 + 1

    assert factor(f) == f
    assert factor(f, extension=I) == (x**2 - I)*(x**2 + I)
    assert factor(f, gaussian=True) == (x**2 - I)*(x**2 + I)
    assert factor(
        f, extension=sqrt(2)) == (x**2 + sqrt(2)*x + 1)*(x**2 - sqrt(2)*x + 1)

    assert factor(x**2 + 4*I*x - 4) == (x + 2*I)**2

    f = x**2 + 2*I*x - 4

    assert factor(f) == f

    f = 8192*x**2 + x*(22656 + 175232*I) - 921416 + 242313*I
    f_zzi = I*(x*(64 - 64*I) + 773 + 596*I)**2
    f_qqi = 8192*(x + S(177)/128 + 1369*I/128)**2

    assert factor(f) == f_zzi
    assert factor(f, domain=ZZ_I) == f_zzi
    assert factor(f, domain=QQ_I) == f_qqi

    f = x**2 + 2*sqrt(2)*x + 2

    assert factor(f, extension=sqrt(2)) == (x + sqrt(2))**2
    assert factor(f**3, extension=sqrt(2)) == (x + sqrt(2))**6

    assert factor(x**2 - 2*y**2, extension=sqrt(2)) == \
        (x + sqrt(2)*y)*(x - sqrt(2)*y)
    assert factor(2*x**2 - 4*y**2, extension=sqrt(2)) == \
        2*((x + sqrt(2)*y)*(x - sqrt(2)*y))

    assert factor(x - 1) == x - 1
    assert factor(-x - 1) == -x - 1

    assert factor(x - 1) == x - 1

    assert factor(6*x - 10) == Mul(2, 3*x - 5, evaluate=False)

    assert factor(x**11 + x + 1, modulus=65537, symmetric=True) == \
        (x**2 + x + 1)*(x**9 - x**8 + x**6 - x**5 + x**3 - x** 2 + 1)
    assert factor(x**11 + x + 1, modulus=65537, symmetric=False) == \
        (x**2 + x + 1)*(x**9 + 65536*x**8 + x**6 + 65536*x**5 +
         x**3 + 65536*x** 2 + 1)

    f = x/pi + x*sin(x)/pi
    g = y/(pi**2 + 2*pi + 1) + y*sin(x)/(pi**2 + 2*pi + 1)

    assert factor(f) == x*(sin(x) + 1)/pi
    assert factor(g) == y*(sin(x) + 1)/(pi + 1)**2

    assert factor(Eq(
        x**2 + 2*x + 1, x**3 + 1)) == Eq((x + 1)**2, (x + 1)*(x**2 - x + 1))

    f = (x**2 - 1)/(x**2 + 4*x + 4)

    assert factor(f) == (x + 1)*(x - 1)/(x + 2)**2
    assert factor(f, x) == (x + 1)*(x - 1)/(x + 2)**2

    f = 3 + x - x*(1 + x) + x**2

    assert factor(f) == 3
    assert factor(f, x) == 3

    assert factor(1/(x**2 + 2*x + 1/x) - 1) == -((1 - x + 2*x**2 +
                  x**3)/(1 + 2*x**2 + x**3))

    assert factor(f, expand=False) == f
    raises(PolynomialError, lambda: factor(f, x, expand=False))

    raises(FlagError, lambda: factor(x**2 - 1, polys=True))

    assert factor([x, Eq(x**2 - y**2, Tuple(x**2 - z**2, 1/x + 1/y))]) == \
        [x, Eq((x - y)*(x + y), Tuple((x - z)*(x + z), (x + y)/x/y))]

    assert not isinstance(
        Poly(x**3 + x + 1).factor_list()[1][0][0], PurePoly) is True
    assert isinstance(
        PurePoly(x**3 + x + 1).factor_list()[1][0][0], PurePoly) is True

    assert factor(sqrt(-x)) == sqrt(-x)

    # issue 5917
    e = (-2*x*(-x + 1)*(x - 1)*(-x*(-x + 1)*(x - 1) - x*(x - 1)**2)*(x**2*(x -
    1) - x*(x - 1) - x) - (-2*x**2*(x - 1)**2 - x*(-x + 1)*(-x*(-x + 1) +
    x*(x - 1)))*(x**2*(x - 1)**4 - x*(-x*(-x + 1)*(x - 1) - x*(x - 1)**2)))
    assert factor(e) == 0

    # deep option
    assert factor(sin(x**2 + x) + x, deep=True) == sin(x*(x + 1)) + x
    assert factor(sin(x**2 + x)*x, deep=True) == sin(x*(x + 1))*x

    assert factor(sqrt(x**2)) == sqrt(x**2)

    # issue 13149
    assert factor(expand((0.5*x+1)*(0.5*y+1))) == Mul(1.0, 0.5*x + 1.0,
        0.5*y + 1.0, evaluate = False)
    assert factor(expand((0.5*x+0.5)**2)) == 0.25*(1.0*x + 1.0)**2

    eq = x**2*y**2 + 11*x**2*y + 30*x**2 + 7*x*y**2 + 77*x*y + 210*x + 12*y**2 + 132*y + 360
    assert factor(eq, x) == (x + 3)*(x + 4)*(y**2 + 11*y + 30)
    assert factor(eq, x, deep=True) == (x + 3)*(x + 4)*(y**2 + 11*y + 30)
    assert factor(eq, y, deep=True) == (y + 5)*(y + 6)*(x**2 + 7*x + 12)

    # fraction option
    f = 5*x + 3*exp(2 - 7*x)
    assert factor(f, deep=True) == factor(f, deep=True, fraction=True)
    assert factor(f, deep=True, fraction=False) == 5*x + 3*exp(2)*exp(-7*x)

    assert factor_list(x**3 - x*y**2, t, w, x) == (
        1, [(x, 1), (x - y, 1), (x + y, 1)])
    assert factor_list((x+1)*(x**6-1)) == (
        1, [(x - 1, 1), (x + 1, 2), (x**2 - x + 1, 1), (x**2 + x + 1, 1)])

    # https://github.com/sympy/sympy/issues/24952
    s2, s2p, s2n = sqrt(2), 1 + sqrt(2), 1 - sqrt(2)
    pip, pin = 1 + pi, 1 - pi
    assert factor_list(s2p*s2n) == (-1, [(-s2n, 1), (s2p, 1)])
    assert factor_list(pip*pin) == (-1, [(-pin, 1), (pip, 1)])
    # Not sure about this one. Maybe coeff should be 1 or -1?
    assert factor_list(s2*s2n) == (-s2, [(-s2n, 1)])
    assert factor_list(pi*pin) == (-1, [(-pin, 1), (pi, 1)])
    assert factor_list(s2p*s2n, x) == (s2p*s2n, [])
    assert factor_list(pip*pin, x) == (pip*pin, [])
    assert factor_list(s2*s2n, x) == (s2*s2n, [])
    assert factor_list(pi*pin, x) == (pi*pin, [])
    assert factor_list((x - sqrt(2)*pi)*(x + sqrt(2)*pi), x) == (
        1, [(x - sqrt(2)*pi, 1), (x + sqrt(2)*pi, 1)])

    # https://github.com/sympy/sympy/issues/26497
    p = ((y - I)**2 * (y + I) * (x + 1))
    assert factor(expand(p)) == p

    p = ((x - I)**2 * (x + I) * (y + 1))
    assert factor(expand(p)) == p

    p = (y + 1)**2*(y + sqrt(2))**2*(x**2 + x + 2 + 3*sqrt(2))**2
    assert factor(expand(p), extension=True) == p

    e = (
        -x**2*y**4/(y**2 + 1) + 2*I*x**2*y**3/(y**2 + 1) + 2*I*x**2*y/(y**2 + 1) +
        x**2/(y**2 + 1) - 2*x*y**4/(y**2 + 1) + 4*I*x*y**3/(y**2 + 1) +
        4*I*x*y/(y**2 + 1) + 2*x/(y**2 + 1) - y**4 - y**4/(y**2 + 1) + 2*I*y**3
        + 2*I*y**3/(y**2 + 1) + 2*I*y + 2*I*y/(y**2 + 1) + 1 + 1/(y**2 + 1)
    )
    assert factor(e) == -(y - I)**3*(y + I)*(x**2 + 2*x + y**2 + 2)/(y**2 + 1)

    # issue 27506
    e = (I*t*x*y - 3*I*t - I*x*y*z - 6*x*y + 3*I*z + 18)
    assert factor(e) == -I*(x*y - 3)*(-t + z - 6*I)

    e = (8*x**2*z**2 - 32*x**2*z*t + 24*x**2*t**2 - 4*I*x*y*z**2 + 16*I*x*y*z*t -
         12*I*x*y*t**2 + z**4 - 8*z**3*t + 22*z**2*t**2 - 24*z*t**3 + 9*t**4)
    assert factor(e) == (-3*t + z)*(-t + z)*(3*t**2 - 4*t*z + 8*x**2 - 4*I*x*y + z**2)


def test_factor_large():
    f = (x**2 + 4*x + 4)**10000000*(x**2 + 1)*(x**2 + 2*x + 1)**1234567
    g = ((x**2 + 2*x + 1)**3000*y**2 + (x**2 + 2*x + 1)**3000*2*y + (
        x**2 + 2*x + 1)**3000)

    assert factor(f) == (x + 2)**20000000*(x**2 + 1)*(x + 1)**2469134
    assert factor(g) == (x + 1)**6000*(y + 1)**2

    assert factor_list(
        f) == (1, [(x + 1, 2469134), (x + 2, 20000000), (x**2 + 1, 1)])
    assert factor_list(g) == (1, [(y + 1, 2), (x + 1, 6000)])

    f = (x**2 - y**2)**200000*(x**7 + 1)
    g = (x**2 + y**2)**200000*(x**7 + 1)

    assert factor(f) == \
        (x + 1)*(x - y)**200000*(x + y)**200000*(x**6 - x**5 +
         x**4 - x**3 + x**2 - x + 1)
    assert factor(g, gaussian=True) == \
        (x + 1)*(x - I*y)**200000*(x + I*y)**200000*(x**6 - x**5 +
         x**4 - x**3 + x**2 - x + 1)

    assert factor_list(f) == \
        (1, [(x + 1, 1), (x - y, 200000), (x + y, 200000), (x**6 -
         x**5 + x**4 - x**3 + x**2 - x + 1, 1)])
    assert factor_list(g, gaussian=True) == \
        (1, [(x + 1, 1), (x - I*y, 200000), (x + I*y, 200000), (
            x**6 - x**5 + x**4 - x**3 + x**2 - x + 1, 1)])


def test_factor_noeval():
    assert factor(6*x - 10) == Mul(2, 3*x - 5, evaluate=False)
    assert factor((6*x - 10)/(3*x - 6)) == Mul(Rational(2, 3), 3*x - 5, 1/(x - 2))


def test_intervals():
    assert intervals(0) == []
    assert intervals(1) == []

    assert intervals(x, sqf=True) == [(0, 0)]
    assert intervals(x) == [((0, 0), 1)]

    assert intervals(x**128) == [((0, 0), 128)]
    assert intervals([x**2, x**4]) == [((0, 0), {0: 2, 1: 4})]

    f = Poly((x*Rational(2, 5) - Rational(17, 3))*(4*x + Rational(1, 257)))

    assert f.intervals(sqf=True) == [(-1, 0), (14, 15)]
    assert f.intervals() == [((-1, 0), 1), ((14, 15), 1)]

    assert f.intervals(fast=True, sqf=True) == [(-1, 0), (14, 15)]
    assert f.intervals(fast=True) == [((-1, 0), 1), ((14, 15), 1)]

    assert f.intervals(eps=Rational(1, 10)) == f.intervals(eps=0.1) == \
        [((Rational(-1, 258), 0), 1), ((Rational(85, 6), Rational(85, 6)), 1)]
    assert f.intervals(eps=Rational(1, 100)) == f.intervals(eps=0.01) == \
        [((Rational(-1, 258), 0), 1), ((Rational(85, 6), Rational(85, 6)), 1)]
    assert f.intervals(eps=Rational(1, 1000)) == f.intervals(eps=0.001) == \
        [((Rational(-1, 1002), 0), 1), ((Rational(85, 6), Rational(85, 6)), 1)]
    assert f.intervals(eps=Rational(1, 10000)) == f.intervals(eps=0.0001) == \
        [((Rational(-1, 1028), Rational(-1, 1028)), 1), ((Rational(85, 6), Rational(85, 6)), 1)]

    f = (x*Rational(2, 5) - Rational(17, 3))*(4*x + Rational(1, 257))

    assert intervals(f, sqf=True) == [(-1, 0), (14, 15)]
    assert intervals(f) == [((-1, 0), 1), ((14, 15), 1)]

    assert intervals(f, eps=Rational(1, 10)) == intervals(f, eps=0.1) == \
        [((Rational(-1, 258), 0), 1), ((Rational(85, 6), Rational(85, 6)), 1)]
    assert intervals(f, eps=Rational(1, 100)) == intervals(f, eps=0.01) == \
        [((Rational(-1, 258), 0), 1), ((Rational(85, 6), Rational(85, 6)), 1)]
    assert intervals(f, eps=Rational(1, 1000)) == intervals(f, eps=0.001) == \
        [((Rational(-1, 1002), 0), 1), ((Rational(85, 6), Rational(85, 6)), 1)]
    assert intervals(f, eps=Rational(1, 10000)) == intervals(f, eps=0.0001) == \
        [((Rational(-1, 1028), Rational(-1, 1028)), 1), ((Rational(85, 6), Rational(85, 6)), 1)]

    f = Poly((x**2 - 2)*(x**2 - 3)**7*(x + 1)*(7*x + 3)**3)

    assert f.intervals() == \
        [((-2, Rational(-3, 2)), 7), ((Rational(-3, 2), -1), 1),
         ((-1, -1), 1), ((-1, 0), 3),
         ((1, Rational(3, 2)), 1), ((Rational(3, 2), 2), 7)]

    assert intervals([x**5 - 200, x**5 - 201]) == \
        [((Rational(75, 26), Rational(101, 35)), {0: 1}), ((Rational(309, 107), Rational(26, 9)), {1: 1})]

    assert intervals([x**5 - 200, x**5 - 201], fast=True) == \
        [((Rational(75, 26), Rational(101, 35)), {0: 1}), ((Rational(309, 107), Rational(26, 9)), {1: 1})]

    assert intervals([x**2 - 200, x**2 - 201]) == \
        [((Rational(-71, 5), Rational(-85, 6)), {1: 1}), ((Rational(-85, 6), -14), {0: 1}),
         ((14, Rational(85, 6)), {0: 1}), ((Rational(85, 6), Rational(71, 5)), {1: 1})]

    assert intervals([x + 1, x + 2, x - 1, x + 1, 1, x - 1, x - 1, (x - 2)**2]) == \
        [((-2, -2), {1: 1}), ((-1, -1), {0: 1, 3: 1}), ((1, 1), {2:
          1, 5: 1, 6: 1}), ((2, 2), {7: 2})]

    f, g, h = x**2 - 2, x**4 - 4*x**2 + 4, x - 1

    assert intervals(f, inf=Rational(7, 4), sqf=True) == []
    assert intervals(f, inf=Rational(7, 5), sqf=True) == [(Rational(7, 5), Rational(3, 2))]
    assert intervals(f, sup=Rational(7, 4), sqf=True) == [(-2, -1), (1, Rational(3, 2))]
    assert intervals(f, sup=Rational(7, 5), sqf=True) == [(-2, -1)]

    assert intervals(g, inf=Rational(7, 4)) == []
    assert intervals(g, inf=Rational(7, 5)) == [((Rational(7, 5), Rational(3, 2)), 2)]
    assert intervals(g, sup=Rational(7, 4)) == [((-2, -1), 2), ((1, Rational(3, 2)), 2)]
    assert intervals(g, sup=Rational(7, 5)) == [((-2, -1), 2)]

    assert intervals([g, h], inf=Rational(7, 4)) == []
    assert intervals([g, h], inf=Rational(7, 5)) == [((Rational(7, 5), Rational(3, 2)), {0: 2})]
    assert intervals([g, h], sup=S(
        7)/4) == [((-2, -1), {0: 2}), ((1, 1), {1: 1}), ((1, Rational(3, 2)), {0: 2})]
    assert intervals(
        [g, h], sup=Rational(7, 5)) == [((-2, -1), {0: 2}), ((1, 1), {1: 1})]

    assert intervals([x + 2, x**2 - 2]) == \
        [((-2, -2), {0: 1}), ((-2, -1), {1: 1}), ((1, 2), {1: 1})]
    assert intervals([x + 2, x**2 - 2], strict=True) == \
        [((-2, -2), {0: 1}), ((Rational(-3, 2), -1), {1: 1}), ((1, 2), {1: 1})]

    f = 7*z**4 - 19*z**3 + 20*z**2 + 17*z + 20

    assert intervals(f) == []

    real_part, complex_part = intervals(f, all=True, sqf=True)

    assert real_part == []
    assert all(re(a) < re(r) < re(b) and im(
        a) < im(r) < im(b) for (a, b), r in zip(complex_part, nroots(f)))

    assert complex_part == [(Rational(-40, 7) - I*40/7, 0),
                            (Rational(-40, 7), I*40/7),
                            (I*Rational(-40, 7), Rational(40, 7)),
                            (0, Rational(40, 7) + I*40/7)]

    real_part, complex_part = intervals(f, all=True, sqf=True, eps=Rational(1, 10))

    assert real_part == []
    assert all(re(a) < re(r) < re(b) and im(
        a) < im(r) < im(b) for (a, b), r in zip(complex_part, nroots(f)))

    raises(ValueError, lambda: intervals(x**2 - 2, eps=10**-100000))
    raises(ValueError, lambda: Poly(x**2 - 2).intervals(eps=10**-100000))
    raises(
        ValueError, lambda: intervals([x**2 - 2, x**2 - 3], eps=10**-100000))


def test_refine_root():
    f = Poly(x**2 - 2)

    assert f.refine_root(1, 2, steps=0) == (1, 2)
    assert f.refine_root(-2, -1, steps=0) == (-2, -1)

    assert f.refine_root(1, 2, steps=None) == (1, Rational(3, 2))
    assert f.refine_root(-2, -1, steps=None) == (Rational(-3, 2), -1)

    assert f.refine_root(1, 2, steps=1) == (1, Rational(3, 2))
    assert f.refine_root(-2, -1, steps=1) == (Rational(-3, 2), -1)

    assert f.refine_root(1, 2, steps=1, fast=True) == (1, Rational(3, 2))
    assert f.refine_root(-2, -1, steps=1, fast=True) == (Rational(-3, 2), -1)

    assert f.refine_root(1, 2, eps=Rational(1, 100)) == (Rational(24, 17), Rational(17, 12))
    assert f.refine_root(1, 2, eps=1e-2) == (Rational(24, 17), Rational(17, 12))

    raises(PolynomialError, lambda: (f**2).refine_root(1, 2, check_sqf=True))

    raises(RefinementFailed, lambda: (f**2).refine_root(1, 2))
    raises(RefinementFailed, lambda: (f**2).refine_root(2, 3))

    f = x**2 - 2

    assert refine_root(f, 1, 2, steps=1) == (1, Rational(3, 2))
    assert refine_root(f, -2, -1, steps=1) == (Rational(-3, 2), -1)

    assert refine_root(f, 1, 2, steps=1, fast=True) == (1, Rational(3, 2))
    assert refine_root(f, -2, -1, steps=1, fast=True) == (Rational(-3, 2), -1)

    assert refine_root(f, 1, 2, eps=Rational(1, 100)) == (Rational(24, 17), Rational(17, 12))
    assert refine_root(f, 1, 2, eps=1e-2) == (Rational(24, 17), Rational(17, 12))

    raises(PolynomialError, lambda: refine_root(1, 7, 8, eps=Rational(1, 100)))

    raises(ValueError, lambda: Poly(f).refine_root(1, 2, eps=10**-100000))
    raises(ValueError, lambda: refine_root(f, 1, 2, eps=10**-100000))


def test_count_roots():
    assert count_roots(x**2 - 2) == 2

    assert count_roots(x**2 - 2, inf=-oo) == 2
    assert count_roots(x**2 - 2, sup=+oo) == 2
    assert count_roots(x**2 - 2, inf=-oo, sup=+oo) == 2

    assert count_roots(x**2 - 2, inf=-2) == 2
    assert count_roots(x**2 - 2, inf=-1) == 1

    assert count_roots(x**2 - 2, sup=1) == 1
    assert count_roots(x**2 - 2, sup=2) == 2

    assert count_roots(x**2 - 2, inf=-1, sup=1) == 0
    assert count_roots(x**2 - 2, inf=-2, sup=2) == 2

    assert count_roots(x**2 - 2, inf=-1, sup=1) == 0
    assert count_roots(x**2 - 2, inf=-2, sup=2) == 2

    assert count_roots(x**2 + 2) == 0
    assert count_roots(x**2 + 2, inf=-2*I) == 2
    assert count_roots(x**2 + 2, sup=+2*I) == 2
    assert count_roots(x**2 + 2, inf=-2*I, sup=+2*I) == 2

    assert count_roots(x**2 + 2, inf=0) == 0
    assert count_roots(x**2 + 2, sup=0) == 0

    assert count_roots(x**2 + 2, inf=-I) == 1
    assert count_roots(x**2 + 2, sup=+I) == 1

    assert count_roots(x**2 + 2, inf=+I/2, sup=+I) == 0
    assert count_roots(x**2 + 2, inf=-I, sup=-I/2) == 0

    raises(PolynomialError, lambda: count_roots(1))


def test_count_roots_extension():

    p1 = Poly(sqrt(2)*x**2 - 2, x, extension=True)
    assert p1.count_roots() == 2
    assert p1.count_roots(inf=0) == 1
    assert p1.count_roots(sup=0) == 1

    p2 = Poly(x**2 + sqrt(2), x, extension=True)
    assert p2.count_roots() == 0

    p3 = Poly(x**2 + 2*sqrt(2)*x + 1, x, extension=True)
    assert p3.count_roots() == 2
    assert p3.count_roots(inf=-10, sup=10) == 2
    assert p3.count_roots(inf=-10, sup=0) == 2
    assert p3.count_roots(inf=-10, sup=-3) == 0
    assert p3.count_roots(inf=-3, sup=-2) == 1
    assert p3.count_roots(inf=-1, sup=0) == 1


def test_Poly_root():
    f = Poly(2*x**3 - 7*x**2 + 4*x + 4)

    assert f.root(0) == Rational(-1, 2)
    assert f.root(1) == 2
    assert f.root(2) == 2
    raises(IndexError, lambda: f.root(3))

    assert Poly(x**5 + x + 1).root(0) == rootof(x**3 - x**2 + 1, 0)


def test_real_roots():

    assert real_roots(x) == [0]
    assert real_roots(x, multiple=False) == [(0, 1)]

    assert real_roots(x**3) == [0, 0, 0]
    assert real_roots(x**3, multiple=False) == [(0, 3)]

    assert real_roots(x*(x**3 + x + 3)) == [rootof(x**3 + x + 3, 0), 0]
    assert real_roots(x*(x**3 + x + 3), multiple=False) == [(rootof(
        x**3 + x + 3, 0), 1), (0, 1)]

    assert real_roots(
        x**3*(x**3 + x + 3)) == [rootof(x**3 + x + 3, 0), 0, 0, 0]
    assert real_roots(x**3*(x**3 + x + 3), multiple=False) == [(rootof(
        x**3 + x + 3, 0), 1), (0, 3)]

    assert real_roots(x**2 - 2, radicals=False) == [
            rootof(x**2 - 2, 0, radicals=False),
            rootof(x**2 - 2, 1, radicals=False),
        ]

    f = 2*x**3 - 7*x**2 + 4*x + 4
    g = x**3 + x + 1

    assert Poly(f).real_roots() == [Rational(-1, 2), 2, 2]
    assert Poly(g).real_roots() == [rootof(g, 0)]

    # testing extension
    f = x**2 - sqrt(2)
    roots = [-2**(S(1)/4), 2**(S(1)/4)]
    raises(NotImplementedError, lambda: real_roots(f))
    raises(NotImplementedError, lambda: real_roots(Poly(f, x)))
    assert real_roots(f, extension=True) == roots
    assert real_roots(Poly(f, extension=True)) == roots
    assert real_roots(Poly(f), extension=True) == roots


def test_all_roots():

    f = 2*x**3 - 7*x**2 + 4*x + 4
    froots = [Rational(-1, 2), 2, 2]
    assert all_roots(f) == Poly(f).all_roots() == froots

    g = x**3 + x + 1
    groots = [rootof(g, 0), rootof(g, 1), rootof(g, 2)]
    assert all_roots(g) == Poly(g).all_roots() == groots

    assert all_roots(x**2 - 2) == [-sqrt(2), sqrt(2)]
    assert all_roots(x**2 - 2, multiple=False) == [(-sqrt(2), 1), (sqrt(2), 1)]
    assert all_roots(x**2 - 2, radicals=False) == [
        rootof(x**2 - 2, 0, radicals=False),
        rootof(x**2 - 2, 1, radicals=False),
    ]

    p = x**5 - x - 1
    assert all_roots(p) == [
        rootof(p, 0), rootof(p, 1), rootof(p, 2), rootof(p, 3), rootof(p, 4)
    ]

    # testing extension
    f = x**2 + sqrt(2)
    roots = [-2**(S(1)/4)*I, 2**(S(1)/4)*I]
    raises(NotImplementedError, lambda: all_roots(f))
    raises(NotImplementedError, lambda : all_roots(Poly(f, x)))
    assert all_roots(f, extension=True) == roots
    assert all_roots(Poly(f, extension=True)) == roots
    assert all_roots(Poly(f), extension=True) == roots


def test_nroots():
    assert Poly(0, x).nroots() == []
    assert Poly(1, x).nroots() == []

    assert Poly(x**2 - 1, x).nroots() == [-1.0, 1.0]
    assert Poly(x**2 + 1, x).nroots() == [-1.0*I, 1.0*I]

    roots = Poly(x**2 - 1, x).nroots()
    assert roots == [-1.0, 1.0]

    roots = Poly(x**2 + 1, x).nroots()
    assert roots == [-1.0*I, 1.0*I]

    roots = Poly(x**2/3 - Rational(1, 3), x).nroots()
    assert roots == [-1.0, 1.0]

    roots = Poly(x**2/3 + Rational(1, 3), x).nroots()
    assert roots == [-1.0*I, 1.0*I]

    assert Poly(x**2 + 2*I, x).nroots() == [-1.0 + 1.0*I, 1.0 - 1.0*I]
    assert Poly(
        x**2 + 2*I, x, extension=I).nroots() == [-1.0 + 1.0*I, 1.0 - 1.0*I]

    assert Poly(0.2*x + 0.1).nroots() == [-0.5]

    roots = nroots(x**5 + x + 1, n=5)
    eps = Float("1e-5")

    assert re(roots[0]).epsilon_eq(-0.75487, eps) is S.true
    assert im(roots[0]) == 0
    assert re(roots[1]) == Float(-0.5, 5)
    assert im(roots[1]).epsilon_eq(-0.86602, eps) is S.true
    assert re(roots[2]) == Float(-0.5, 5)
    assert im(roots[2]).epsilon_eq(+0.86602, eps) is S.true
    assert re(roots[3]).epsilon_eq(+0.87743, eps) is S.true
    assert im(roots[3]).epsilon_eq(-0.74486, eps) is S.true
    assert re(roots[4]).epsilon_eq(+0.87743, eps) is S.true
    assert im(roots[4]).epsilon_eq(+0.74486, eps) is S.true

    eps = Float("1e-6")

    assert re(roots[0]).epsilon_eq(-0.75487, eps) is S.false
    assert im(roots[0]) == 0
    assert re(roots[1]) == Float(-0.5, 5)
    assert im(roots[1]).epsilon_eq(-0.86602, eps) is S.false
    assert re(roots[2]) == Float(-0.5, 5)
    assert im(roots[2]).epsilon_eq(+0.86602, eps) is S.false
    assert re(roots[3]).epsilon_eq(+0.87743, eps) is S.false
    assert im(roots[3]).epsilon_eq(-0.74486, eps) is S.false
    assert re(roots[4]).epsilon_eq(+0.87743, eps) is S.false
    assert im(roots[4]).epsilon_eq(+0.74486, eps) is S.false

    raises(DomainError, lambda: Poly(x + y, x).nroots())
    raises(MultivariatePolynomialError, lambda: Poly(x + y).nroots())

    assert nroots(x**2 - 1) == [-1.0, 1.0]

    roots = nroots(x**2 - 1)
    assert roots == [-1.0, 1.0]

    assert nroots(x + I) == [-1.0*I]
    assert nroots(x + 2*I) == [-2.0*I]

    raises(PolynomialError, lambda: nroots(0))

    # issue 8296
    f = Poly(x**4 - 1)
    assert f.nroots(2) == [w.n(2) for w in f.all_roots()]

    assert str(Poly(x**16 + 32*x**14 + 508*x**12 + 5440*x**10 +
        39510*x**8 + 204320*x**6 + 755548*x**4 + 1434496*x**2 +
        877969).nroots(2)) == ('[-1.7 - 1.9*I, -1.7 + 1.9*I, -1.7 '
        '- 2.5*I, -1.7 + 2.5*I, -1.0*I, 1.0*I, -1.7*I, 1.7*I, -2.8*I, '
        '2.8*I, -3.4*I, 3.4*I, 1.7 - 1.9*I, 1.7 + 1.9*I, 1.7 - 2.5*I, '
        '1.7 + 2.5*I]')
    assert str(Poly(1e-15*x**2 -1).nroots()) == ('[-31622776.6016838, 31622776.6016838]')

    # https://github.com/sympy/sympy/issues/23861

    i = Float('3.000000000000000000000000000000000000000000000000001')
    [r] = nroots(x + I*i, n=300)
    assert abs(r + I*i) < 1e-300


def test_ground_roots():
    f = x**6 - 4*x**4 + 4*x**3 - x**2

    assert Poly(f).ground_roots() == {S.One: 2, S.Zero: 2}
    assert ground_roots(f) == {S.One: 2, S.Zero: 2}


def test_nth_power_roots_poly():
    f = x**4 - x**2 + 1

    f_2 = (x**2 - x + 1)**2
    f_3 = (x**2 + 1)**2
    f_4 = (x**2 + x + 1)**2
    f_12 = (x - 1)**4

    assert nth_power_roots_poly(f, 1) == f

    raises(ValueError, lambda: nth_power_roots_poly(f, 0))
    raises(ValueError, lambda: nth_power_roots_poly(f, x))

    assert factor(nth_power_roots_poly(f, 2)) == f_2
    assert factor(nth_power_roots_poly(f, 3)) == f_3
    assert factor(nth_power_roots_poly(f, 4)) == f_4
    assert factor(nth_power_roots_poly(f, 12)) == f_12

    raises(MultivariatePolynomialError, lambda: nth_power_roots_poly(
        x + y, 2, x, y))

def test_which_real_roots():
    f = Poly(x**4 - 1)

    assert f.which_real_roots([1, -1]) == [1, -1]
    assert f.which_real_roots([1, -1, 2, 4]) == [1, -1]
    assert f.which_real_roots([1, -1, -1, 1, 2, 5]) == [1, -1]
    assert f.which_real_roots([10, 8, 7, -1, 1]) == [-1, 1]

    # no real roots
    # (technically its still a superset)
    f = Poly(x**2 + 1)
    assert f.which_real_roots([5, 10]) == []

    # not square free
    f = Poly((x-1)**2)
    assert f.which_real_roots([1, 1, -1, 2]) == [1]

    # candidates not superset
    f = Poly(x**2 - 1)
    assert f.which_real_roots([0, 2]) == [0, 2]

def test_which_all_roots():
    f = Poly(x**4 - 1)

    assert f.which_all_roots([1, -1, I, -I]) == [1, -1, I, -I]
    assert f.which_all_roots([I, I, -I, 1, -1]) == [I, -I, 1, -1]

    f = Poly(x**2 + 1)
    assert f.which_all_roots([I, -I, I/2]) == [I, -I]

    # not square free
    f = Poly((x-I)**2)
    assert f.which_all_roots([I, I, 1, -1, 0]) == [I]

    # candidates not superset
    f = Poly(x**2 + 1)
    assert f.which_all_roots([I/2, -I/2]) == [I/2, -I/2]

def test_same_root():
    f = Poly(x**4 + x**3 + x**2 + x + 1)
    eq = f.same_root
    r0 = exp(2 * I * pi / 5)
    assert [i for i, r in enumerate(f.all_roots()) if eq(r, r0)] == [3]

    raises(PolynomialError,
           lambda: Poly(x + 1, domain=QQ).same_root(0, 0))
    raises(DomainError,
           lambda: Poly(x**2 + 1, domain=FF(7)).same_root(0, 0))
    raises(DomainError,
           lambda: Poly(x ** 2 + 1, domain=ZZ_I).same_root(0, 0))
    raises(DomainError,
           lambda: Poly(y * x**2 + 1, domain=ZZ[y]).same_root(0, 0))
    raises(MultivariatePolynomialError,
           lambda: Poly(x * y + 1, domain=ZZ).same_root(0, 0))


def test_torational_factor_list():
    p = expand(((x**2-1)*(x-2)).subs({x:x*(1 + sqrt(2))}))
    assert _torational_factor_list(p, x) == (-2, [
        (-x*(1 + sqrt(2))/2 + 1, 1),
        (-x*(1 + sqrt(2)) - 1, 1),
        (-x*(1 + sqrt(2)) + 1, 1)])


    p = expand(((x**2-1)*(x-2)).subs({x:x*(1 + 2**Rational(1, 4))}))
    assert _torational_factor_list(p, x) is None


def test_cancel():
    assert cancel(0) == 0
    assert cancel(7) == 7
    assert cancel(x) == x

    assert cancel(oo) is oo

    raises(ValueError, lambda: cancel((1, 2, 3)))

    # test first tuple returnr
    assert (t:=cancel((2, 3))) == (1, 2, 3)
    assert isinstance(t, tuple)

    # tests 2nd tuple return
    assert (t:=cancel((1, 0), x)) == (1, 1, 0)
    assert isinstance(t, tuple)
    assert cancel((0, 1), x) == (1, 0, 1)

    f, g, p, q = 4*x**2 - 4, 2*x - 2, 2*x + 2, 1
    F, G, P, Q = [ Poly(u, x) for u in (f, g, p, q) ]

    assert F.cancel(G) == (1, P, Q)
    assert cancel((f, g)) == (1, p, q)
    assert cancel((f, g), x) == (1, p, q)
    assert cancel((f, g), (x,)) == (1, p, q)
    # tests 3rd tuple return
    assert (t:=cancel((F, G))) == (1, P, Q)
    assert isinstance(t, tuple)
    assert cancel((f, g), polys=True) == (1, P, Q)
    assert cancel((F, G), polys=False) == (1, p, q)

    f = (x**2 - 2)/(x + sqrt(2))

    assert cancel(f) == f
    assert cancel(f, greedy=False) == x - sqrt(2)

    f = (x**2 - 2)/(x - sqrt(2))

    assert cancel(f) == f
    assert cancel(f, greedy=False) == x + sqrt(2)

    assert cancel((x**2/4 - 1, x/2 - 1)) == (1, x + 2, 2)
    # assert cancel((x**2/4 - 1, x/2 - 1)) == (S.Half, x + 2, 1)

    assert cancel((x**2 - y)/(x - y)) == 1/(x - y)*(x**2 - y)

    assert cancel((x**2 - y**2)/(x - y), x) == x + y
    assert cancel((x**2 - y**2)/(x - y), y) == x + y
    assert cancel((x**2 - y**2)/(x - y)) == x + y

    assert cancel((x**3 - 1)/(x**2 - 1)) == (x**2 + x + 1)/(x + 1)
    assert cancel((x**3/2 - S.Half)/(x**2 - 1)) == (x**2 + x + 1)/(2*x + 2)

    assert cancel((exp(2*x) + 2*exp(x) + 1)/(exp(x) + 1)) == exp(x) + 1

    f = Poly(x**2 - a**2, x)
    g = Poly(x - a, x)

    F = Poly(x + a, x, domain='ZZ[a]')
    G = Poly(1, x, domain='ZZ[a]')

    assert cancel((f, g)) == (1, F, G)

    f = x**3 + (sqrt(2) - 2)*x**2 - (2*sqrt(2) + 3)*x - 3*sqrt(2)
    g = x**2 - 2

    assert cancel((f, g), extension=True) == (1, x**2 - 2*x - 3, x - sqrt(2))

    f = Poly(-2*x + 3, x)
    g = Poly(-x**9 + x**8 + x**6 - x**5 + 2*x**2 - 3*x + 1, x)

    assert cancel((f, g)) == (1, -f, -g)

    f = Poly(x/3 + 1, x)
    g = Poly(x/7 + 1, x)

    assert f.cancel(g) == (S(7)/3,
        Poly(x + 3, x, domain=QQ),
        Poly(x + 7, x, domain=QQ))
    assert f.cancel(g, include=True) == (
        Poly(7*x + 21, x, domain=QQ),
        Poly(3*x + 21, x, domain=QQ))

    pairs = [
        (1 + x, 1 + x, 1, 1, 1),
        (1 + x, 1 - x, -1, -1-x, -1+x),
        (1 - x, 1 + x, -1, 1-x, 1+x),
        (1 - x, 1 - x, 1, 1, 1),
    ]
    for f, g, coeff, p, q in pairs:
        assert cancel((f, g)) == (1, p, q)
        pf = Poly(f, x)
        pg = Poly(g, x)
        pp = Poly(p, x)
        pq = Poly(q, x)
        assert pf.cancel(pg) == (coeff, coeff*pp, pq)
        assert pf.rep.cancel(pg.rep) == (pp.rep, pq.rep)
        assert pf.rep.cancel(pg.rep, include=True) == (pp.rep, pq.rep)

    f = Poly(y, y, domain='ZZ(x)')
    g = Poly(1, y, domain='ZZ[x]')

    assert f.cancel(
        g) == (1, Poly(y, y, domain='ZZ(x)'), Poly(1, y, domain='ZZ(x)'))
    assert f.cancel(g, include=True) == (
        Poly(y, y, domain='ZZ(x)'), Poly(1, y, domain='ZZ(x)'))

    f = Poly(5*x*y + x, y, domain='ZZ(x)')
    g = Poly(2*x**2*y, y, domain='ZZ(x)')

    assert f.cancel(g, include=True) == (
        Poly(5*y + 1, y, domain='ZZ(x)'), Poly(2*x*y, y, domain='ZZ(x)'))

    f = -(-2*x - 4*y + 0.005*(z - y)**2)/((z - y)*(-z + y + 2))
    assert cancel(f).is_Mul == True

    P = tanh(x - 3.0)
    Q = tanh(x + 3.0)
    f = ((-2*P**2 + 2)*(-P**2 + 1)*Q**2/2 + (-2*P**2 + 2)*(-2*Q**2 + 2)*P*Q - (-2*P**2 + 2)*P**2*Q**2 + (-2*Q**2 + 2)*(-Q**2 + 1)*P**2/2 - (-2*Q**2 + 2)*P**2*Q**2)/(2*sqrt(P**2*Q**2 + 0.0001)) \
      + (-(-2*P**2 + 2)*P*Q**2/2 - (-2*Q**2 + 2)*P**2*Q/2)*((-2*P**2 + 2)*P*Q**2/2 + (-2*Q**2 + 2)*P**2*Q/2)/(2*(P**2*Q**2 + 0.0001)**Rational(3, 2))
    assert cancel(f).is_Mul == True

    # issue 7022
    A = Symbol('A', commutative=False)
    p1 = Piecewise((A*(x**2 - 1)/(x + 1), x > 1), ((x + 2)/(x**2 + 2*x), True))
    p2 = Piecewise((A*(x - 1), x > 1), (1/x, True))
    assert cancel(p1) == p2
    assert cancel(2*p1) == 2*p2
    assert cancel(1 + p1) == 1 + p2
    assert cancel((x**2 - 1)/(x + 1)*p1) == (x - 1)*p2
    assert cancel((x**2 - 1)/(x + 1) + p1) == (x - 1) + p2
    p3 = Piecewise(((x**2 - 1)/(x + 1), x > 1), ((x + 2)/(x**2 + 2*x), True))
    p4 = Piecewise(((x - 1), x > 1), (1/x, True))
    assert cancel(p3) == p4
    assert cancel(2*p3) == 2*p4
    assert cancel(1 + p3) == 1 + p4
    assert cancel((x**2 - 1)/(x + 1)*p3) == (x - 1)*p4
    assert cancel((x**2 - 1)/(x + 1) + p3) == (x - 1) + p4

    # issue 4077
    q = S('''(2*1*(x - 1/x)/(x*(2*x - (-x + 1/x)/(x**2*(x - 1/x)**2) - 1/(x**2*(x -
        1/x)) - 2/x)) - 2*1*((x - 1/x)/((x*(x - 1/x)**2)) - 1/(x*(x -
        1/x)))*((-x + 1/x)*((x - 1/x)/((x*(x - 1/x)**2)) - 1/(x*(x -
        1/x)))/(2*x - (-x + 1/x)/(x**2*(x - 1/x)**2) - 1/(x**2*(x - 1/x)) -
        2/x) + 1)*((x - 1/x)/((x - 1/x)**2) - ((x - 1/x)/((x*(x - 1/x)**2)) -
        1/(x*(x - 1/x)))**2/(2*x - (-x + 1/x)/(x**2*(x - 1/x)**2) - 1/(x**2*(x
        - 1/x)) - 2/x) - 1/(x - 1/x))*(2*x - (-x + 1/x)/(x**2*(x - 1/x)**2) -
        1/(x**2*(x - 1/x)) - 2/x)/x - 1/x)*(((-x + 1/x)/((x*(x - 1/x)**2)) +
        1/(x*(x - 1/x)))*((-(x - 1/x)/(x*(x - 1/x)) - 1/x)*((x - 1/x)/((x*(x -
        1/x)**2)) - 1/(x*(x - 1/x)))/(2*x - (-x + 1/x)/(x**2*(x - 1/x)**2) -
        1/(x**2*(x - 1/x)) - 2/x) - 1 + (x - 1/x)/(x - 1/x))/((x*((x -
        1/x)/((x - 1/x)**2) - ((x - 1/x)/((x*(x - 1/x)**2)) - 1/(x*(x -
        1/x)))**2/(2*x - (-x + 1/x)/(x**2*(x - 1/x)**2) - 1/(x**2*(x - 1/x)) -
        2/x) - 1/(x - 1/x))*(2*x - (-x + 1/x)/(x**2*(x - 1/x)**2) - 1/(x**2*(x
        - 1/x)) - 2/x))) + ((x - 1/x)/((x*(x - 1/x))) + 1/x)/((x*(2*x - (-x +
        1/x)/(x**2*(x - 1/x)**2) - 1/(x**2*(x - 1/x)) - 2/x))) + 1/x)/(2*x +
        2*((x - 1/x)/((x*(x - 1/x)**2)) - 1/(x*(x - 1/x)))*((-(x - 1/x)/(x*(x
        - 1/x)) - 1/x)*((x - 1/x)/((x*(x - 1/x)**2)) - 1/(x*(x - 1/x)))/(2*x -
        (-x + 1/x)/(x**2*(x - 1/x)**2) - 1/(x**2*(x - 1/x)) - 2/x) - 1 + (x -
        1/x)/(x - 1/x))/((x*((x - 1/x)/((x - 1/x)**2) - ((x - 1/x)/((x*(x -
        1/x)**2)) - 1/(x*(x - 1/x)))**2/(2*x - (-x + 1/x)/(x**2*(x - 1/x)**2)
        - 1/(x**2*(x - 1/x)) - 2/x) - 1/(x - 1/x))*(2*x - (-x + 1/x)/(x**2*(x
        - 1/x)**2) - 1/(x**2*(x - 1/x)) - 2/x))) - 2*((x - 1/x)/((x*(x -
        1/x))) + 1/x)/(x*(2*x - (-x + 1/x)/(x**2*(x - 1/x)**2) - 1/(x**2*(x -
        1/x)) - 2/x)) - 2/x) - ((x - 1/x)/((x*(x - 1/x)**2)) - 1/(x*(x -
        1/x)))*((-x + 1/x)*((x - 1/x)/((x*(x - 1/x)**2)) - 1/(x*(x -
        1/x)))/(2*x - (-x + 1/x)/(x**2*(x - 1/x)**2) - 1/(x**2*(x - 1/x)) -
        2/x) + 1)/(x*((x - 1/x)/((x - 1/x)**2) - ((x - 1/x)/((x*(x - 1/x)**2))
        - 1/(x*(x - 1/x)))**2/(2*x - (-x + 1/x)/(x**2*(x - 1/x)**2) -
        1/(x**2*(x - 1/x)) - 2/x) - 1/(x - 1/x))*(2*x - (-x + 1/x)/(x**2*(x -
        1/x)**2) - 1/(x**2*(x - 1/x)) - 2/x)) + (x - 1/x)/((x*(2*x - (-x +
        1/x)/(x**2*(x - 1/x)**2) - 1/(x**2*(x - 1/x)) - 2/x))) - 1/x''',
        evaluate=False)
    assert cancel(q, _signsimp=False) is S.NaN
    assert q.subs(x, 2) is S.NaN
    assert signsimp(q) is S.NaN

    # issue 9363
    M = MatrixSymbol('M', 5, 5)
    assert cancel(M[0,0] + 7) == M[0,0] + 7
    expr = sin(M[1, 4] + M[2, 1] * 5 * M[4, 0]) - 5 * M[1, 2] / z
    assert cancel(expr) == (z*sin(M[1, 4] + M[2, 1] * 5 * M[4, 0]) - 5 * M[1, 2]) / z

    assert cancel((x**2 + 1)/(x - I)) == x + I


def test_cancel_modulus():
    assert cancel((x**2 - 1)/(x + 1), modulus=2) == x + 1
    assert Poly(x**2 - 1, modulus=2).cancel(Poly(x + 1, modulus=2)) ==\
            (1, Poly(x + 1, modulus=2), Poly(1, x, modulus=2))


def test_make_monic_over_integers_by_scaling_roots():
    f = Poly(x**2 + 3*x + 4, x, domain='ZZ')
    g, c = f.make_monic_over_integers_by_scaling_roots()
    assert g == f
    assert c == ZZ.one

    f = Poly(x**2 + 3*x + 4, x, domain='QQ')
    g, c = f.make_monic_over_integers_by_scaling_roots()
    assert g == f.to_ring()
    assert c == ZZ.one

    f = Poly(x**2/2 + S(1)/4 * x + S(1)/8, x, domain='QQ')
    g, c = f.make_monic_over_integers_by_scaling_roots()
    assert g == Poly(x**2 + 2*x + 4, x, domain='ZZ')
    assert c == 4

    f = Poly(x**3/2 + S(1)/4 * x + S(1)/8, x, domain='QQ')
    g, c = f.make_monic_over_integers_by_scaling_roots()
    assert g == Poly(x**3 + 8*x + 16, x, domain='ZZ')
    assert c == 4

    f = Poly(x*y, x, y)
    raises(ValueError, lambda: f.make_monic_over_integers_by_scaling_roots())

    f = Poly(x, domain='RR')
    raises(ValueError, lambda: f.make_monic_over_integers_by_scaling_roots())


def test_galois_group():
    f = Poly(x ** 4 - 2)
    G, alt = f.galois_group(by_name=True)
    assert G == S4TransitiveSubgroups.D4
    assert alt is False


def test_reduced():
    f = 2*x**4 + y**2 - x**2 + y**3
    G = [x**3 - x, y**3 - y]

    Q = [2*x, 1]
    r = x**2 + y**2 + y

    assert reduced(f, G) == (Q, r)
    assert reduced(f, G, x, y) == (Q, r)

    H = groebner(G)

    assert H.reduce(f) == (Q, r)

    Q = [Poly(2*x, x, y), Poly(1, x, y)]
    r = Poly(x**2 + y**2 + y, x, y)

    assert _strict_eq(reduced(f, G, polys=True), (Q, r))
    assert _strict_eq(reduced(f, G, x, y, polys=True), (Q, r))

    H = groebner(G, polys=True)

    assert _strict_eq(H.reduce(f), (Q, r))

    f = 2*x**3 + y**3 + 3*y
    G = groebner([x**2 + y**2 - 1, x*y - 2])

    Q = [x**2 - x*y**3/2 + x*y/2 + y**6/4 - y**4/2 + y**2/4, -y**5/4 + y**3/2 + y*Rational(3, 4)]
    r = 0

    assert reduced(f, G) == (Q, r)
    assert G.reduce(f) == (Q, r)

    assert reduced(f, G, auto=False)[1] != 0
    assert G.reduce(f, auto=False)[1] != 0

    assert G.contains(f) is True
    assert G.contains(f + 1) is False

    assert reduced(1, [1], x) == ([1], 0)
    raises(ComputationFailed, lambda: reduced(1, [1]))

    f_poly = Poly(2*x**3 + y**3 + 3*y)
    G_poly = groebner([Poly(x**2 + y**2 - 1), Poly(x*y - 2)])

    Q_poly = [Poly(x**2 - 1/2*x*y**3 + 1/2*x*y + 1/4*y**6 - 1/2*y**4 + 1/4*y**2, x, y, domain='QQ'),
              Poly(-1/4*y**5 + 1/2*y**3 + 3/4*y, x, y, domain='QQ')]
    r_poly = Poly(0, x, y, domain='QQ')

    assert G_poly.reduce(f_poly) == (Q_poly, r_poly)

    Q, r = G_poly.reduce(f)
    assert all(isinstance(q, Poly) for q in Q)
    assert isinstance(r, Poly)

    f_wrong_gens = Poly(2*x**3 + y**3 + 3*y, x, y, z)
    raises(ValueError, lambda: G_poly.reduce(f_wrong_gens))

    zero_poly = Poly(0, x, y)
    Q, r = G_poly.reduce(zero_poly)
    assert all(q.is_zero for q in Q)
    assert r.is_zero

    const_poly = Poly(1, x, y)
    Q, r = G_poly.reduce(const_poly)
    assert isinstance(r, Poly)
    assert r.as_expr() == 1
    assert all(q.is_zero for q in Q)


def test_groebner():
    assert groebner([], x, y, z) == []

    assert groebner([x**2 + 1, y**4*x + x**3], x, y, order='lex') == [1 + x**2, -1 + y**4]
    assert groebner([x**2 + 1, y**4*x + x**3, x*y*z**3], x, y, z, order='grevlex') == [-1 + y**4, z**3, 1 + x**2]

    assert groebner([x**2 + 1, y**4*x + x**3], x, y, order='lex', polys=True) == \
        [Poly(1 + x**2, x, y), Poly(-1 + y**4, x, y)]
    assert groebner([x**2 + 1, y**4*x + x**3, x*y*z**3], x, y, z, order='grevlex', polys=True) == \
        [Poly(-1 + y**4, x, y, z), Poly(z**3, x, y, z), Poly(1 + x**2, x, y, z)]

    assert groebner([x**3 - 1, x**2 - 1]) == [x - 1]
    assert groebner([Eq(x**3, 1), Eq(x**2, 1)]) == [x - 1]

    F = [3*x**2 + y*z - 5*x - 1, 2*x + 3*x*y + y**2, x - 3*y + x*z - 2*z**2]
    f = z**9 - x**2*y**3 - 3*x*y**2*z + 11*y*z**2 + x**2*z**2 - 5

    G = groebner(F, x, y, z, modulus=7, symmetric=False)

    assert G == [1 + x + y + 3*z + 2*z**2 + 2*z**3 + 6*z**4 + z**5,
                 1 + 3*y + y**2 + 6*z**2 + 3*z**3 + 3*z**4 + 3*z**5 + 4*z**6,
                 1 + 4*y + 4*z + y*z + 4*z**3 + z**4 + z**6,
                 6 + 6*z + z**2 + 4*z**3 + 3*z**4 + 6*z**5 + 3*z**6 + z**7]

    Q, r = reduced(f, G, x, y, z, modulus=7, symmetric=False, polys=True)

    assert sum([ q*g for q, g in zip(Q, G.polys)], r) == Poly(f, modulus=7)

    F = [x*y - 2*y, 2*y**2 - x**2]

    assert groebner(F, x, y, order='grevlex') == \
        [y**3 - 2*y, x**2 - 2*y**2, x*y - 2*y]
    assert groebner(F, y, x, order='grevlex') == \
        [x**3 - 2*x**2, -x**2 + 2*y**2, x*y - 2*y]
    assert groebner(F, order='grevlex', field=True) == \
        [y**3 - 2*y, x**2 - 2*y**2, x*y - 2*y]

    assert groebner([1], x) == [1]

    assert groebner([x**2 + 2.0*y], x, y) == [1.0*x**2 + 2.0*y]
    raises(ComputationFailed, lambda: groebner([1]))

    assert groebner([x**2 - 1, x**3 + 1], method='buchberger') == [x + 1]
    assert groebner([x**2 - 1, x**3 + 1], method='f5b') == [x + 1]

    raises(ValueError, lambda: groebner([x, y], method='unknown'))


def test_fglm():
    F = [a + b + c + d, a*b + a*d + b*c + b*d, a*b*c + a*b*d + a*c*d + b*c*d, a*b*c*d - 1]
    G = groebner(F, a, b, c, d, order=grlex)

    B = [
        4*a + 3*d**9 - 4*d**5 - 3*d,
        4*b + 4*c - 3*d**9 + 4*d**5 + 7*d,
        4*c**2 + 3*d**10 - 4*d**6 - 3*d**2,
        4*c*d**4 + 4*c - d**9 + 4*d**5 + 5*d,
        d**12 - d**8 - d**4 + 1,
    ]

    assert groebner(F, a, b, c, d, order=lex) == B
    assert G.fglm(lex) == B

    F = [9*x**8 + 36*x**7 - 32*x**6 - 252*x**5 - 78*x**4 + 468*x**3 + 288*x**2 - 108*x + 9,
        -72*t*x**7 - 252*t*x**6 + 192*t*x**5 + 1260*t*x**4 + 312*t*x**3 - 404*t*x**2 - 576*t*x + \
        108*t - 72*x**7 - 256*x**6 + 192*x**5 + 1280*x**4 + 312*x**3 - 576*x + 96]
    G = groebner(F, t, x, order=grlex)

    B = [
        203577793572507451707*t + 627982239411707112*x**7 - 666924143779443762*x**6 - \
        10874593056632447619*x**5 + 5119998792707079562*x**4 + 72917161949456066376*x**3 + \
        20362663855832380362*x**2 - 142079311455258371571*x + 183756699868981873194,
        9*x**8 + 36*x**7 - 32*x**6 - 252*x**5 - 78*x**4 + 468*x**3 + 288*x**2 - 108*x + 9,
    ]

    assert groebner(F, t, x, order=lex) == B
    assert G.fglm(lex) == B

    F = [x**2 - x - 3*y + 1, -2*x + y**2 + y - 1]
    G = groebner(F, x, y, order=lex)

    B = [
        x**2 - x - 3*y + 1,
        y**2 - 2*x + y - 1,
    ]

    assert groebner(F, x, y, order=grlex) == B
    assert G.fglm(grlex) == B


def test_is_zero_dimensional():
    assert is_zero_dimensional([x, y], x, y) is True
    assert is_zero_dimensional([x**3 + y**2], x, y) is False

    assert is_zero_dimensional([x, y, z], x, y, z) is True
    assert is_zero_dimensional([x, y, z], x, y, z, t) is False

    F = [x*y - z, y*z - x, x*y - y]
    assert is_zero_dimensional(F, x, y, z) is True

    F = [x**2 - 2*x*z + 5, x*y**2 + y*z**3, 3*y**2 - 8*z**2]
    assert is_zero_dimensional(F, x, y, z) is True


def test_GroebnerBasis():
    F = [x*y - 2*y, 2*y**2 - x**2]

    G = groebner(F, x, y, order='grevlex')
    H = [y**3 - 2*y, x**2 - 2*y**2, x*y - 2*y]
    P = [ Poly(h, x, y) for h in H ]

    assert groebner(F + [0], x, y, order='grevlex') == G
    assert isinstance(G, GroebnerBasis) is True

    assert len(G) == 3

    assert G[0] == H[0] and not G[0].is_Poly
    assert G[1] == H[1] and not G[1].is_Poly
    assert G[2] == H[2] and not G[2].is_Poly

    assert G[1:] == H[1:] and not any(g.is_Poly for g in G[1:])
    assert G[:2] == H[:2] and not any(g.is_Poly for g in G[1:])

    assert G.exprs == H
    assert G.polys == P
    assert G.gens == (x, y)
    assert G.domain == ZZ
    assert G.order == grevlex

    assert G == H
    assert G == tuple(H)
    assert G == P
    assert G == tuple(P)

    assert G != []

    G = groebner(F, x, y, order='grevlex', polys=True)

    assert G[0] == P[0] and G[0].is_Poly
    assert G[1] == P[1] and G[1].is_Poly
    assert G[2] == P[2] and G[2].is_Poly

    assert G[1:] == P[1:] and all(g.is_Poly for g in G[1:])
    assert G[:2] == P[:2] and all(g.is_Poly for g in G[1:])


def test_poly():
    assert poly(x) == Poly(x, x)
    assert poly(y) == Poly(y, y)

    assert poly(x + y) == Poly(x + y, x, y)
    assert poly(x + sin(x)) == Poly(x + sin(x), x, sin(x))

    assert poly(x + y, wrt=y) == Poly(x + y, y, x)
    assert poly(x + sin(x), wrt=sin(x)) == Poly(x + sin(x), sin(x), x)

    assert poly(x*y + 2*x*z**2 + 17) == Poly(x*y + 2*x*z**2 + 17, x, y, z)

    assert poly(2*(y + z)**2 - 1) == Poly(2*y**2 + 4*y*z + 2*z**2 - 1, y, z)
    assert poly(
        x*(y + z)**2 - 1) == Poly(x*y**2 + 2*x*y*z + x*z**2 - 1, x, y, z)
    assert poly(2*x*(
        y + z)**2 - 1) == Poly(2*x*y**2 + 4*x*y*z + 2*x*z**2 - 1, x, y, z)

    assert poly(2*(
        y + z)**2 - x - 1) == Poly(2*y**2 + 4*y*z + 2*z**2 - x - 1, x, y, z)
    assert poly(x*(
        y + z)**2 - x - 1) == Poly(x*y**2 + 2*x*y*z + x*z**2 - x - 1, x, y, z)
    assert poly(2*x*(y + z)**2 - x - 1) == Poly(2*x*y**2 + 4*x*y*z + 2*
                x*z**2 - x - 1, x, y, z)

    assert poly(x*y + (x + y)**2 + (x + z)**2) == \
        Poly(2*x*z + 3*x*y + y**2 + z**2 + 2*x**2, x, y, z)
    assert poly(x*y*(x + y)*(x + z)**2) == \
        Poly(x**3*y**2 + x*y**2*z**2 + y*x**2*z**2 + 2*z*x**2*
             y**2 + 2*y*z*x**3 + y*x**4, x, y, z)

    assert poly(Poly(x + y + z, y, x, z)) == Poly(x + y + z, y, x, z)

    assert poly((x + y)**2, x) == Poly(x**2 + 2*x*y + y**2, x, domain=ZZ[y])
    assert poly((x + y)**2, y) == Poly(x**2 + 2*x*y + y**2, y, domain=ZZ[x])

    assert poly(1, x) == Poly(1, x)
    raises(GeneratorsNeeded, lambda: poly(1))

    # issue 6184
    assert poly(x + y, x, y) == Poly(x + y, x, y)
    assert poly(x + y, y, x) == Poly(x + y, y, x)

    # https://github.com/sympy/sympy/issues/19755
    expr1 = x + (2*x + 3)**2/5 + S(6)/5
    assert poly(expr1).as_expr() == expr1.expand()
    expr2 = y*(y+1) + S(1)/3
    assert poly(expr2).as_expr() == expr2.expand()


def test_keep_coeff():
    u = Mul(2, x + 1, evaluate=False)
    assert _keep_coeff(S.One, x) == x
    assert _keep_coeff(S.NegativeOne, x) == -x
    assert _keep_coeff(S(1.0), x) == 1.0*x
    assert _keep_coeff(S(-1.0), x) == -1.0*x
    assert _keep_coeff(S.One, 2*x) == 2*x
    assert _keep_coeff(S(2), x/2) == x
    assert _keep_coeff(S(2), sin(x)) == 2*sin(x)
    assert _keep_coeff(S(2), x + 1) == u
    assert _keep_coeff(x, 1/x) == 1
    assert _keep_coeff(x + 1, S(2)) == u
    assert _keep_coeff(S.Half, S.One) == S.Half
    p = Pow(2, 3, evaluate=False)
    assert _keep_coeff(S(-1), p) == Mul(-1, p, evaluate=False)
    a = Add(2, p, evaluate=False)
    assert _keep_coeff(S.Half, a, clear=True
        ) == Mul(S.Half, a, evaluate=False)
    assert _keep_coeff(S.Half, a, clear=False
        ) == Add(1, Mul(S.Half, p, evaluate=False), evaluate=False)


def test_poly_matching_consistency():
    # Test for this issue:
    # https://github.com/sympy/sympy/issues/5514
    assert I * Poly(x, x) == Poly(I*x, x)
    assert Poly(x, x) * I == Poly(I*x, x)


def test_issue_5786():
    assert expand(factor(expand(
        (x - I*y)*(z - I*t)), extension=[I])) == -I*t*x - t*y + x*z - I*y*z


def test_noncommutative():
    class foo(Expr):
        is_commutative=False
    e = x/(x + x*y)
    c = 1/( 1 + y)
    assert cancel(foo(e)) == foo(c)
    assert cancel(e + foo(e)) == c + foo(c)
    assert cancel(e*foo(c)) == c*foo(c)


def test_to_rational_coeffs():
    assert to_rational_coeffs(
        Poly(x**3 + y*x**2 + sqrt(y), x, domain='EX')) is None
    # issue 21268
    assert to_rational_coeffs(
        Poly(y**3 + sqrt(2)*y**2*sin(x) + 1, y)) is None

    assert to_rational_coeffs(Poly(x, y)) is None
    assert to_rational_coeffs(Poly(sqrt(2)*y)) is None


def test_factor_terms():
    # issue 7067
    assert factor_list(x*(x + y)) == (1, [(x, 1), (x + y, 1)])
    assert sqf_list(x*(x + y)) == (1, [(x**2 + x*y, 1)])


def test_as_list():
    # issue 14496
    assert Poly(x**3 + 2, x, domain='ZZ').as_list() == [1, 0, 0, 2]
    assert Poly(x**2 + y + 1, x, y, domain='ZZ').as_list() == [[1], [], [1, 1]]
    assert Poly(x**2 + y + 1, x, y, z, domain='ZZ').as_list() == \
                                                    [[[1]], [[]], [[1], [1]]]


def test_issue_11198():
    assert factor_list(sqrt(2)*x) == (sqrt(2), [(x, 1)])
    assert factor_list(sqrt(2)*sin(x), sin(x)) == (sqrt(2), [(sin(x), 1)])


def test_Poly_precision():
    # Make sure Poly doesn't lose precision
    p = Poly(pi.evalf(100)*x)
    assert p.as_expr() == pi.evalf(100)*x


def test_issue_12400():
    # Correction of check for negative exponents
    assert poly(1/(1+sqrt(2)), x) == \
            Poly(1/(1+sqrt(2)), x, domain='EX')

def test_issue_14364():
    assert gcd(S(6)*(1 + sqrt(3))/5, S(3)*(1 + sqrt(3))/10) == Rational(3, 10) * (1 + sqrt(3))
    assert gcd(sqrt(5)*Rational(4, 7), sqrt(5)*Rational(2, 3)) == sqrt(5)*Rational(2, 21)

    assert lcm(Rational(2, 3)*sqrt(3), Rational(5, 6)*sqrt(3)) == S(10)*sqrt(3)/3
    assert lcm(3*sqrt(3), 4/sqrt(3)) == 12*sqrt(3)
    assert lcm(S(5)*(1 + 2**Rational(1, 3))/6, S(3)*(1 + 2**Rational(1, 3))/8) == Rational(15, 2) * (1 + 2**Rational(1, 3))

    assert gcd(Rational(2, 3)*sqrt(3), Rational(5, 6)/sqrt(3)) == sqrt(3)/18
    assert gcd(S(4)*sqrt(13)/7, S(3)*sqrt(13)/14) == sqrt(13)/14

    # gcd_list and lcm_list
    assert gcd([S(2)*sqrt(47)/7, S(6)*sqrt(47)/5, S(8)*sqrt(47)/5]) == sqrt(47)*Rational(2, 35)
    assert gcd([S(6)*(1 + sqrt(7))/5, S(2)*(1 + sqrt(7))/7, S(4)*(1 + sqrt(7))/13]) ==  (1 + sqrt(7))*Rational(2, 455)
    assert lcm((Rational(7, 2)/sqrt(15), Rational(5, 6)/sqrt(15), Rational(5, 8)/sqrt(15))) == Rational(35, 2)/sqrt(15)
    assert lcm([S(5)*(2 + 2**Rational(5, 7))/6, S(7)*(2 + 2**Rational(5, 7))/2, S(13)*(2 + 2**Rational(5, 7))/4]) == Rational(455, 2) * (2 + 2**Rational(5, 7))


def test_issue_15669():
    x = Symbol("x", positive=True)
    expr = (16*x**3/(-x**2 + sqrt(8*x**2 + (x**2 - 2)**2) + 2)**2 -
        2*2**Rational(4, 5)*x*(-x**2 + sqrt(8*x**2 + (x**2 - 2)**2) + 2)**Rational(3, 5) + 10*x)
    assert factor(expr, deep=True) == x*(x**2 + 2)


def test_issue_17988():
    x = Symbol('x')
    p = poly(x - 1)
    with warns_deprecated_sympy():
        M = Matrix([[poly(x + 1), poly(x + 1)]])
    with warns(SymPyDeprecationWarning, test_stacklevel=False):
        assert p * M == M * p == Matrix([[poly(x**2 - 1), poly(x**2 - 1)]])


def test_issue_18205():
    assert cancel((2 + I)*(3 - I)) == 7 + I
    assert cancel((2 + I)*(2 - I)) == 5


def test_issue_8695():
    p = (x**2 + 1) * (x - 1)**2 * (x - 2)**3 * (x - 3)**3
    result = (1, [(x**2 + 1, 1), (x - 1, 2), (x**2 - 5*x + 6, 3)])
    assert sqf_list(p) == result


def test_issue_19113():
    eq = sin(x)**3 - sin(x) + 1
    raises(PolynomialError, lambda: refine_root(eq, 1, 2, 1e-2))
    raises(PolynomialError, lambda: count_roots(eq, -1, 1))
    raises(PolynomialError, lambda: real_roots(eq))
    raises(PolynomialError, lambda: nroots(eq))
    raises(PolynomialError, lambda: ground_roots(eq))
    raises(PolynomialError, lambda: nth_power_roots_poly(eq, 2))


def test_issue_19360():
    f = 2*x**2 - 2*sqrt(2)*x*y + y**2
    assert factor(f, extension=sqrt(2)) == 2*(x - (sqrt(2)*y/2))**2

    f = -I*t*x - t*y + x*z - I*y*z
    assert factor(f, extension=I) == (x - I*y)*(-I*t + z)


def test_poly_copy_equals_original():
    poly = Poly(x + y, x, y, z)
    copy = poly.copy()
    assert poly == copy, (
        "Copied polynomial not equal to original.")
    assert poly.gens == copy.gens, (
        "Copied polynomial has different generators than original.")


def test_deserialized_poly_equals_original():
    poly = Poly(x + y, x, y, z)
    deserialized = pickle.loads(pickle.dumps(poly))
    assert poly == deserialized, (
        "Deserialized polynomial not equal to original.")
    assert poly.gens == deserialized.gens, (
        "Deserialized polynomial has different generators than original.")


def test_issue_20389():
    result = degree(x * (x + 1) - x ** 2 - x, x)
    assert result == -oo


def test_issue_20985():
    from sympy.core.symbol import symbols
    w, R = symbols('w R')
    poly = Poly(1.0 + I*w/R, w, 1/R)
    assert poly.degree() == S(1)


<<<<<<< HEAD
def test_Poly_from_roots():

    x, a, b = symbols('x a b')

    assert Poly.from_roots([], x) == Poly(1, x)
    assert Poly.from_roots([1], x) == Poly(x - 1, x)
    assert Poly.from_roots([-2], x) == Poly(x + 2, x)

    assert Poly.from_roots([1, 1], x) == Poly(x**2 - 2*x + 1, x)
    assert Poly.from_roots([2, 2, 2], x) == Poly(x**3 - 6*x**2 + 12*x - 8, x)

    assert Poly.from_roots([1, 2, 3], x) == Poly(x**3 - 6*x**2 + 11*x - 6, x)
    assert Poly.from_roots([1, 2, 3, 4], x) == Poly(x**4 - 10*x**3 + 35*x**2 - 50*x + 24, x)

    assert Poly.from_roots([-1, -2], x) == Poly(x**2 + 3*x + 2, x)
    assert Poly.from_roots([-1, -2, -3], x) == Poly(x**3 + 6*x**2 + 11*x + 6, x)

    assert Poly.from_roots([0], x) == Poly(x, x)
    assert Poly.from_roots([0, 0], x) == Poly(x**2, x)
    assert Poly.from_roots([0, 1, 2], x) == Poly(x**3 - 3*x**2 + 2*x, x)

    assert Poly.from_roots([a], x) == Poly(x - a, x)
    assert Poly.from_roots([a, b], x) == Poly(x**2 - (a + b)*x + a*b, x)

    assert Poly.from_roots([Rational(1, 2), 2], x) == Poly(x**2 - Rational(5, 2)*x + 1, x)
    assert Poly.from_roots([Rational(7, 2), 5], x) == Poly(x**2 - Rational(17, 2)*x + Rational(35, 2), x, domain='QQ')

    coeffs = Poly.from_roots([Rational(7, 2), 5], x).all_coeffs()
    poly = 2 * 3 * Poly(coeffs, x, domain='QQ')
    assert poly == Poly(6*x**2 - 51*x + 105, x, domain='QQ')
=======
def test_polynomial():
    from sympy.core.symbol import symbols
    x, y = symbols('x y')
    p = Poly(x**2, x)

    assert str(p) == "Poly(x**2, x, domain='ZZ')"

    result_by_2 = p / 2
    assert str(result_by_2) == "Poly(1/2*x**2, x, domain='QQ')"

    result_by_x = p / x
    assert str(result_by_x) == "Poly(x, x, domain='QQ')"

    result_rec = 1 / p
    assert result_rec == 1 / (x**2)

    result_by_self = p / p
    assert result_by_self == 1

    p2 = Poly(x**2*y + x, x)
    assert str(p2) == "Poly(y*x**2 + x, x, domain='ZZ[y]')"

    result_p2_by_y = p2 / y
    assert str(result_p2_by_y) == "Poly(x**2 + 1/y*x, x, domain='ZZ(y)')"

    result_p2_by_exp = p2 / exp(y)
    expected = (x**2 * y + x) * exp(-y)
    assert result_p2_by_exp == expected
>>>>>>> ceb11cde
<|MERGE_RESOLUTION|>--- conflicted
+++ resolved
@@ -3989,7 +3989,6 @@
     assert poly.degree() == S(1)
 
 
-<<<<<<< HEAD
 def test_Poly_from_roots():
 
     x, a, b = symbols('x a b')
@@ -4020,7 +4019,8 @@
     coeffs = Poly.from_roots([Rational(7, 2), 5], x).all_coeffs()
     poly = 2 * 3 * Poly(coeffs, x, domain='QQ')
     assert poly == Poly(6*x**2 - 51*x + 105, x, domain='QQ')
-=======
+
+
 def test_polynomial():
     from sympy.core.symbol import symbols
     x, y = symbols('x y')
@@ -4048,5 +4048,4 @@
 
     result_p2_by_exp = p2 / exp(y)
     expected = (x**2 * y + x) * exp(-y)
-    assert result_p2_by_exp == expected
->>>>>>> ceb11cde
+    assert result_p2_by_exp == expected