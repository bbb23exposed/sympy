--- conflicted
+++ resolved
@@ -16,17 +16,10 @@
 from sympy.functions.special.zeta_functions import polylog, lerchphi, zeta, dirichlet_eta
 from sympy.logic.boolalg import And, Or, Implies, Equivalent, Xor, Not
 from sympy.matrices.expressions.determinant import Determinant
-<<<<<<< HEAD
-from sympy.printing.mathml import mathml, MathMLContentPrinter, MathMLPresentationPrinter, \
-    MathMLPrinter
-from sympy.sets.sets import FiniteSet, Union, Intersection, Complement, \
-    SymmetricDifference, Interval
-=======
 from sympy.printing.mathml import mathml, MathMLContentPrinter, \
     MathMLPresentationPrinter, MathMLPrinter
 from sympy.sets.sets import FiniteSet, Union, Intersection, Complement, \
-    SymmetricDifference
->>>>>>> e7ccf081
+    SymmetricDifference, Interval
 from sympy.stats.rv import RandomSymbol
 from sympy.utilities.pytest import raises
 from sympy.vector import CoordSys3D, Cross, Curl, Dot, Divergence, Gradient
