--- conflicted
+++ resolved
@@ -264,13 +264,8 @@
 from sympy.simplify import collect, logcombine, powsimp, separatevars, \
     simplify, trigsimp, posify, cse, besselsimp
 from sympy.simplify.powsimp import powdenest
-<<<<<<< HEAD
 from sympy.simplify.radsimp import collect_const, fraction
-from sympy.solvers import solve
-=======
-from sympy.simplify.radsimp import collect_const
 from sympy.solvers import checksol, solve
->>>>>>> f88589f4
 from sympy.solvers.pde import pdsolve
 
 from sympy.utilities import numbered_symbols, default_sort_key, sift
