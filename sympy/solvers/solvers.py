--- conflicted
+++ resolved
@@ -689,16 +689,8 @@
         >>> from sympy import real_root, S
         >>> eq = root(x, 3) - root(x, 5) + S(1)/7
         >>> solve(eq)  # this gives 2 solutions but misses a 3rd
-<<<<<<< HEAD
         [CRootOf(7*_x**5 - 7*_x**3 + 1, 1)**15,
         CRootOf(7*_x**5 - 7*_x**3 + 1, 2)**15]
-=======
-        [-50/343 - 4*CRootOf(7*x**5 - 7*x**3 + 1, 1)**4/7 - CRootOf(7*x**5 - 7*x**3 + 1, 1)**2/7
-         + 3*CRootOf(7*x**5 - 7*x**3 + 1, 1)/49 + 52*CRootOf(7*x**5 - 7*x**3 + 1, 1)**3/49,
-         -4*CRootOf(7*x**5 - 7*x**3 + 1, 2)**4/7 - 50/343 - CRootOf(7*x**5 - 7*x**3 + 1, 2)**2/7
-         + 3*CRootOf(7*x**5 - 7*x**3 + 1, 2)/49 + 52*CRootOf(7*x**5 - 7*x**3 + 1, 2)**3/49]
-        >>> # It can also be written as [CRootOf(7*x**5 - 7*x**3 + 1, 1)**15, CRootOf(7*x**5 - 7*x**3 + 1, 2)**15]
->>>>>>> f9bd21b4
         >>> sol = solve(eq, check=False)
         >>> sorted(abs(eq.subs(x,i).n(2)) for i in sol)
         [0.e-110, 0.e-110, 0.052, 0.052, 0.48]
