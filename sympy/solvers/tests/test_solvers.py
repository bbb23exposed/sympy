from sympy.assumptions.ask import (Q, ask)
from sympy.core.add import Add
from sympy.core.containers import Tuple
from sympy.core.function import (Derivative, Function, diff)
from sympy.core.mod import Mod
from sympy.core.mul import Mul
from sympy.core import (GoldenRatio, TribonacciConstant)
from sympy.core.numbers import (E, Float, I, Rational, oo, pi)
from sympy.core.relational import (Eq, Gt, Lt, Ne)
from sympy.core.singleton import S
from sympy.core.symbol import (Dummy, Symbol, Wild, symbols)
from sympy.core.sympify import sympify
from sympy.functions.combinatorial.factorials import binomial
from sympy.functions.elementary.complexes import (Abs, arg, conjugate, im, re)
from sympy.functions.elementary.exponential import (LambertW, exp, log)
from sympy.functions.elementary.hyperbolic import (atanh, cosh, sinh, tanh)
from sympy.functions.elementary.integers import floor
from sympy.functions.elementary.miscellaneous import (cbrt, root, sqrt)
from sympy.functions.elementary.piecewise import Piecewise
from sympy.functions.elementary.trigonometric import (acos, asin, atan, atan2, cos, sec, sin, tan)
from sympy.functions.special.error_functions import (erf, erfc, erfcinv, erfinv)
from sympy.integrals.integrals import Integral
from sympy.logic.boolalg import (And, Or)
from sympy.matrices.dense import Matrix
from sympy.matrices import SparseMatrix
from sympy.polys.polytools import Poly, groebner
from sympy.printing.str import sstr
from sympy.simplify.radsimp import denom
from sympy.solvers.solvers import (nsolve, solve, solve_linear)

from sympy.core.function import nfloat
from sympy.solvers import solve_linear_system, solve_linear_system_LU, \
    solve_undetermined_coeffs
from sympy.solvers.bivariate import _filtered_gens, _solve_lambert, _lambert
from sympy.solvers.solvers import _invert, unrad, checksol, posify, _ispow, \
    det_quick, det_perm, det_minor, _simple_dens, denoms

from sympy.physics.units import cm
from sympy.polys.rootoftools import CRootOf

from sympy.testing.pytest import slow, XFAIL, SKIP, raises
from sympy.core.random import verify_numerically as tn

from sympy.abc import a, b, c, d, e, k, h, p, x, y, z, t, q, m, R


def NS(e, n=15, **options):
    return sstr(sympify(e).evalf(n, **options), full_prec=True)


def test_swap_back():
    f, g = map(Function, 'fg')
    fx, gx = f(x), g(x)
    assert solve([fx + y - 2, fx - gx - 5], fx, y, gx) == \
        {fx: gx + 5, y: -gx - 3}
    assert solve(fx + gx*x - 2, [fx, gx], dict=True) == [{fx: 2, gx: 0}]
    assert solve(fx + gx**2*x - y, [fx, gx], dict=True) == [{fx: y, gx: 0}]
    assert solve([f(1) - 2, x + 2], dict=True) == [{x: -2, f(1): 2}]


def guess_solve_strategy(eq, symbol):
    try:
        solve(eq, symbol)
        return True
    except (TypeError, NotImplementedError):
        return False


def test_guess_poly():
    # polynomial equations
    assert guess_solve_strategy( S(4), x )  # == GS_POLY
    assert guess_solve_strategy( x, x )  # == GS_POLY
    assert guess_solve_strategy( x + a, x )  # == GS_POLY
    assert guess_solve_strategy( 2*x, x )  # == GS_POLY
    assert guess_solve_strategy( x + sqrt(2), x)  # == GS_POLY
    assert guess_solve_strategy( x + 2**Rational(1, 4), x)  # == GS_POLY
    assert guess_solve_strategy( x**2 + 1, x )  # == GS_POLY
    assert guess_solve_strategy( x**2 - 1, x )  # == GS_POLY
    assert guess_solve_strategy( x*y + y, x )  # == GS_POLY
    assert guess_solve_strategy( x*exp(y) + y, x)  # == GS_POLY
    assert guess_solve_strategy(
        (x - y**3)/(y**2*sqrt(1 - y**2)), x)  # == GS_POLY


def test_guess_poly_cv():
    # polynomial equations via a change of variable
    assert guess_solve_strategy( sqrt(x) + 1, x )  # == GS_POLY_CV_1
    assert guess_solve_strategy(
        x**Rational(1, 3) + sqrt(x) + 1, x )  # == GS_POLY_CV_1
    assert guess_solve_strategy( 4*x*(1 - sqrt(x)), x )  # == GS_POLY_CV_1

    # polynomial equation multiplying both sides by x**n
    assert guess_solve_strategy( x + 1/x + y, x )  # == GS_POLY_CV_2


def test_guess_rational_cv():
    # rational functions
    assert guess_solve_strategy( (x + 1)/(x**2 + 2), x)  # == GS_RATIONAL
    assert guess_solve_strategy(
        (x - y**3)/(y**2*sqrt(1 - y**2)), y)  # == GS_RATIONAL_CV_1

    # rational functions via the change of variable y -> x**n
    assert guess_solve_strategy( (sqrt(x) + 1)/(x**Rational(1, 3) + sqrt(x) + 1), x ) \
        #== GS_RATIONAL_CV_1


def test_guess_transcendental():
    #transcendental functions
    assert guess_solve_strategy( exp(x) + 1, x )  # == GS_TRANSCENDENTAL
    assert guess_solve_strategy( 2*cos(x) - y, x )  # == GS_TRANSCENDENTAL
    assert guess_solve_strategy(
        exp(x) + exp(-x) - y, x )  # == GS_TRANSCENDENTAL
    assert guess_solve_strategy(3**x - 10, x)  # == GS_TRANSCENDENTAL
    assert guess_solve_strategy(-3**x + 10, x)  # == GS_TRANSCENDENTAL

    assert guess_solve_strategy(a*x**b - y, x)  # == GS_TRANSCENDENTAL


def test_solve_args():
    # equation container, issue 5113
    ans = {x: -3, y: 1}
    eqs = (x + 5*y - 2, -3*x + 6*y - 15)
    assert all(solve(container(eqs), x, y) == ans for container in
        (tuple, list, set, frozenset))
    assert solve(Tuple(*eqs), x, y) == ans
    # implicit symbol to solve for
    assert set(solve(x**2 - 4)) == {S(2), -S(2)}
    assert solve([x + y - 3, x - y - 5]) == {x: 4, y: -1}
    assert solve(x - exp(x), x, implicit=True) == [exp(x)]
    # no symbol to solve for
    assert solve(42) == solve(42, x) == []
    assert solve([1, 2]) == []
    assert solve([sqrt(2)],[x]) == []
    # duplicate symbols raises
    raises(ValueError, lambda: solve((x - 3, y + 2), x, y, x))
    raises(ValueError, lambda: solve(x, x, x))
    # no error in exclude
    assert solve(x, x, exclude=[y, y]) == [0]
    # duplicate symbols raises
    raises(ValueError, lambda: solve((x - 3, y + 2), x, y, x))
    raises(ValueError, lambda: solve(x, x, x))
    # no error in exclude
    assert solve(x, x, exclude=[y, y]) == [0]
    # unordered symbols
    # only 1
    assert solve(y - 3, {y}) == [3]
    # more than 1
    assert solve(y - 3, {x, y}) == [{y: 3}]
    # multiple symbols: take the first linear solution+
    # - return as tuple with values for all requested symbols
    assert solve(x + y - 3, [x, y]) == [(3 - y, y)]
    # - unless dict is True
    assert solve(x + y - 3, [x, y], dict=True) == [{x: 3 - y}]
    # - or no symbols are given
    assert solve(x + y - 3) == [{x: 3 - y}]
    # multiple symbols might represent an undetermined coefficients system
    assert solve(a + b*x - 2, [a, b]) == {a: 2, b: 0}
    assert solve((a + b)*x + b - c, [a, b]) == {a: -c, b: c}
    eq = a*x**2 + b*x + c - ((x - h)**2 + 4*p*k)/4/p
    # - check that flags are obeyed
    sol = solve(eq, [h, p, k], exclude=[a, b, c])
    assert sol == {h: -b/(2*a), k: (4*a*c - b**2)/(4*a), p: 1/(4*a)}
    assert solve(eq, [h, p, k], dict=True) == [sol]
    assert solve(eq, [h, p, k], set=True) == \
        ([h, p, k], {(-b/(2*a), 1/(4*a), (4*a*c - b**2)/(4*a))})
    # issue 23889 - polysys not simplified
    assert solve(eq, [h, p, k], exclude=[a, b, c], simplify=False) == \
        {h: -b/(2*a), k: (4*a*c - b**2)/(4*a), p: 1/(4*a)}
    # but this only happens when system has a single solution
    args = (a + b)*x - b**2 + 2, a, b
    assert solve(*args) == [((b**2 - b*x - 2)/x, b)]
    # and if the system has a solution; the following doesn't so
    # an algebraic solution is returned
    assert solve(a*x + b**2/(x + 4) - 3*x - 4/x, a, b, dict=True) == \
        [{a: (-b**2*x + 3*x**3 + 12*x**2 + 4*x + 16)/(x**2*(x + 4))}]
    # failed single equation
    assert solve(1/(1/x - y + exp(y))) == []
    raises(
        NotImplementedError, lambda: solve(exp(x) + sin(x) + exp(y) + sin(y)))
    # failed system
    # --  when no symbols given, 1 fails
    assert solve([y, exp(x) + x]) == [{x: -LambertW(1), y: 0}]
    #     both fail
    assert solve(
        (exp(x) - x, exp(y) - y)) == [{x: -LambertW(-1), y: -LambertW(-1)}]
    # --  when symbols given
    assert solve([y, exp(x) + x], x, y) == [(-LambertW(1), 0)]
    # symbol is a number
    assert solve(x**2 - pi, pi) == [x**2]
    # no equations
    assert solve([], [x]) == []
    # nonlinear system
    assert solve((x**2 - 4, y - 2), x, y) == [(-2, 2), (2, 2)]
    assert solve((x**2 - 4, y - 2), y, x) == [(2, -2), (2, 2)]
    assert solve((x**2 - 4 + z, y - 2 - z), a, z, y, x, set=True
        ) == ([a, z, y, x], {
        (a, z, z + 2, -sqrt(4 - z)),
        (a, z, z + 2, sqrt(4 - z))})
    # overdetermined system
    # - nonlinear
    assert solve([(x + y)**2 - 4, x + y - 2]) == [{x: -y + 2}]
    # - linear
    assert solve((x + y - 2, 2*x + 2*y - 4)) == {x: -y + 2}
    # When one or more args are Boolean
    assert solve(Eq(x**2, 0.0)) == [0.0]  # issue 19048
    assert solve([True, Eq(x, 0)], [x], dict=True) == [{x: 0}]
    assert solve([Eq(x, x), Eq(x, 0), Eq(x, x+1)], [x], dict=True) == []
    assert not solve([Eq(x, x+1), x < 2], x)
    assert solve([Eq(x, 0), x+1<2]) == Eq(x, 0)
    assert solve([Eq(x, x), Eq(x, x+1)], x) == []
    assert solve(True, x) == []
    assert solve([x - 1, False], [x], set=True) == ([], set())
    assert solve([-y*(x + y - 1)/2, (y - 1)/x/y + 1/y],
        set=True, check=False) == ([x, y], {(1 - y, y), (x, 0)})
    # ordering should be canonical, fastest to order by keys instead
    # of by size
    assert list(solve((y - 1, x - sqrt(3)*z)).keys()) == [x, y]
    # as set always returns as symbols, set even if no solution
    assert solve([x - 1, x], (y, x), set=True) == ([y, x], set())
    assert solve([x - 1, x], {y, x}, set=True) == ([x, y], set())


def test_solve_polynomial1():
    assert solve(3*x - 2, x) == [Rational(2, 3)]
    assert solve(Eq(3*x, 2), x) == [Rational(2, 3)]

    assert set(solve(x**2 - 1, x)) == {-S.One, S.One}
    assert set(solve(Eq(x**2, 1), x)) == {-S.One, S.One}

    assert solve(x - y**3, x) == [y**3]
    rx = root(x, 3)
    assert solve(x - y**3, y) == [
        rx, -rx/2 - sqrt(3)*I*rx/2, -rx/2 +  sqrt(3)*I*rx/2]
    a11, a12, a21, a22, b1, b2 = symbols('a11,a12,a21,a22,b1,b2')

    assert solve([a11*x + a12*y - b1, a21*x + a22*y - b2], x, y) == \
        {
            x: (a22*b1 - a12*b2)/(a11*a22 - a12*a21),
            y: (a11*b2 - a21*b1)/(a11*a22 - a12*a21),
        }

    solution = {x: S.Zero, y: S.Zero}

    assert solve((x - y, x + y), x, y ) == solution
    assert solve((x - y, x + y), (x, y)) == solution
    assert solve((x - y, x + y), [x, y]) == solution

    assert set(solve(x**3 - 15*x - 4, x)) == {
        -2 + 3**S.Half,
        S(4),
        -2 - 3**S.Half
    }

    assert set(solve((x**2 - 1)**2 - a, x)) == \
        {sqrt(1 + sqrt(a)), -sqrt(1 + sqrt(a)),
             sqrt(1 - sqrt(a)), -sqrt(1 - sqrt(a))}


def test_solve_polynomial2():
    assert solve(4, x) == []


def test_solve_polynomial_cv_1a():
    """
    Test for solving on equations that can be converted to a polynomial equation
    using the change of variable y -> x**Rational(p, q)
    """
    assert solve( sqrt(x) - 1, x) == [1]
    assert solve( sqrt(x) - 2, x) == [4]
    assert solve( x**Rational(1, 4) - 2, x) == [16]
    assert solve( x**Rational(1, 3) - 3, x) == [27]
    assert solve(sqrt(x) + x**Rational(1, 3) + x**Rational(1, 4), x) == [0]


def test_solve_polynomial_cv_1b():
    assert set(solve(4*x*(1 - a*sqrt(x)), x)) == {S.Zero, 1/a**2}
    assert set(solve(x*(root(x, 3) - 3), x)) == {S.Zero, S(27)}


def test_solve_polynomial_cv_2():
    """
    Test for solving on equations that can be converted to a polynomial equation
    multiplying both sides of the equation by x**m
    """
    assert solve(x + 1/x - 1, x) in \
        [[ S.Half + I*sqrt(3)/2, S.Half - I*sqrt(3)/2],
         [ S.Half - I*sqrt(3)/2, S.Half + I*sqrt(3)/2]]


def test_quintics_1():
    f = x**5 - 110*x**3 - 55*x**2 + 2310*x + 979
    s = solve(f, check=False)
    for r in s:
        res = f.subs(x, r.n()).n()
        assert tn(res, 0)

    f = x**5 - 15*x**3 - 5*x**2 + 10*x + 20
    s = solve(f)
    for r in s:
        assert r.func == CRootOf

    # if one uses solve to get the roots of a polynomial that has a CRootOf
    # solution, make sure that the use of nfloat during the solve process
    # doesn't fail. Note: if you want numerical solutions to a polynomial
    # it is *much* faster to use nroots to get them than to solve the
    # equation only to get RootOf solutions which are then numerically
    # evaluated. So for eq = x**5 + 3*x + 7 do Poly(eq).nroots() rather
    # than [i.n() for i in solve(eq)] to get the numerical roots of eq.
    assert nfloat(solve(x**5 + 3*x**3 + 7)[0], exponent=False) == \
        CRootOf(x**5 + 3*x**3 + 7, 0).n()


def test_quintics_2():
    f = x**5 + 15*x + 12
    s = solve(f, check=False)
    for r in s:
        res = f.subs(x, r.n()).n()
        assert tn(res, 0)

    f = x**5 - 15*x**3 - 5*x**2 + 10*x + 20
    s = solve(f)
    for r in s:
        assert r.func == CRootOf

    assert solve(x**5 - 6*x**3 - 6*x**2 + x - 6) == [
        CRootOf(x**5 - 6*x**3 - 6*x**2 + x - 6, 0),
        CRootOf(x**5 - 6*x**3 - 6*x**2 + x - 6, 1),
        CRootOf(x**5 - 6*x**3 - 6*x**2 + x - 6, 2),
        CRootOf(x**5 - 6*x**3 - 6*x**2 + x - 6, 3),
        CRootOf(x**5 - 6*x**3 - 6*x**2 + x - 6, 4)]

def test_quintics_3():
    y = x**5 + x**3 - 2**Rational(1, 3)
    assert solve(y) == solve(-y) == []


def test_highorder_poly():
    # just testing that the uniq generator is unpacked
    sol = solve(x**6 - 2*x + 2)
    assert all(isinstance(i, CRootOf) for i in sol) and len(sol) == 6


def test_solve_rational():
    """Test solve for rational functions"""
    assert solve( ( x - y**3 )/( (y**2)*sqrt(1 - y**2) ), x) == [y**3]


def test_solve_conjugate():
    """Test solve for simple conjugate functions"""
    assert solve(conjugate(x) -3 + I) == [3 + I]


def test_solve_nonlinear():
    assert solve(x**2 - y**2, x, y, dict=True) == [{x: -y}, {x: y}]
    assert solve(x**2 - y**2/exp(x), y, x, dict=True) == [{y: -x*sqrt(exp(x))},
                                                          {y: x*sqrt(exp(x))}]


def test_issue_8666():
    x = symbols('x')
    assert solve(Eq(x**2 - 1/(x**2 - 4), 4 - 1/(x**2 - 4)), x) == []
    assert solve(Eq(x + 1/x, 1/x), x) == []


def test_issue_7228():
    assert solve(4**(2*(x**2) + 2*x) - 8, x) == [Rational(-3, 2), S.Half]


def test_issue_7190():
    assert solve(log(x-3) + log(x+3), x) == [sqrt(10)]


def test_issue_21004():
    x = symbols('x')
    f = x/sqrt(x**2+1)
    f_diff = f.diff(x)
    assert solve(f_diff, x) == []


def test_issue_24650():
    x = symbols('x')
    r = solve(Eq(Piecewise((x, Eq(x, 0) | (x > 1))), 0))
    assert r == [0]
    r = checksol(Eq(Piecewise((x, Eq(x, 0) | (x > 1))), 0), x, sol=0)
    assert r is True


def test_linear_system():
    x, y, z, t, n = symbols('x, y, z, t, n')

    assert solve([x - 1, x - y, x - 2*y, y - 1], [x, y]) == []

    assert solve([x - 1, x - y, x - 2*y, x - 1], [x, y]) == []
    assert solve([x - 1, x - 1, x - y, x - 2*y], [x, y]) == []

    assert solve([x + 5*y - 2, -3*x + 6*y - 15], x, y) == {x: -3, y: 1}

    M = Matrix([[0, 0, n*(n + 1), (n + 1)**2, 0],
                [n + 1, n + 1, -2*n - 1, -(n + 1), 0],
                [-1, 0, 1, 0, 0]])

    assert solve_linear_system(M, x, y, z, t) == \
        {x: t*(-n-1)/n, y: 0, z: t*(-n-1)/n}

    assert solve([x + y + z + t, -z - t], x, y, z, t) == {x: -y, z: -t}


@XFAIL
def test_linear_system_xfail():
    # https://github.com/sympy/sympy/issues/6420
    M = Matrix([[0,    15.0, 10.0, 700.0],
                [1,    1,    1,    100.0],
                [0,    10.0, 5.0,  200.0],
                [-5.0, 0,    0,    0    ]])

    assert solve_linear_system(M, x, y, z) == {x: 0, y: -60.0, z: 160.0}


def test_linear_system_function():
    a = Function('a')
    assert solve([a(0, 0) + a(0, 1) + a(1, 0) + a(1, 1), -a(1, 0) - a(1, 1)],
        a(0, 0), a(0, 1), a(1, 0), a(1, 1)) == {a(1, 0): -a(1, 1), a(0, 0): -a(0, 1)}


def test_linear_system_symbols_doesnt_hang_1():

    def _mk_eqs(wy):
        # Equations for fitting a wy*2 - 1 degree polynomial between two points,
        # at end points derivatives are known up to order: wy - 1
        order = 2*wy - 1
        x, x0, x1 = symbols('x, x0, x1', real=True)
        y0s = symbols('y0_:{}'.format(wy), real=True)
        y1s = symbols('y1_:{}'.format(wy), real=True)
        c = symbols('c_:{}'.format(order+1), real=True)

        expr = sum(coeff*x**o for o, coeff in enumerate(c))
        eqs = []
        for i in range(wy):
            eqs.append(expr.diff(x, i).subs({x: x0}) - y0s[i])
            eqs.append(expr.diff(x, i).subs({x: x1}) - y1s[i])
        return eqs, c

    #
    # The purpose of this test is just to see that these calls don't hang. The
    # expressions returned are complicated so are not included here. Testing
    # their correctness takes longer than solving the system.
    #

    for n in range(1, 7+1):
        eqs, c = _mk_eqs(n)
        solve(eqs, c)


def test_linear_system_symbols_doesnt_hang_2():

    M = Matrix([
        [66, 24, 39, 50, 88, 40, 37, 96, 16, 65, 31, 11, 37, 72, 16, 19, 55, 37, 28, 76],
        [10, 93, 34, 98, 59, 44, 67, 74, 74, 94, 71, 61, 60, 23,  6,  2, 57,  8, 29, 78],
        [19, 91, 57, 13, 64, 65, 24, 53, 77, 34, 85, 58, 87, 39, 39,  7, 36, 67, 91,  3],
        [74, 70, 15, 53, 68, 43, 86, 83, 81, 72, 25, 46, 67, 17, 59, 25, 78, 39, 63,  6],
        [69, 40, 67, 21, 67, 40, 17, 13, 93, 44, 46, 89, 62, 31, 30, 38, 18, 20, 12, 81],
        [50, 22, 74, 76, 34, 45, 19, 76, 28, 28, 11, 99, 97, 82,  8, 46, 99, 57, 68, 35],
        [58, 18, 45, 88, 10, 64,  9, 34, 90, 82, 17, 41, 43, 81, 45, 83, 22, 88, 24, 39],
        [42, 21, 70, 68,  6, 33, 64, 81, 83, 15, 86, 75, 86, 17, 77, 34, 62, 72, 20, 24],
        [ 7,  8,  2, 72, 71, 52, 96,  5, 32, 51, 31, 36, 79, 88, 25, 77, 29, 26, 33, 13],
        [19, 31, 30, 85, 81, 39, 63, 28, 19, 12, 16, 49, 37, 66, 38, 13,  3, 71, 61, 51],
        [29, 82, 80, 49, 26, 85,  1, 37,  2, 74, 54, 82, 26, 47, 54,  9, 35,  0, 99, 40],
        [15, 49, 82, 91, 93, 57, 45, 25, 45, 97, 15, 98, 48, 52, 66, 24, 62, 54, 97, 37],
        [62, 23, 73, 53, 52, 86, 28, 38,  0, 74, 92, 38, 97, 70, 71, 29, 26, 90, 67, 45],
        [ 2, 32, 23, 24, 71, 37, 25, 71,  5, 41, 97, 65, 93, 13, 65, 45, 25, 88, 69, 50],
        [40, 56,  1, 29, 79, 98, 79, 62, 37, 28, 45, 47,  3,  1, 32, 74, 98, 35, 84, 32],
        [33, 15, 87, 79, 65,  9, 14, 63, 24, 19, 46, 28, 74, 20, 29, 96, 84, 91, 93,  1],
        [97, 18, 12, 52,  1,  2, 50, 14, 52, 76, 19, 82, 41, 73, 51, 79, 13,  3, 82, 96],
        [40, 28, 52, 10, 10, 71, 56, 78, 82,  5, 29, 48,  1, 26, 16, 18, 50, 76, 86, 52],
        [38, 89, 83, 43, 29, 52, 90, 77, 57,  0, 67, 20, 81, 88, 48, 96, 88, 58, 14,  3]])

    syms = x0,x1,x2,x3,x4,x5,x6,x7,x8,x9,x10,x11,x12,x13,x14,x15,x16,x17,x18 = symbols('x:19')

    sol = {
        x0:  -S(1967374186044955317099186851240896179)/3166636564687820453598895768302256588,
        x1:  -S(84268280268757263347292368432053826)/791659141171955113399723942075564147,
        x2:  -S(229962957341664730974463872411844965)/1583318282343910226799447884151128294,
        x3:   S(990156781744251750886760432229180537)/6333273129375640907197791536604513176,
        x4:  -S(2169830351210066092046760299593096265)/18999819388126922721593374609813539528,
        x5:   S(4680868883477577389628494526618745355)/9499909694063461360796687304906769764,
        x6:  -S(1590820774344371990683178396480879213)/3166636564687820453598895768302256588,
        x7:  -S(54104723404825537735226491634383072)/339282489073695048599881689460956063,
        x8:   S(3182076494196560075964847771774733847)/6333273129375640907197791536604513176,
        x9:  -S(10870817431029210431989147852497539675)/18999819388126922721593374609813539528,
        x10: -S(13118019242576506476316318268573312603)/18999819388126922721593374609813539528,
        x11: -S(5173852969886775824855781403820641259)/4749954847031730680398343652453384882,
        x12:  S(4261112042731942783763341580651820563)/4749954847031730680398343652453384882,
        x13: -S(821833082694661608993818117038209051)/6333273129375640907197791536604513176,
        x14:  S(906881575107250690508618713632090559)/904753304196520129599684505229216168,
        x15: -S(732162528717458388995329317371283987)/6333273129375640907197791536604513176,
        x16:  S(4524215476705983545537087360959896817)/9499909694063461360796687304906769764,
        x17: -S(3898571347562055611881270844646055217)/6333273129375640907197791536604513176,
        x18:  S(7513502486176995632751685137907442269)/18999819388126922721593374609813539528
    }

    eqs = list(M * Matrix(syms + (1,)))
    assert solve(eqs, syms) == sol

    y = Symbol('y')
    eqs = list(y * M * Matrix(syms + (1,)))
    assert solve(eqs, syms) == sol


def test_linear_systemLU():
    n = Symbol('n')

    M = Matrix([[1, 2, 0, 1], [1, 3, 2*n, 1], [4, -1, n**2, 1]])

    assert solve_linear_system_LU(M, [x, y, z]) == {z: -3/(n**2 + 18*n),
                                                  x: 1 - 12*n/(n**2 + 18*n),
                                                  y: 6*n/(n**2 + 18*n)}

# Note: multiple solutions exist for some of these equations, so the tests
# should be expected to break if the implementation of the solver changes
# in such a way that a different branch is chosen

@slow
def test_solve_transcendental():
    from sympy.abc import a, b

    assert solve(exp(x) - 3, x) == [log(3)]
    assert set(solve((a*x + b)*(exp(x) - 3), x)) == {-b/a, log(3)}
    assert solve(cos(x) - y, x) == [-acos(y) + 2*pi, acos(y)]
    assert solve(2*cos(x) - y, x) == [-acos(y/2) + 2*pi, acos(y/2)]
    assert solve(Eq(cos(x), sin(x)), x) == [pi/4]

    assert set(solve(exp(x) + exp(-x) - y, x)) in [{
        log(y/2 - sqrt(y**2 - 4)/2),
        log(y/2 + sqrt(y**2 - 4)/2),
    }, {
        log(y - sqrt(y**2 - 4)) - log(2),
        log(y + sqrt(y**2 - 4)) - log(2)},
    {
        log(y/2 - sqrt((y - 2)*(y + 2))/2),
        log(y/2 + sqrt((y - 2)*(y + 2))/2)}]
    assert solve(exp(x) - 3, x) == [log(3)]
    assert solve(Eq(exp(x), 3), x) == [log(3)]
    assert solve(log(x) - 3, x) == [exp(3)]
    assert solve(sqrt(3*x) - 4, x) == [Rational(16, 3)]
    assert solve(3**(x + 2), x) == []
    assert solve(3**(2 - x), x) == []
    assert solve(x + 2**x, x) == [-LambertW(log(2))/log(2)]
    assert solve(2*x + 5 + log(3*x - 2), x) == \
        [Rational(2, 3) + LambertW(2*exp(Rational(-19, 3))/3)/2]
    assert solve(3*x + log(4*x), x) == [LambertW(Rational(3, 4))/3]
    assert set(solve((2*x + 8)*(8 + exp(x)), x)) == {S(-4), log(8) + pi*I}
    eq = 2*exp(3*x + 4) - 3
    ans = solve(eq, x)  # this generated a failure in flatten
    assert len(ans) == 3 and all(eq.subs(x, a).n(chop=True) == 0 for a in ans)
    assert solve(2*log(3*x + 4) - 3, x) == [(exp(Rational(3, 2)) - 4)/3]
    assert solve(exp(x) + 1, x) == [pi*I]

    eq = 2*(3*x + 4)**5 - 6*7**(3*x + 9)
    result = solve(eq, x)
    x0 = -log(2401)
    x1 = 3**Rational(1, 5)
    x2 = log(7**(7*x1/20))
    x3 = sqrt(2)
    x4 = sqrt(5)
    x5 = x3*sqrt(x4 - 5)
    x6 = x4 + 1
    x7 = 1/(3*log(7))
    x8 = -x4
    x9 = x3*sqrt(x8 - 5)
    x10 = x8 + 1
    ans = [x7*(x0 - 5*LambertW(x2*(-x5 + x6))),
           x7*(x0 - 5*LambertW(x2*(x5 + x6))),
           x7*(x0 - 5*LambertW(x2*(x10 - x9))),
           x7*(x0 - 5*LambertW(x2*(x10 + x9))),
           x7*(x0 - 5*LambertW(-log(7**(7*x1/5))))]
    assert result == ans, result
    # it works if expanded, too
    assert solve(eq.expand(), x) == result

    assert solve(z*cos(x) - y, x) == [-acos(y/z) + 2*pi, acos(y/z)]
    assert solve(z*cos(2*x) - y, x) == [-acos(y/z)/2 + pi, acos(y/z)/2]
    assert solve(z*cos(sin(x)) - y, x) == [
        pi - asin(acos(y/z)), asin(acos(y/z) - 2*pi) + pi,
        -asin(acos(y/z) - 2*pi), asin(acos(y/z))]

    assert solve(z*cos(x), x) == [pi/2, pi*Rational(3, 2)]

    # issue 4508
    assert solve(y - b*x/(a + x), x) in [[-a*y/(y - b)], [a*y/(b - y)]]
    assert solve(y - b*exp(a/x), x) == [a/log(y/b)]
    # issue 4507
    assert solve(y - b/(1 + a*x), x) in [[(b - y)/(a*y)], [-((y - b)/(a*y))]]
    # issue 4506
    assert solve(y - a*x**b, x) == [(y/a)**(1/b)]
    # issue 4505
    assert solve(z**x - y, x) == [log(y)/log(z)]
    # issue 4504
    assert solve(2**x - 10, x) == [1 + log(5)/log(2)]
    # issue 6744
    assert solve(x*y) == [{x: 0}, {y: 0}]
    assert solve([x*y]) == [{x: 0}, {y: 0}]
    assert solve(x**y - 1) == [{x: 1}, {y: 0}]
    assert solve([x**y - 1]) == [{x: 1}, {y: 0}]
    assert solve(x*y*(x**2 - y**2)) == [{x: 0}, {x: -y}, {x: y}, {y: 0}]
    assert solve([x*y*(x**2 - y**2)]) == [{x: 0}, {x: -y}, {x: y}, {y: 0}]
    # issue 4739
    assert solve(exp(log(5)*x) - 2**x, x) == [0]
    # issue 14791
    assert solve(exp(log(5)*x) - exp(log(2)*x), x) == [0]
    f = Function('f')
    assert solve(y*f(log(5)*x) - y*f(log(2)*x), x) == [0]
    assert solve(f(x) - f(0), x) == [0]
    assert solve(f(x) - f(2 - x), x) == [1]
    raises(NotImplementedError, lambda: solve(f(x, y) - f(1, 2), x))
    raises(NotImplementedError, lambda: solve(f(x, y) - f(2 - x, 2), x))
    raises(ValueError, lambda: solve(f(x, y) - f(1 - x), x))
    raises(ValueError, lambda: solve(f(x, y) - f(1), x))

    # misc
    # make sure that the right variables is picked up in tsolve
    # shouldn't generate a GeneratorsNeeded error in _tsolve when the NaN is generated
    # for eq_down. Actual answers, as determined numerically are approx. +/- 0.83
    raises(NotImplementedError, lambda:
        solve(sinh(x)*sinh(sinh(x)) + cosh(x)*cosh(sinh(x)) - 3))

    # watch out for recursive loop in tsolve
    raises(NotImplementedError, lambda: solve((x + 2)**y*x - 3, x))

    # issue 7245
    assert solve(sin(sqrt(x))) == [0, pi**2]

    # issue 7602
    a, b = symbols('a, b', real=True, negative=False)
    assert str(solve(Eq(a, 0.5 - cos(pi*b)/2), b)) == \
        '[2.0 - 0.318309886183791*acos(1.0 - 2.0*a), 0.318309886183791*acos(1.0 - 2.0*a)]'

    # issue 15325
    assert solve(y**(1/x) - z, x) == [log(y)/log(z)]

    # issue 25685 (basic trig identities should give simple solutions)
    for yi in [cos(2*x),sin(2*x),cos(x - pi/3)]:
        sol = solve([cos(x) - S(3)/5, yi - y])
        assert (sol[0][y] + sol[1][y]).is_Rational, (yi,sol)
    # don't allow massive expansion
    assert solve(cos(1000*x) - S.Half) == [pi/3000, pi/600]
    assert solve(cos(x - 1000*y) - 1, x) == [1000*y, 1000*y + 2*pi]
    assert solve(cos(x + y + z) - 1, x) == [-y - z, -y - z + 2*pi]

    # issue 26008
    assert solve(sin(x + pi/6)) == [-pi/6, 5*pi/6]


def test_solve_for_functions_derivatives():
    t = Symbol('t')
    x = Function('x')(t)
    y = Function('y')(t)
    a11, a12, a21, a22, b1, b2 = symbols('a11,a12,a21,a22,b1,b2')

    soln = solve([a11*x + a12*y - b1, a21*x + a22*y - b2], x, y)
    assert soln == {
        x: (a22*b1 - a12*b2)/(a11*a22 - a12*a21),
        y: (a11*b2 - a21*b1)/(a11*a22 - a12*a21),
    }

    assert solve(x - 1, x) == [1]
    assert solve(3*x - 2, x) == [Rational(2, 3)]

    soln = solve([a11*x.diff(t) + a12*y.diff(t) - b1, a21*x.diff(t) +
            a22*y.diff(t) - b2], x.diff(t), y.diff(t))
    assert soln == { y.diff(t): (a11*b2 - a21*b1)/(a11*a22 - a12*a21),
            x.diff(t): (a22*b1 - a12*b2)/(a11*a22 - a12*a21) }

    assert solve(x.diff(t) - 1, x.diff(t)) == [1]
    assert solve(3*x.diff(t) - 2, x.diff(t)) == [Rational(2, 3)]

    eqns = {3*x - 1, 2*y - 4}
    assert solve(eqns, {x, y}) == { x: Rational(1, 3), y: 2 }
    x = Symbol('x')
    f = Function('f')
    F = x**2 + f(x)**2 - 4*x - 1
    assert solve(F.diff(x), diff(f(x), x)) == [(-x + 2)/f(x)]

    # Mixed cased with a Symbol and a Function
    x = Symbol('x')
    y = Function('y')(t)

    soln = solve([a11*x + a12*y.diff(t) - b1, a21*x +
            a22*y.diff(t) - b2], x, y.diff(t))
    assert soln == { y.diff(t): (a11*b2 - a21*b1)/(a11*a22 - a12*a21),
            x: (a22*b1 - a12*b2)/(a11*a22 - a12*a21) }

    # issue 13263
    x = Symbol('x')
    f = Function('f')
    soln = solve([f(x).diff(x) + f(x).diff(x, 2) - 1, f(x).diff(x) - f(x).diff(x, 2)],
            f(x).diff(x), f(x).diff(x, 2))
    assert soln == { f(x).diff(x, 2): S(1)/2, f(x).diff(x): S(1)/2 }

    soln = solve([f(x).diff(x, 2) + f(x).diff(x, 3) - 1, 1 - f(x).diff(x, 2) -
            f(x).diff(x, 3), 1 - f(x).diff(x,3)], f(x).diff(x, 2), f(x).diff(x, 3))
    assert soln == { f(x).diff(x, 2): 0, f(x).diff(x, 3): 1 }


def test_issue_3725():
    f = Function('f')
    F = x**2 + f(x)**2 - 4*x - 1
    e = F.diff(x)
    assert solve(e, f(x).diff(x)) in [[(2 - x)/f(x)], [-((x - 2)/f(x))]]


def test_issue_3870():
    a, b, c, d = symbols('a b c d')
    A = Matrix(2, 2, [a, b, c, d])
    B = Matrix(2, 2, [0, 2, -3, 0])
    C = Matrix(2, 2, [1, 2, 3, 4])

    assert solve(A*B - C, [a, b, c, d]) == {a: 1, b: Rational(-1, 3), c: 2, d: -1}
    assert solve([A*B - C], [a, b, c, d]) == {a: 1, b: Rational(-1, 3), c: 2, d: -1}
    assert solve(Eq(A*B, C), [a, b, c, d]) == {a: 1, b: Rational(-1, 3), c: 2, d: -1}

    assert solve([A*B - B*A], [a, b, c, d]) == {a: d, b: Rational(-2, 3)*c}
    assert solve([A*C - C*A], [a, b, c, d]) == {a: d - c, b: Rational(2, 3)*c}
    assert solve([A*B - B*A, A*C - C*A], [a, b, c, d]) == {a: d, b: 0, c: 0}

    assert solve([Eq(A*B, B*A)], [a, b, c, d]) == {a: d, b: Rational(-2, 3)*c}
    assert solve([Eq(A*C, C*A)], [a, b, c, d]) == {a: d - c, b: Rational(2, 3)*c}
    assert solve([Eq(A*B, B*A), Eq(A*C, C*A)], [a, b, c, d]) == {a: d, b: 0, c: 0}


def test_solve_linear():
    w = Wild('w')
    assert solve_linear(x, x) == (0, 1)
    assert solve_linear(x, exclude=[x]) == (0, 1)
    assert solve_linear(x, symbols=[w]) == (0, 1)
    assert solve_linear(x, y - 2*x) in [(x, y/3), (y, 3*x)]
    assert solve_linear(x, y - 2*x, exclude=[x]) == (y, 3*x)
    assert solve_linear(3*x - y, 0) in [(x, y/3), (y, 3*x)]
    assert solve_linear(3*x - y, 0, [x]) == (x, y/3)
    assert solve_linear(3*x - y, 0, [y]) == (y, 3*x)
    assert solve_linear(x**2/y, 1) == (y, x**2)
    assert solve_linear(w, x) in [(w, x), (x, w)]
    assert solve_linear(cos(x)**2 + sin(x)**2 + 2 + y) == \
        (y, -2 - cos(x)**2 - sin(x)**2)
    assert solve_linear(cos(x)**2 + sin(x)**2 + 2 + y, symbols=[x]) == (0, 1)
    assert solve_linear(Eq(x, 3)) == (x, 3)
    assert solve_linear(1/(1/x - 2)) == (0, 0)
    assert solve_linear((x + 1)*exp(-x), symbols=[x]) == (x, -1)
    assert solve_linear((x + 1)*exp(x), symbols=[x]) == ((x + 1)*exp(x), 1)
    assert solve_linear(x*exp(-x**2), symbols=[x]) == (x, 0)
    assert solve_linear(0**x - 1) == (0**x - 1, 1)
    assert solve_linear(1 + 1/(x - 1)) == (x, 0)
    eq = y*cos(x)**2 + y*sin(x)**2 - y  # = y*(1 - 1) = 0
    assert solve_linear(eq) == (0, 1)
    eq = cos(x)**2 + sin(x)**2  # = 1
    assert solve_linear(eq) == (0, 1)
    raises(ValueError, lambda: solve_linear(Eq(x, 3), 3))


def test_solve_undetermined_coeffs():
    assert solve_undetermined_coeffs(
        a*x**2 + b*x**2 + b*x + 2*c*x + c + 1, [a, b, c], x
        ) == {a: -2, b: 2, c: -1}
    # Test that rational functions work
    assert solve_undetermined_coeffs(a/x + b/(x + 1)
        - (2*x + 1)/(x**2 + x), [a, b], x) == {a: 1, b: 1}
    # Test cancellation in rational functions
    assert solve_undetermined_coeffs(
        ((c + 1)*a*x**2 + (c + 1)*b*x**2 +
        (c + 1)*b*x + (c + 1)*2*c*x + (c + 1)**2)/(c + 1),
        [a, b, c], x) == \
        {a: -2, b: 2, c: -1}
    # multivariate
    X, Y, Z = y, x**y, y*x**y
    eq = a*X + b*Y + c*Z - X - 2*Y - 3*Z
    coeffs = a, b, c
    syms = x, y
    assert solve_undetermined_coeffs(eq, coeffs) == {
        a: 1, b: 2, c: 3}
    assert solve_undetermined_coeffs(eq, coeffs, syms) == {
        a: 1, b: 2, c: 3}
    assert solve_undetermined_coeffs(eq, coeffs, *syms) == {
        a: 1, b: 2, c: 3}
    # check output format
    assert solve_undetermined_coeffs(a*x + a - 2, [a]) == []
    assert solve_undetermined_coeffs(a**2*x - 4*x, [a]) == [
        {a: -2}, {a: 2}]
    assert solve_undetermined_coeffs(0, [a]) == []
    assert solve_undetermined_coeffs(0, [a], dict=True) == []
    assert solve_undetermined_coeffs(0, [a], set=True) == ([], {})
    assert solve_undetermined_coeffs(1, [a]) == []
    abeq = a*x - 2*x + b - 3
    s = {b, a}
    assert solve_undetermined_coeffs(abeq, s, x) == {a: 2, b: 3}
    assert solve_undetermined_coeffs(abeq, s, x, set=True) == ([a, b], {(2, 3)})
    assert solve_undetermined_coeffs(sin(a*x) - sin(2*x), (a,)) is None
    assert solve_undetermined_coeffs(a*x + b*x - 2*x, (a, b)) == {a: 2 - b}


def test_solve_inequalities():
    x = Symbol('x')
    sol = And(S.Zero < x, x < oo)
    assert solve(x + 1 > 1) == sol
    assert solve([x + 1 > 1]) == sol
    assert solve([x + 1 > 1], x) == sol
    assert solve([x + 1 > 1], [x]) == sol

    system = [Lt(x**2 - 2, 0), Gt(x**2 - 1, 0)]
    assert solve(system) == \
        And(Or(And(Lt(-sqrt(2), x), Lt(x, -1)),
               And(Lt(1, x), Lt(x, sqrt(2)))), Eq(0, 0))

    x = Symbol('x', real=True)
    system = [Lt(x**2 - 2, 0), Gt(x**2 - 1, 0)]
    assert solve(system) == \
        Or(And(Lt(-sqrt(2), x), Lt(x, -1)), And(Lt(1, x), Lt(x, sqrt(2))))

    # issues 6627, 3448
    assert solve((x - 3)/(x - 2) < 0, x) == And(Lt(2, x), Lt(x, 3))
    assert solve(x/(x + 1) > 1, x) == And(Lt(-oo, x), Lt(x, -1))

    assert solve(sin(x) > S.Half) == And(pi/6 < x, x < pi*Rational(5, 6))

    assert solve(Eq(False, x < 1)) == (S.One <= x) & (x < oo)
    assert solve(Eq(True, x < 1)) == (-oo < x) & (x < 1)
    assert solve(Eq(x < 1, False)) == (S.One <= x) & (x < oo)
    assert solve(Eq(x < 1, True)) == (-oo < x) & (x < 1)

    assert solve(Eq(False, x)) == False
    assert solve(Eq(0, x)) == [0]
    assert solve(Eq(True, x)) == True
    assert solve(Eq(1, x)) == [1]
    assert solve(Eq(False, ~x)) == True
    assert solve(Eq(True, ~x)) == False
    assert solve(Ne(True, x)) == False
    assert solve(Ne(1, x)) == (x > -oo) & (x < oo) & Ne(x, 1)


def test_issue_4793():
    assert solve(1/x) == []
    assert solve(x*(1 - 5/x)) == [5]
    assert solve(x + sqrt(x) - 2) == [1]
    assert solve(-(1 + x)/(2 + x)**2 + 1/(2 + x)) == []
    assert solve(-x**2 - 2*x + (x + 1)**2 - 1) == []
    assert solve((x/(x + 1) + 3)**(-2)) == []
    assert solve(x/sqrt(x**2 + 1), x) == [0]
    assert solve(exp(x) - y, x) == [log(y)]
    assert solve(exp(x)) == []
    assert solve(x**2 + x + sin(y)**2 + cos(y)**2 - 1, x) in [[0, -1], [-1, 0]]
    eq = 4*3**(5*x + 2) - 7
    ans = solve(eq, x)
    assert len(ans) == 5 and all(eq.subs(x, a).n(chop=True) == 0 for a in ans)
    assert solve(log(x**2) - y**2/exp(x), x, y, set=True) == (
        [x, y],
        {(x, sqrt(exp(x) * log(x ** 2))), (x, -sqrt(exp(x) * log(x ** 2)))})
    assert solve(x**2*z**2 - z**2*y**2) == [{x: -y}, {x: y}, {z: 0}]
    assert solve((x - 1)/(1 + 1/(x - 1))) == []
    assert solve(x**(y*z) - x, x) == [1]
    raises(NotImplementedError, lambda: solve(log(x) - exp(x), x))
    raises(NotImplementedError, lambda: solve(2**x - exp(x) - 3))


def test_PR1964():
    # issue 5171
    assert solve(sqrt(x)) == solve(sqrt(x**3)) == [0]
    assert solve(sqrt(x - 1)) == [1]
    # issue 4462
    a = Symbol('a')
    assert solve(-3*a/sqrt(x), x) == []
    # issue 4486
    assert solve(2*x/(x + 2) - 1, x) == [2]
    # issue 4496
    assert set(solve((x**2/(7 - x)).diff(x))) == {S.Zero, S(14)}
    # issue 4695
    f = Function('f')
    assert solve((3 - 5*x/f(x))*f(x), f(x)) == [x*Rational(5, 3)]
    # issue 4497
    assert solve(1/root(5 + x, 5) - 9, x) == [Rational(-295244, 59049)]

    assert solve(sqrt(x) + sqrt(sqrt(x)) - 4) == [(Rational(-1, 2) + sqrt(17)/2)**4]
    assert set(solve(Poly(sqrt(exp(x)) + sqrt(exp(-x)) - 4))) in \
        [
            {log((-sqrt(3) + 2)**2), log((sqrt(3) + 2)**2)},
            {2*log(-sqrt(3) + 2), 2*log(sqrt(3) + 2)},
            {log(-4*sqrt(3) + 7), log(4*sqrt(3) + 7)},
        ]
    assert set(solve(Poly(exp(x) + exp(-x) - 4))) == \
        {log(-sqrt(3) + 2), log(sqrt(3) + 2)}
    assert set(solve(x**y + x**(2*y) - 1, x)) == \
        {(Rational(-1, 2) + sqrt(5)/2)**(1/y), (Rational(-1, 2) - sqrt(5)/2)**(1/y)}

    assert solve(exp(x/y)*exp(-z/y) - 2, y) == [(x - z)/log(2)]
    assert solve(
        x**z*y**z - 2, z) in [[log(2)/(log(x) + log(y))], [log(2)/(log(x*y))]]
    # if you do inversion too soon then multiple roots (as for the following)
    # will be missed, e.g. if exp(3*x) = exp(3) -> 3*x = 3
    E = S.Exp1
    assert solve(exp(3*x) - exp(3), x) in [
        [1, log(E*(Rational(-1, 2) - sqrt(3)*I/2)), log(E*(Rational(-1, 2) + sqrt(3)*I/2))],
        [1, log(-E/2 - sqrt(3)*E*I/2), log(-E/2 + sqrt(3)*E*I/2)],
        ]

    # coverage test
    p = Symbol('p', positive=True)
    assert solve((1/p + 1)**(p + 1)) == []


def test_issue_5197():
    x = Symbol('x', real=True)
    assert solve(x**2 + 1, x) == []
    n = Symbol('n', integer=True, positive=True)
    assert solve((n - 1)*(n + 2)*(2*n - 1), n) == [1]
    x = Symbol('x', positive=True)
    y = Symbol('y')
    assert solve([x + 5*y - 2, -3*x + 6*y - 15], x, y) == []
                 # not {x: -3, y: 1} b/c x is positive
    # The solution following should not contain (-sqrt(2), sqrt(2))
    assert solve([(x + y), 2 - y**2], x, y) == [(sqrt(2), -sqrt(2))]
    y = Symbol('y', positive=True)
    # The solution following should not contain {y: -x*exp(x/2)}
    assert solve(x**2 - y**2/exp(x), y, x, dict=True) == [{y: x*exp(x/2)}]
    x, y, z = symbols('x y z', positive=True)
    assert solve(z**2*x**2 - z**2*y**2/exp(x), y, x, z, dict=True) == [{y: x*exp(x/2)}]


def test_checking():
    assert set(
        solve(x*(x - y/x), x, check=False)) == {sqrt(y), S.Zero, -sqrt(y)}
    assert set(solve(x*(x - y/x), x, check=True)) == {sqrt(y), -sqrt(y)}
    # {x: 0, y: 4} sets denominator to 0 in the following so system should return None
    assert solve((1/(1/x + 2), 1/(y - 3) - 1)) == []
    # 0 sets denominator of 1/x to zero so None is returned
    assert solve(1/(1/x + 2)) == []


def test_issue_4671_4463_4467():
    assert solve(sqrt(x**2 - 1) - 2) in ([sqrt(5), -sqrt(5)],
                                           [-sqrt(5), sqrt(5)])
    assert solve((2**exp(y**2/x) + 2)/(x**2 + 15), y) == [
        -sqrt(x*log(1 + I*pi/log(2))), sqrt(x*log(1 + I*pi/log(2)))]

    C1, C2 = symbols('C1 C2')
    f = Function('f')
    assert solve(C1 + C2/x**2 - exp(-f(x)), f(x)) == [log(x**2/(C1*x**2 + C2))]
    a = Symbol('a')
    E = S.Exp1
    assert solve(1 - log(a + 4*x**2), x) in (
        [-sqrt(-a + E)/2, sqrt(-a + E)/2],
        [sqrt(-a + E)/2, -sqrt(-a + E)/2]
    )
    assert solve(log(a**(-3) - x**2)/a, x) in (
        [-sqrt(-1 + a**(-3)), sqrt(-1 + a**(-3))],
        [sqrt(-1 + a**(-3)), -sqrt(-1 + a**(-3))],)
    assert solve(1 - log(a + 4*x**2), x) in (
        [-sqrt(-a + E)/2, sqrt(-a + E)/2],
        [sqrt(-a + E)/2, -sqrt(-a + E)/2],)
    assert solve((a**2 + 1)*(sin(a*x) + cos(a*x)), x) == [-pi/(4*a)]
    assert solve(3 - (sinh(a*x) + cosh(a*x)), x) == [log(3)/a]
    assert set(solve(3 - (sinh(a*x) + cosh(a*x)**2), x)) == \
        {log(-2 + sqrt(5))/a, log(-sqrt(2) + 1)/a,
        log(-sqrt(5) - 2)/a, log(1 + sqrt(2))/a}
    assert solve(atan(x) - 1) == [tan(1)]


def test_issue_5132():
    r, t = symbols('r,t')
    assert set(solve([r - x**2 - y**2, tan(t) - y/x], [x, y])) == \
        {(
            -sqrt(r*cos(t)**2), -1*sqrt(r*cos(t)**2)*tan(t)),
            (sqrt(r*cos(t)**2), sqrt(r*cos(t)**2)*tan(t))}
    assert solve([exp(x) - sin(y), 1/y - 3], [x, y]) == \
        [(log(sin(Rational(1, 3))), Rational(1, 3))]
    assert solve([exp(x) - sin(y), 1/exp(y) - 3], [x, y]) == \
        [(log(-sin(log(3))), -log(3))]
    assert set(solve([exp(x) - sin(y), y**2 - 4], [x, y])) == \
        {(log(-sin(2)), -S(2)), (log(sin(2)), S(2))}
    eqs = [exp(x)**2 - sin(y) + z**2, 1/exp(y) - 3]
    assert solve(eqs, set=True) == \
        ([y, z], {
        (-log(3), sqrt(-exp(2*x) - sin(log(3)))),
        (-log(3), -sqrt(-exp(2*x) - sin(log(3))))})
    assert solve(eqs, x, z, set=True) == (
        [x, z],
        {(x, sqrt(-exp(2*x) + sin(y))), (x, -sqrt(-exp(2*x) + sin(y)))})
    assert set(solve(eqs, x, y)) == \
        {
            (log(-sqrt(-z**2 - sin(log(3)))), -log(3)),
        (log(-z**2 - sin(log(3)))/2, -log(3))}
    assert set(solve(eqs, y, z)) == \
        {
            (-log(3), -sqrt(-exp(2*x) - sin(log(3)))),
        (-log(3), sqrt(-exp(2*x) - sin(log(3))))}
    eqs = [exp(x)**2 - sin(y) + z, 1/exp(y) - 3]
    assert solve(eqs, set=True) == ([y, z], {
        (-log(3), -exp(2*x) - sin(log(3)))})
    assert solve(eqs, x, z, set=True) == (
        [x, z], {(x, -exp(2*x) + sin(y))})
    assert set(solve(eqs, x, y)) == {
            (log(-sqrt(-z - sin(log(3)))), -log(3)),
            (log(-z - sin(log(3)))/2, -log(3))}
    assert solve(eqs, z, y) == \
        [(-exp(2*x) - sin(log(3)), -log(3))]
    assert solve((sqrt(x**2 + y**2) - sqrt(10), x + y - 4), set=True) == (
        [x, y], {(S.One, S(3)), (S(3), S.One)})
    assert set(solve((sqrt(x**2 + y**2) - sqrt(10), x + y - 4), x, y)) == \
        {(S.One, S(3)), (S(3), S.One)}


def test_issue_5335():
    lam, a0, conc = symbols('lam a0 conc')
    a = 0.005
    b = 0.743436700916726
    eqs = [lam + 2*y - a0*(1 - x/2)*x - a*x/2*x,
           a0*(1 - x/2)*x - 1*y - b*y,
           x + y - conc]
    sym = [x, y, a0]
    # there are 4 solutions obtained manually but only two are valid
    assert len(solve(eqs, sym, manual=True, minimal=True)) == 2
    assert len(solve(eqs, sym)) == 2  # cf below with rational=False


@SKIP("Hangs")
def _test_issue_5335_float():
    # gives ZeroDivisionError: polynomial division
    lam, a0, conc = symbols('lam a0 conc')
    a = 0.005
    b = 0.743436700916726
    eqs = [lam + 2*y - a0*(1 - x/2)*x - a*x/2*x,
           a0*(1 - x/2)*x - 1*y - b*y,
           x + y - conc]
    sym = [x, y, a0]
    assert len(solve(eqs, sym, rational=False)) == 2


def test_issue_5767():
    assert set(solve([x**2 + y + 4], [x])) == \
        {(-sqrt(-y - 4),), (sqrt(-y - 4),)}


def _make_example_24609():
    D, R, H, B_g, V, D_c = symbols("D, R, H, B_g, V, D_c", real=True, positive=True)
    Sigma_f, Sigma_a, nu = symbols("Sigma_f, Sigma_a, nu", real=True, positive=True)
    x = symbols("x", real=True, positive=True)
    eq = (
        2**(S(2)/3)*pi**(S(2)/3)*D_c*(S(231361)/10000 + pi**2/x**2)
        /(6*V**(S(2)/3)*x**(S(1)/3))
      - 2**(S(2)/3)*pi**(S(8)/3)*D_c/(2*V**(S(2)/3)*x**(S(7)/3))
    )
    expected = 100*sqrt(2)*pi/481
    return eq, expected, x


def test_issue_24609():
    # https://github.com/sympy/sympy/issues/24609
    eq, expected, x = _make_example_24609()
    assert solve(eq, x, simplify=True) == [expected]
    [solapprox] = solve(eq.n(), x)
    assert abs(solapprox - expected.n()) < 1e-14


@XFAIL
def test_issue_24609_xfail():
    #
    # This returns 5 solutions when it should be 1 (with x positive).
    # Simplification reveals all solutions to be equivalent. It is expected
    # that solve without simplify=True returns duplicate solutions in some
    # cases but the core of this equation is a simple quadratic that can easily
    # be solved without introducing any redundant solutions:
    #
    #     >>> print(factor_terms(eq.as_numer_denom()[0]))
    #     2**(2/3)*pi**(2/3)*D_c*V**(2/3)*x**(7/3)*(231361*x**2 - 20000*pi**2)
    #
    eq, expected, x = _make_example_24609()
    assert len(solve(eq, x)) == [expected]
    #
    # We do not want to pass this test just by using simplify so if the above
    # passes then uncomment the additional test below:
    #
    # assert len(solve(eq, x, simplify=False)) == 1


def test_polysys():
    assert set(solve([x**2 + 2/y - 2, x + y - 3], [x, y])) == \
        {(S.One, S(2)), (1 + sqrt(5), 2 - sqrt(5)),
        (1 - sqrt(5), 2 + sqrt(5))}
    assert solve([x**2 + y - 2, x**2 + y]) == []
    # the ordering should be whatever the user requested
    assert solve([x**2 + y - 3, x - y - 4], (x, y)) != solve([x**2 +
                 y - 3, x - y - 4], (y, x))


@slow
def test_unrad1():
    raises(NotImplementedError, lambda:
        unrad(sqrt(x) + sqrt(x + 1) + sqrt(1 - sqrt(x)) + 3))
    raises(NotImplementedError, lambda:
        unrad(sqrt(x) + (x + 1)**Rational(1, 3) + 2*sqrt(y)))

    s = symbols('s', cls=Dummy)

    # checkers to deal with possibility of answer coming
    # back with a sign change (cf issue 5203)
    def check(rv, ans):
        assert bool(rv[1]) == bool(ans[1])
        if ans[1]:
            return s_check(rv, ans)
        e = rv[0].expand()
        a = ans[0].expand()
        return e in [a, -a] and rv[1] == ans[1]

    def s_check(rv, ans):
        # get the dummy
        rv = list(rv)
        d = rv[0].atoms(Dummy)
        reps = list(zip(d, [s]*len(d)))
        # replace s with this dummy
        rv = (rv[0].subs(reps).expand(), [rv[1][0].subs(reps), rv[1][1].subs(reps)])
        ans = (ans[0].subs(reps).expand(), [ans[1][0].subs(reps), ans[1][1].subs(reps)])
        return str(rv[0]) in [str(ans[0]), str(-ans[0])] and \
            str(rv[1]) == str(ans[1])

    assert unrad(1) is None
    assert check(unrad(sqrt(x)),
        (x, []))
    assert check(unrad(sqrt(x) + 1),
        (x - 1, []))
    assert check(unrad(sqrt(x) + root(x, 3) + 2),
        (s**3 + s**2 + 2, [s, s**6 - x]))
    assert check(unrad(sqrt(x)*root(x, 3) + 2),
        (x**5 - 64, []))
    assert check(unrad(sqrt(x) + (x + 1)**Rational(1, 3)),
        (x**3 - (x + 1)**2, []))
    assert check(unrad(sqrt(x) + sqrt(x + 1) + sqrt(2*x)),
        (-2*sqrt(2)*x - 2*x + 1, []))
    assert check(unrad(sqrt(x) + sqrt(x + 1) + 2),
        (16*x - 9, []))
    assert check(unrad(sqrt(x) + sqrt(x + 1) + sqrt(1 - x)),
        (5*x**2 - 4*x, []))
    assert check(unrad(a*sqrt(x) + b*sqrt(x) + c*sqrt(y) + d*sqrt(y)),
        ((a*sqrt(x) + b*sqrt(x))**2 - (c*sqrt(y) + d*sqrt(y))**2, []))
    assert check(unrad(sqrt(x) + sqrt(1 - x)),
        (2*x - 1, []))
    assert check(unrad(sqrt(x) + sqrt(1 - x) - 3),
        (x**2 - x + 16, []))
    assert check(unrad(sqrt(x) + sqrt(1 - x) + sqrt(2 + x)),
        (5*x**2 - 2*x + 1, []))
    assert unrad(sqrt(x) + sqrt(1 - x) + sqrt(2 + x) - 3) in [
        (25*x**4 + 376*x**3 + 1256*x**2 - 2272*x + 784, []),
        (25*x**8 - 476*x**6 + 2534*x**4 - 1468*x**2 + 169, [])]
    assert unrad(sqrt(x) + sqrt(1 - x) + sqrt(2 + x) - sqrt(1 - 2*x)) == \
        (41*x**4 + 40*x**3 + 232*x**2 - 160*x + 16, [])  # orig root at 0.487
    assert check(unrad(sqrt(x) + sqrt(x + 1)), (S.One, []))

    eq = sqrt(x) + sqrt(x + 1) + sqrt(1 - sqrt(x))
    assert check(unrad(eq),
        (16*x**2 - 9*x, []))
    assert set(solve(eq, check=False)) == {S.Zero, Rational(9, 16)}
    assert solve(eq) == []
    # but this one really does have those solutions
    assert set(solve(sqrt(x) - sqrt(x + 1) + sqrt(1 - sqrt(x)))) == \
        {S.Zero, Rational(9, 16)}

    assert check(unrad(sqrt(x) + root(x + 1, 3) + 2*sqrt(y), y),
        (S('2*sqrt(x)*(x + 1)**(1/3) + x - 4*y + (x + 1)**(2/3)'), []))
    assert check(unrad(sqrt(x/(1 - x)) + (x + 1)**Rational(1, 3)),
        (x**5 - x**4 - x**3 + 2*x**2 + x - 1, []))
    assert check(unrad(sqrt(x/(1 - x)) + 2*sqrt(y), y),
        (4*x*y + x - 4*y, []))
    assert check(unrad(sqrt(x)*sqrt(1 - x) + 2, x),
        (x**2 - x + 4, []))

    # http://tutorial.math.lamar.edu/
    #        Classes/Alg/SolveRadicalEqns.aspx#Solve_Rad_Ex2_a
    assert solve(Eq(x, sqrt(x + 6))) == [3]
    assert solve(Eq(x + sqrt(x - 4), 4)) == [4]
    assert solve(Eq(1, x + sqrt(2*x - 3))) == []
    assert set(solve(Eq(sqrt(5*x + 6) - 2, x))) == {-S.One, S(2)}
    assert set(solve(Eq(sqrt(2*x - 1) - sqrt(x - 4), 2))) == {S(5), S(13)}
    assert solve(Eq(sqrt(x + 7) + 2, sqrt(3 - x))) == [-6]
    # http://www.purplemath.com/modules/solverad.htm
    assert solve((2*x - 5)**Rational(1, 3) - 3) == [16]
    assert set(solve(x + 1 - root(x**4 + 4*x**3 - x, 4))) == \
        {Rational(-1, 2), Rational(-1, 3)}
    assert set(solve(sqrt(2*x**2 - 7) - (3 - x))) == {-S(8), S(2)}
    assert solve(sqrt(2*x + 9) - sqrt(x + 1) - sqrt(x + 4)) == [0]
    assert solve(sqrt(x + 4) + sqrt(2*x - 1) - 3*sqrt(x - 1)) == [5]
    assert solve(sqrt(x)*sqrt(x - 7) - 12) == [16]
    assert solve(sqrt(x - 3) + sqrt(x) - 3) == [4]
    assert solve(sqrt(9*x**2 + 4) - (3*x + 2)) == [0]
    assert solve(sqrt(x) - 2 - 5) == [49]
    assert solve(sqrt(x - 3) - sqrt(x) - 3) == []
    assert solve(sqrt(x - 1) - x + 7) == [10]
    assert solve(sqrt(x - 2) - 5) == [27]
    assert solve(sqrt(17*x - sqrt(x**2 - 5)) - 7) == [3]
    assert solve(sqrt(x) - sqrt(x - 1) + sqrt(sqrt(x))) == []

    # don't posify the expression in unrad and do use _mexpand
    z = sqrt(2*x + 1)/sqrt(x) - sqrt(2 + 1/x)
    p = posify(z)[0]
    assert solve(p) == []
    assert solve(z) == []
    assert solve(z + 6*I) == [Rational(-1, 11)]
    assert solve(p + 6*I) == []
    # issue 8622
    assert unrad(root(x + 1, 5) - root(x, 3)) == (
        -(x**5 - x**3 - 3*x**2 - 3*x - 1), [])
    # issue #8679
    assert check(unrad(x + root(x, 3) + root(x, 3)**2 + sqrt(y), x),
        (s**3 + s**2 + s + sqrt(y), [s, s**3 - x]))

    # for coverage
    assert check(unrad(sqrt(x) + root(x, 3) + y),
        (s**3 + s**2 + y, [s, s**6 - x]))
    assert solve(sqrt(x) + root(x, 3) - 2) == [1]
    raises(NotImplementedError, lambda:
        solve(sqrt(x) + root(x, 3) + root(x + 1, 5) - 2))
    # fails through a different code path
    raises(NotImplementedError, lambda: solve(-sqrt(2) + cosh(x)/x))
    # unrad some
    assert solve(sqrt(x + root(x, 3))+root(x - y, 5), y) == [
        x + (x**Rational(1, 3) + x)**Rational(5, 2)]
    assert check(unrad(sqrt(x) - root(x + 1, 3)*sqrt(x + 2) + 2),
        (s**10 + 8*s**8 + 24*s**6 - 12*s**5 - 22*s**4 - 160*s**3 - 212*s**2 -
        192*s - 56, [s, s**2 - x]))
    e = root(x + 1, 3) + root(x, 3)
    assert unrad(e) == (2*x + 1, [])
    eq = (sqrt(x) + sqrt(x + 1) + sqrt(1 - x) - 6*sqrt(5)/5)
    assert check(unrad(eq),
        (15625*x**4 + 173000*x**3 + 355600*x**2 - 817920*x + 331776, []))
    assert check(unrad(root(x, 4) + root(x, 4)**3 - 1),
        (s**3 + s - 1, [s, s**4 - x]))
    assert check(unrad(root(x, 2) + root(x, 2)**3 - 1),
        (x**3 + 2*x**2 + x - 1, []))
    assert unrad(x**0.5) is None
    assert check(unrad(t + root(x + y, 5) + root(x + y, 5)**3),
        (s**3 + s + t, [s, s**5 - x - y]))
    assert check(unrad(x + root(x + y, 5) + root(x + y, 5)**3, y),
        (s**3 + s + x, [s, s**5 - x - y]))
    assert check(unrad(x + root(x + y, 5) + root(x + y, 5)**3, x),
        (s**5 + s**3 + s - y, [s, s**5 - x - y]))
    assert check(unrad(root(x - 1, 3) + root(x + 1, 5) + root(2, 5)),
        (s**5 + 5*2**Rational(1, 5)*s**4 + s**3 + 10*2**Rational(2, 5)*s**3 +
        10*2**Rational(3, 5)*s**2 + 5*2**Rational(4, 5)*s + 4, [s, s**3 - x + 1]))
    raises(NotImplementedError, lambda:
        unrad((root(x, 2) + root(x, 3) + root(x, 4)).subs(x, x**5 - x + 1)))

    # the simplify flag should be reset to False for unrad results;
    # if it's not then this next test will take a long time
    assert solve(root(x, 3) + root(x, 5) - 2) == [1]
    eq = (sqrt(x) + sqrt(x + 1) + sqrt(1 - x) - 6*sqrt(5)/5)
    assert check(unrad(eq),
        ((5*x - 4)*(3125*x**3 + 37100*x**2 + 100800*x - 82944), []))
    ans = S('''
        [4/5, -1484/375 + 172564/(140625*(114*sqrt(12657)/78125 +
        12459439/52734375)**(1/3)) +
        4*(114*sqrt(12657)/78125 + 12459439/52734375)**(1/3)]''')
    assert solve(eq) == ans
    # duplicate radical handling
    assert check(unrad(sqrt(x + root(x + 1, 3)) - root(x + 1, 3) - 2),
        (s**3 - s**2 - 3*s - 5, [s, s**3 - x - 1]))
    # cov post-processing
    e = root(x**2 + 1, 3) - root(x**2 - 1, 5) - 2
    assert check(unrad(e),
        (s**5 - 10*s**4 + 39*s**3 - 80*s**2 + 80*s - 30,
        [s, s**3 - x**2 - 1]))

    e = sqrt(x + root(x + 1, 2)) - root(x + 1, 3) - 2
    assert check(unrad(e),
        (s**6 - 2*s**5 - 7*s**4 - 3*s**3 + 26*s**2 + 40*s + 25,
        [s, s**3 - x - 1]))
    assert check(unrad(e, _reverse=True),
        (s**6 - 14*s**5 + 73*s**4 - 187*s**3 + 276*s**2 - 228*s + 89,
        [s, s**2 - x - sqrt(x + 1)]))
    # this one needs r0, r1 reversal to work
    assert check(unrad(sqrt(x + sqrt(root(x, 3) - 1)) - root(x, 6) - 2),
        (s**12 - 2*s**8 - 8*s**7 - 8*s**6 + s**4 + 8*s**3 + 23*s**2 +
        32*s + 17, [s, s**6 - x]))

    # why does this pass
    assert unrad(root(cosh(x), 3)/x*root(x + 1, 5) - 1) == (
        -(x**15 - x**3*cosh(x)**5 - 3*x**2*cosh(x)**5 - 3*x*cosh(x)**5
        - cosh(x)**5), [])
    # and this fail?
    #assert unrad(sqrt(cosh(x)/x) + root(x + 1, 3)*sqrt(x) - 1) == (
    #    -s**6 + 6*s**5 - 15*s**4 + 20*s**3 - 15*s**2 + 6*s + x**5 +
    #    2*x**4 + x**3 - 1, [s, s**2 - cosh(x)/x])

    # watch for symbols in exponents
    assert unrad(S('(x+y)**(2*y/3) + (x+y)**(1/3) + 1')) is None
    assert check(unrad(S('(x+y)**(2*y/3) + (x+y)**(1/3) + 1'), x),
        (s**(2*y) + s + 1, [s, s**3 - x - y]))
    # should _Q be so lenient?
    assert unrad(x**(S.Half/y) + y, x) == (x**(1/y) - y**2, [])

    # This tests two things: that if full unrad is attempted and fails
    # the solution should still be found; also it tests that the use of
    # composite
    assert len(solve(sqrt(y)*x + x**3 - 1, x)) == 3
    assert len(solve(-512*y**3 + 1344*(x + 2)**Rational(1, 3)*y**2 -
        1176*(x + 2)**Rational(2, 3)*y - 169*x + 686, y, _unrad=False)) == 3

    # watch out for when the cov doesn't involve the symbol of interest
    eq = S('-x + (7*y/8 - (27*x/2 + 27*sqrt(x**2)/2)**(1/3)/3)**3 - 1')
    assert solve(eq, y) == [
        2**(S(2)/3)*(27*x + 27*sqrt(x**2))**(S(1)/3)*S(4)/21 + (512*x/343 +
        S(512)/343)**(S(1)/3)*(-S(1)/2 - sqrt(3)*I/2), 2**(S(2)/3)*(27*x +
        27*sqrt(x**2))**(S(1)/3)*S(4)/21 + (512*x/343 +
        S(512)/343)**(S(1)/3)*(-S(1)/2 + sqrt(3)*I/2), 2**(S(2)/3)*(27*x +
        27*sqrt(x**2))**(S(1)/3)*S(4)/21 + (512*x/343 + S(512)/343)**(S(1)/3)]

    eq = root(x + 1, 3) - (root(x, 3) + root(x, 5))
    assert check(unrad(eq),
        (3*s**13 + 3*s**11 + s**9 - 1, [s, s**15 - x]))
    assert check(unrad(eq - 2),
        (3*s**13 + 3*s**11 + 6*s**10 + s**9 + 12*s**8 + 6*s**6 + 12*s**5 +
        12*s**3 + 7, [s, s**15 - x]))
    assert check(unrad(root(x, 3) - root(x + 1, 4)/2 + root(x + 2, 3)),
        (s*(4096*s**9 + 960*s**8 + 48*s**7 - s**6 - 1728),
        [s, s**4 - x - 1]))  # orig expr has two real roots: -1, -.389
    assert check(unrad(root(x, 3) + root(x + 1, 4) - root(x + 2, 3)/2),
        (343*s**13 + 2904*s**12 + 1344*s**11 + 512*s**10 - 1323*s**9 -
        3024*s**8 - 1728*s**7 + 1701*s**5 + 216*s**4 - 729*s, [s, s**4 - x -
        1]))  # orig expr has one real root: -0.048
    assert check(unrad(root(x, 3)/2 - root(x + 1, 4) + root(x + 2, 3)),
        (729*s**13 - 216*s**12 + 1728*s**11 - 512*s**10 + 1701*s**9 -
        3024*s**8 + 1344*s**7 + 1323*s**5 - 2904*s**4 + 343*s, [s, s**4 - x -
        1]))  # orig expr has 2 real roots: -0.91, -0.15
    assert check(unrad(root(x, 3)/2 - root(x + 1, 4) + root(x + 2, 3) - 2),
        (729*s**13 + 1242*s**12 + 18496*s**10 + 129701*s**9 + 388602*s**8 +
        453312*s**7 - 612864*s**6 - 3337173*s**5 - 6332418*s**4 - 7134912*s**3
        - 5064768*s**2 - 2111913*s - 398034, [s, s**4 - x - 1]))
        # orig expr has 1 real root: 19.53

    ans = solve(sqrt(x) + sqrt(x + 1) -
                sqrt(1 - x) - sqrt(2 + x))
    assert len(ans) == 1 and NS(ans[0])[:4] == '0.73'
    # the fence optimization problem
    # https://github.com/sympy/sympy/issues/4793#issuecomment-36994519
    F = Symbol('F')
    eq = F - (2*x + 2*y + sqrt(x**2 + y**2))
    ans = F*Rational(2, 7) - sqrt(2)*F/14
    X = solve(eq, x, check=False)
    for xi in reversed(X):  # reverse since currently, ans is the 2nd one
        Y = solve((x*y).subs(x, xi).diff(y), y, simplify=False, check=False)
        if any((a - ans).expand().is_zero for a in Y):
            break
    else:
        assert None  # no answer was found
    assert solve(sqrt(x + 1) + root(x, 3) - 2) == S('''
        [(-11/(9*(47/54 + sqrt(93)/6)**(1/3)) + 1/3 + (47/54 +
        sqrt(93)/6)**(1/3))**3]''')
    assert solve(sqrt(sqrt(x + 1)) + x**Rational(1, 3) - 2) == S('''
        [(-sqrt(-2*(-1/16 + sqrt(6913)/16)**(1/3) + 6/(-1/16 +
        sqrt(6913)/16)**(1/3) + 17/2 + 121/(4*sqrt(-6/(-1/16 +
        sqrt(6913)/16)**(1/3) + 2*(-1/16 + sqrt(6913)/16)**(1/3) + 17/4)))/2 +
        sqrt(-6/(-1/16 + sqrt(6913)/16)**(1/3) + 2*(-1/16 +
        sqrt(6913)/16)**(1/3) + 17/4)/2 + 9/4)**3]''')
    assert solve(sqrt(x) + root(sqrt(x) + 1, 3) - 2) == S('''
        [(-(81/2 + 3*sqrt(741)/2)**(1/3)/3 + (81/2 + 3*sqrt(741)/2)**(-1/3) +
        2)**2]''')
    eq = S('''
        -x + (1/2 - sqrt(3)*I/2)*(3*x**3/2 - x*(3*x**2 - 34)/2 + sqrt((-3*x**3
        + x*(3*x**2 - 34) + 90)**2/4 - 39304/27) - 45)**(1/3) + 34/(3*(1/2 -
        sqrt(3)*I/2)*(3*x**3/2 - x*(3*x**2 - 34)/2 + sqrt((-3*x**3 + x*(3*x**2
        - 34) + 90)**2/4 - 39304/27) - 45)**(1/3))''')
    assert check(unrad(eq),
        (s*-(-s**6 + sqrt(3)*s**6*I - 153*2**Rational(2, 3)*3**Rational(1, 3)*s**4 +
        51*12**Rational(1, 3)*s**4 - 102*2**Rational(2, 3)*3**Rational(5, 6)*s**4*I - 1620*s**3 +
        1620*sqrt(3)*s**3*I + 13872*18**Rational(1, 3)*s**2 - 471648 +
        471648*sqrt(3)*I), [s, s**3 - 306*x - sqrt(3)*sqrt(31212*x**2 -
        165240*x + 61484) + 810]))

    assert solve(eq) == [] # not other code errors
    eq = root(x, 3) - root(y, 3) + root(x, 5)
    assert check(unrad(eq),
           (s**15 + 3*s**13 + 3*s**11 + s**9 - y, [s, s**15 - x]))
    eq = root(x, 3) + root(y, 3) + root(x*y, 4)
    assert check(unrad(eq),
                 (s*y*(-s**12 - 3*s**11*y - 3*s**10*y**2 - s**9*y**3 -
                       3*s**8*y**2 + 21*s**7*y**3 - 3*s**6*y**4 - 3*s**4*y**4 -
                       3*s**3*y**5 - y**6), [s, s**4 - x*y]))
    raises(NotImplementedError,
           lambda: unrad(root(x, 3) + root(y, 3) + root(x*y, 5)))

    # Test unrad with an Equality
    eq = Eq(-x**(S(1)/5) + x**(S(1)/3), -3**(S(1)/3) - (-1)**(S(3)/5)*3**(S(1)/5))
    assert check(unrad(eq),
        (-s**5 + s**3 - 3**(S(1)/3) - (-1)**(S(3)/5)*3**(S(1)/5), [s, s**15 - x]))

    # make sure buried radicals are exposed
    s = sqrt(x) - 1
    assert unrad(s**2 - s**3) == (x**3 - 6*x**2 + 9*x - 4, [])
    # make sure numerators which are already polynomial are rejected
    assert unrad((x/(x + 1) + 3)**(-2), x) is None

    # https://github.com/sympy/sympy/issues/23707
    eq = sqrt(x - y)*exp(t*sqrt(x - y)) - exp(t*sqrt(x - y))
    assert solve(eq, y) == [x - 1]
    assert unrad(eq) is None


@slow
def test_unrad_slow():
    # this has roots with multiplicity > 1; there should be no
    # repeats in roots obtained, however
    eq = (sqrt(1 + sqrt(1 - 4*x**2)) - x*(1 + sqrt(1 + 2*sqrt(1 - 4*x**2))))
    assert solve(eq) == [S.Half]


@XFAIL
def test_unrad_fail():
    # this only works if we check real_root(eq.subs(x, Rational(1, 3)))
    # but checksol doesn't work like that
    assert solve(root(x**3 - 3*x**2, 3) + 1 - x) == [Rational(1, 3)]
    assert solve(root(x + 1, 3) + root(x**2 - 2, 5) + 1) == [
        -1, -1 + CRootOf(x**5 + x**4 + 5*x**3 + 8*x**2 + 10*x + 5, 0)**3]


def test_checksol():
    x, y, r, t = symbols('x, y, r, t')
    eq = r - x**2 - y**2
    dict_var_soln = {y: - sqrt(r) / sqrt(tan(t)**2 + 1),
        x: -sqrt(r)*tan(t)/sqrt(tan(t)**2 + 1)}
    assert checksol(eq, dict_var_soln) == True
    assert checksol(Eq(x, False), {x: False}) is True
    assert checksol(Ne(x, False), {x: False}) is False
    assert checksol(Eq(x < 1, True), {x: 0}) is True
    assert checksol(Eq(x < 1, True), {x: 1}) is False
    assert checksol(Eq(x < 1, False), {x: 1}) is True
    assert checksol(Eq(x < 1, False), {x: 0}) is False
    assert checksol(Eq(x + 1, x**2 + 1), {x: 1}) is True
    assert checksol([x - 1, x**2 - 1], x, 1) is True
    assert checksol([x - 1, x**2 - 2], x, 1) is False
    assert checksol(Poly(x**2 - 1), x, 1) is True
    assert checksol(0, {}) is True
    assert checksol([1e-10, x - 2], x, 2) is False
    assert checksol([0.5, 0, x], x, 0) is False
    assert checksol(y, x, 2) is False
    assert checksol(x+1e-10, x, 0, numerical=True) is True
    assert checksol(x+1e-10, x, 0, numerical=False) is False
    assert checksol(exp(92*x), {x: log(sqrt(2)/2)}) is False
    assert checksol(exp(92*x), {x: log(sqrt(2)/2) + I*pi}) is False
    assert checksol(1/x**5, x, 1000) is False
    raises(ValueError, lambda: checksol(x, 1))
    raises(ValueError, lambda: checksol([], x, 1))


def test__invert():
    assert _invert(x - 2) == (2, x)
    assert _invert(2) == (2, 0)
    assert _invert(exp(1/x) - 3, x) == (1/log(3), x)
    assert _invert(exp(1/x + a/x) - 3, x) == ((a + 1)/log(3), x)
    assert _invert(a, x) == (a, 0)


def test_issue_4463():
    assert solve(-a*x + 2*x*log(x), x) == [exp(a/2)]
    assert solve(x**x) == []
    assert solve(x**x - 2) == [exp(LambertW(log(2)))]
    assert solve(((x - 3)*(x - 2))**((x - 3)*(x - 4))) == [2]

@slow
def test_issue_5114_solvers():
    a, b, c, d, e, f, g, h, i, j, k, l, m, n, o, p, q, r = symbols('a:r')

    # there is no 'a' in the equation set but this is how the
    # problem was originally posed
    syms = a, b, c, f, h, k, n
    eqs = [b + r/d - c/d,
    c*(1/d + 1/e + 1/g) - f/g - r/d,
        f*(1/g + 1/i + 1/j) - c/g - h/i,
        h*(1/i + 1/l + 1/m) - f/i - k/m,
        k*(1/m + 1/o + 1/p) - h/m - n/p,
        n*(1/p + 1/q) - k/p]
    assert len(solve(eqs, syms, manual=True, check=False, simplify=False)) == 1


def test_issue_5849():
    #
    # XXX: This system does not have a solution for most values of the
    # parameters. Generally solve returns the empty set for systems that are
    # generically inconsistent.
    #
    I1, I2, I3, I4, I5, I6 = symbols('I1:7')
    dI1, dI4, dQ2, dQ4, Q2, Q4 = symbols('dI1,dI4,dQ2,dQ4,Q2,Q4')

    e = (
        I1 - I2 - I3,
        I3 - I4 - I5,
        I4 + I5 - I6,
        -I1 + I2 + I6,
        -2*I1 - 2*I3 - 2*I5 - 3*I6 - dI1/2 + 12,
        -I4 + dQ4,
        -I2 + dQ2,
        2*I3 + 2*I5 + 3*I6 - Q2,
        I4 - 2*I5 + 2*Q4 + dI4
    )

    ans = [{
    I1: I2 + I3,
    dI1: -4*I2 - 8*I3 - 4*I5 - 6*I6 + 24,
    I4: I3 - I5,
    dQ4: I3 - I5,
    Q4: -I3/2 + 3*I5/2 - dI4/2,
    dQ2: I2,
    Q2: 2*I3 + 2*I5 + 3*I6}]

    v = I1, I4, Q2, Q4, dI1, dI4, dQ2, dQ4
    assert solve(e, *v, manual=True, check=False, dict=True) == ans
    assert solve(e, *v, manual=True, check=False) == [
        tuple([a.get(i, i) for i in v]) for a in ans]
    assert solve(e, *v, manual=True) == []
    assert solve(e, *v) == []

    # the matrix solver (tested below) doesn't like this because it produces
    # a zero row in the matrix. Is this related to issue 4551?
    assert [ei.subs(
        ans[0]) for ei in e] == [0, 0, I3 - I6, -I3 + I6, 0, 0, 0, 0, 0]


def test_issue_5849_matrix():
    '''Same as test_issue_5849 but solved with the matrix solver.

    A solution only exists if I3 == I6 which is not generically true,
    but `solve` does not return conditions under which the solution is
    valid, only a solution that is canonical and consistent with the input.
    '''
    # a simple example with the same issue
    # assert solve([x+y+z, x+y], [x, y]) == {x: y}
    # the longer example
    I1, I2, I3, I4, I5, I6 = symbols('I1:7')
    dI1, dI4, dQ2, dQ4, Q2, Q4 = symbols('dI1,dI4,dQ2,dQ4,Q2,Q4')

    e = (
        I1 - I2 - I3,
        I3 - I4 - I5,
        I4 + I5 - I6,
        -I1 + I2 + I6,
        -2*I1 - 2*I3 - 2*I5 - 3*I6 - dI1/2 + 12,
        -I4 + dQ4,
        -I2 + dQ2,
        2*I3 + 2*I5 + 3*I6 - Q2,
        I4 - 2*I5 + 2*Q4 + dI4
    )
    assert solve(e, I1, I4, Q2, Q4, dI1, dI4, dQ2, dQ4) == []


def test_issue_21882():

    a, b, c, d, f, g, k = unknowns = symbols('a, b, c, d, f, g, k')

    equations = [
        -k*a + b + 5*f/6 + 2*c/9 + 5*d/6 + 4*a/3,
        -k*f + 4*f/3 + d/2,
        -k*d + f/6 + d,
        13*b/18 + 13*c/18 + 13*a/18,
        -k*c + b/2 + 20*c/9 + a,
        -k*b + b + c/18 + a/6,
        5*b/3 + c/3 + a,
        2*b/3 + 2*c + 4*a/3,
        -g,
    ]

    answer = [
        {a: 0, f: 0, b: 0, d: 0, c: 0, g: 0},
        {a: 0, f: -d, b: 0, k: S(5)/6, c: 0, g: 0},
        {a: -2*c, f: 0, b: c, d: 0, k: S(13)/18, g: 0}]
    # but not {a: 0, f: 0, b: 0, k: S(3)/2, c: 0, d: 0, g: 0}
    # since this is already covered by the first solution
    got = solve(equations, unknowns, dict=True)
    assert got == answer, (got,answer)


def test_issue_5901():
    f, g, h = map(Function, 'fgh')
    a = Symbol('a')
    D = Derivative(f(x), x)
    G = Derivative(g(a), a)
    assert solve(f(x) + f(x).diff(x), f(x)) == \
        [-D]
    assert solve(f(x) - 3, f(x)) == \
        [3]
    assert solve(f(x) - 3*f(x).diff(x), f(x)) == \
        [3*D]
    assert solve([f(x) - 3*f(x).diff(x)], f(x)) == \
        {f(x): 3*D}
    assert solve([f(x) - 3*f(x).diff(x), f(x)**2 - y + 4], f(x), y) == \
        [(3*D, 9*D**2 + 4)]
    assert solve(-f(a)**2*g(a)**2 + f(a)**2*h(a)**2 + g(a).diff(a),
                h(a), g(a), set=True) == \
        ([h(a), g(a)], {
        (-sqrt(f(a)**2*g(a)**2 - G)/f(a), g(a)),
        (sqrt(f(a)**2*g(a)**2 - G)/f(a), g(a))}), solve(-f(a)**2*g(a)**2 + f(a)**2*h(a)**2 + g(a).diff(a),
                h(a), g(a), set=True)
    args = [[f(x).diff(x, 2)*(f(x) + g(x)), 2 - g(x)**2], f(x), g(x)]
    assert solve(*args, set=True)[1] == \
        {(-sqrt(2), sqrt(2)), (sqrt(2), -sqrt(2))}
    eqs = [f(x)**2 + g(x) - 2*f(x).diff(x), g(x)**2 - 4]
    assert solve(eqs, f(x), g(x), set=True) == \
        ([f(x), g(x)], {
        (-sqrt(2*D - 2), S(2)),
        (sqrt(2*D - 2), S(2)),
        (-sqrt(2*D + 2), -S(2)),
        (sqrt(2*D + 2), -S(2))})

    # the underlying problem was in solve_linear that was not masking off
    # anything but a Mul or Add; it now raises an error if it gets anything
    # but a symbol and solve handles the substitutions necessary so solve_linear
    # won't make this error
    raises(
        ValueError, lambda: solve_linear(f(x) + f(x).diff(x), symbols=[f(x)]))
    assert solve_linear(f(x) + f(x).diff(x), symbols=[x]) == \
        (f(x) + Derivative(f(x), x), 1)
    assert solve_linear(f(x) + Integral(x, (x, y)), symbols=[x]) == \
        (f(x) + Integral(x, (x, y)), 1)
    assert solve_linear(f(x) + Integral(x, (x, y)) + x, symbols=[x]) == \
        (x + f(x) + Integral(x, (x, y)), 1)
    assert solve_linear(f(y) + Integral(x, (x, y)) + x, symbols=[x]) == \
        (x, -f(y) - Integral(x, (x, y)))
    assert solve_linear(x - f(x)/a + (f(x) - 1)/a, symbols=[x]) == \
        (x, 1/a)
    assert solve_linear(x + Derivative(2*x, x)) == \
        (x, -2)
    assert solve_linear(x + Integral(x, y), symbols=[x]) == \
        (x, 0)
    assert solve_linear(x + Integral(x, y) - 2, symbols=[x]) == \
        (x, 2/(y + 1))

    assert set(solve(x + exp(x)**2, exp(x))) == \
        {-sqrt(-x), sqrt(-x)}
    assert solve(x + exp(x), x, implicit=True) == \
        [-exp(x)]
    assert solve(cos(x) - sin(x), x, implicit=True) == []
    assert solve(x - sin(x), x, implicit=True) == \
        [sin(x)]
    assert solve(x**2 + x - 3, x, implicit=True) == \
        [-x**2 + 3]
    assert solve(x**2 + x - 3, x**2, implicit=True) == \
        [-x + 3]


def test_issue_5912():
    assert set(solve(x**2 - x - 0.1, rational=True)) == \
        {S.Half + sqrt(35)/10, -sqrt(35)/10 + S.Half}
    ans = solve(x**2 - x - 0.1, rational=False)
    assert len(ans) == 2 and all(a.is_Number for a in ans)
    ans = solve(x**2 - x - 0.1)
    assert len(ans) == 2 and all(a.is_Number for a in ans)


def test_float_handling():
    def test(e1, e2):
        return len(e1.atoms(Float)) == len(e2.atoms(Float))
    assert solve(x - 0.5, rational=True)[0].is_Rational
    assert solve(x - 0.5, rational=False)[0].is_Float
    assert solve(x - S.Half, rational=False)[0].is_Rational
    assert solve(x - 0.5, rational=None)[0].is_Float
    assert solve(x - S.Half, rational=None)[0].is_Rational
    assert test(nfloat(1 + 2*x), 1.0 + 2.0*x)
    for contain in [list, tuple, set]:
        ans = nfloat(contain([1 + 2*x]))
        assert type(ans) is contain and test(list(ans)[0], 1.0 + 2.0*x)
    k, v = list(nfloat({2*x: [1 + 2*x]}).items())[0]
    assert test(k, 2*x) and test(v[0], 1.0 + 2.0*x)
    assert test(nfloat(cos(2*x)), cos(2.0*x))
    assert test(nfloat(3*x**2), 3.0*x**2)
    assert test(nfloat(3*x**2, exponent=True), 3.0*x**2.0)
    assert test(nfloat(exp(2*x)), exp(2.0*x))
    assert test(nfloat(x/3), x/3.0)
    assert test(nfloat(x**4 + 2*x + cos(Rational(1, 3)) + 1),
            x**4 + 2.0*x + 1.94495694631474)
    # don't call nfloat if there is no solution
    tot = 100 + c + z + t
    assert solve(((.7 + c)/tot - .6, (.2 + z)/tot - .3, t/tot - .1)) == []


def test_check_assumptions():
    x = symbols('x', positive=True)
    assert solve(x**2 - 1) == [1]


def test_issue_6056():
    assert solve(tanh(x + 3)*tanh(x - 3) - 1) == []
    assert solve(tanh(x - 1)*tanh(x + 1) + 1) == \
            [I*pi*Rational(-3, 4), -I*pi/4, I*pi/4, I*pi*Rational(3, 4)]
    assert solve((tanh(x + 3)*tanh(x - 3) + 1)**2) == \
            [I*pi*Rational(-3, 4), -I*pi/4, I*pi/4, I*pi*Rational(3, 4)]


def test_issue_5673():
    eq = -x + exp(exp(LambertW(log(x)))*LambertW(log(x)))
    assert checksol(eq, x, 2) is True
    assert checksol(eq, x, 2, numerical=False) is None


def test_exclude():
    R, C, Ri, Vout, V1, Vminus, Vplus, s = \
        symbols('R, C, Ri, Vout, V1, Vminus, Vplus, s')
    Rf = symbols('Rf', positive=True)  # to eliminate Rf = 0 soln
    eqs = [C*V1*s + Vplus*(-2*C*s - 1/R),
           Vminus*(-1/Ri - 1/Rf) + Vout/Rf,
           C*Vplus*s + V1*(-C*s - 1/R) + Vout/R,
           -Vminus + Vplus]
    assert solve(eqs, exclude=s*C*R) == [
        {
            Rf: Ri*(C*R*s + 1)**2/(C*R*s),
            Vminus: Vplus,
            V1: 2*Vplus + Vplus/(C*R*s),
            Vout: C*R*Vplus*s + 3*Vplus + Vplus/(C*R*s)},
        {
            Vplus: 0,
            Vminus: 0,
            V1: 0,
            Vout: 0},
    ]

    # TODO: Investigate why currently solution [0] is preferred over [1].
    assert solve(eqs, exclude=[Vplus, s, C]) in [[{
        Vminus: Vplus,
        V1: Vout/2 + Vplus/2 + sqrt((Vout - 5*Vplus)*(Vout - Vplus))/2,
        R: (Vout - 3*Vplus - sqrt(Vout**2 - 6*Vout*Vplus + 5*Vplus**2))/(2*C*Vplus*s),
        Rf: Ri*(Vout - Vplus)/Vplus,
    }, {
        Vminus: Vplus,
        V1: Vout/2 + Vplus/2 - sqrt((Vout - 5*Vplus)*(Vout - Vplus))/2,
        R: (Vout - 3*Vplus + sqrt(Vout**2 - 6*Vout*Vplus + 5*Vplus**2))/(2*C*Vplus*s),
        Rf: Ri*(Vout - Vplus)/Vplus,
    }], [{
        Vminus: Vplus,
        Vout: (V1**2 - V1*Vplus - Vplus**2)/(V1 - 2*Vplus),
        Rf: Ri*(V1 - Vplus)**2/(Vplus*(V1 - 2*Vplus)),
        R: Vplus/(C*s*(V1 - 2*Vplus)),
    }]]


def test_high_order_roots():
    s = x**5 + 4*x**3 + 3*x**2 + Rational(7, 4)
    assert set(solve(s)) == set(Poly(s*4, domain='ZZ').all_roots())


def test_minsolve_linear_system():
    pqt = {"quick": True, "particular": True}
    pqf = {"quick": False, "particular": True}
    assert solve([x + y - 5, 2*x - y - 1], **pqt) == {x: 2, y: 3}
    assert solve([x + y - 5, 2*x - y - 1], **pqf) == {x: 2, y: 3}
    def count(dic):
        return len([x for x in dic.values() if x == 0])
    assert count(solve([x + y + z, y + z + a + t], **pqt)) == 3
    assert count(solve([x + y + z, y + z + a + t], **pqf)) == 3
    assert count(solve([x + y + z, y + z + a], **pqt)) == 1
    assert count(solve([x + y + z, y + z + a], **pqf)) == 2
    # issue 22718
    A = Matrix([
        [ 1,  1,  1,  0,  1,  1,  0,  1,  0,  0,  1,  1,  1,  0],
        [ 1,  1,  0,  1,  1,  0,  1,  0,  1,  0, -1, -1,  0,  0],
        [-1, -1,  0,  0, -1,  0,  0,  0,  0,  0,  1,  1,  0,  1],
        [ 1,  0,  1,  1,  0,  1,  1,  0,  0,  1, -1,  0, -1,  0],
        [-1,  0, -1,  0,  0, -1,  0,  0,  0,  0,  1,  0,  1,  1],
        [-1,  0,  0, -1,  0,  0, -1,  0,  0,  0, -1,  0,  0, -1],
        [ 0,  1,  1,  1,  0,  0,  0,  1,  1,  1,  0, -1, -1,  0],
        [ 0, -1, -1,  0,  0,  0,  0, -1,  0,  0,  0,  1,  1,  1],
        [ 0, -1,  0, -1,  0,  0,  0,  0, -1,  0,  0, -1,  0, -1],
        [ 0,  0, -1, -1,  0,  0,  0,  0,  0, -1,  0,  0, -1, -1],
        [ 0,  0,  0,  0,  1,  1,  1,  1,  1,  1,  0,  0,  0,  0],
        [ 0,  0,  0,  0, -1, -1,  0, -1,  0,  0,  0,  0,  0,  0]])
    v = Matrix(symbols("v:14", integer=True))
    B = Matrix([[2], [-2], [0], [0], [0], [0], [0], [0], [0],
        [0], [0], [0]])
    eqs = A@v-B
    assert solve(eqs) == []
    assert solve(eqs, particular=True) == []  # assumption violated
    assert all(v for v in solve([x + y + z, y + z + a]).values())
    for _q in (True, False):
        assert not all(v for v in solve(
            [x + y + z, y + z + a], quick=_q,
            particular=True).values())
        # raise error if quick used w/o particular=True
        raises(ValueError, lambda: solve([x + 1], quick=_q))
        raises(ValueError, lambda: solve([x + 1], quick=_q, particular=False))
    # and give a good error message if someone tries to use
    # particular with a single equation
    raises(ValueError, lambda: solve(x + 1, particular=True))


def test_real_roots():
    # cf. issue 6650
    x = Symbol('x', real=True)
    assert len(solve(x**5 + x**3 + 1)) == 1


def test_issue_6528():
    eqs = [
        327600995*x**2 - 37869137*x + 1809975124*y**2 - 9998905626,
        895613949*x**2 - 273830224*x*y + 530506983*y**2 - 10000000000]
    # two expressions encountered are > 1400 ops long so if this hangs
    # it is likely because simplification is being done
    assert len(solve(eqs, y, x, check=False)) == 4


def test_overdetermined():
    x = symbols('x', real=True)
    eqs = [Abs(4*x - 7) - 5, Abs(3 - 8*x) - 1]
    assert solve(eqs, x) == [(S.Half,)]
    assert solve(eqs, x, manual=True) == [(S.Half,)]
    assert solve(eqs, x, manual=True, check=False) == [(S.Half,), (S(3),)]


def test_issue_6605():
    x = symbols('x')
    assert solve(4**(x/2) - 2**(x/3)) == [0, 3*I*pi/log(2)]
    # while the first one passed, this one failed
    x = symbols('x', real=True)
    assert solve(5**(x/2) - 2**(x/3)) == [0]
    b = sqrt(6)*sqrt(log(2))/sqrt(log(5))
    assert solve(5**(x/2) - 2**(3/x)) == [-b, b]


def test__ispow():
    assert _ispow(x**2)
    assert not _ispow(x)
    assert not _ispow(True)


def test_issue_6644():
    eq = -sqrt((m - q)**2 + (-m/(2*q) + S.Half)**2) + sqrt((-m**2/2 - sqrt(
    4*m**4 - 4*m**2 + 8*m + 1)/4 - Rational(1, 4))**2 + (m**2/2 - m - sqrt(
    4*m**4 - 4*m**2 + 8*m + 1)/4 - Rational(1, 4))**2)
    sol = solve(eq, q, simplify=False, check=False)
    assert len(sol) == 5


def test_issue_6752():
    assert solve([a**2 + a, a - b], [a, b]) == [(-1, -1), (0, 0)]
    assert solve([a**2 + a*c, a - b], [a, b]) == [(0, 0), (-c, -c)]


def test_issue_6792():
    assert solve(x*(x - 1)**2*(x + 1)*(x**6 - x + 1)) == [
        -1, 0, 1, CRootOf(x**6 - x + 1, 0), CRootOf(x**6 - x + 1, 1),
         CRootOf(x**6 - x + 1, 2), CRootOf(x**6 - x + 1, 3),
         CRootOf(x**6 - x + 1, 4), CRootOf(x**6 - x + 1, 5)]


def test_issues_6819_6820_6821_6248_8692_25777_25779():
    # issue 6821
    x, y = symbols('x y', real=True)
    assert solve(abs(x + 3) - 2*abs(x - 3)) == [1, 9]
    assert solve([abs(x) - 2, arg(x) - pi], x) == [(-2,)]
    assert set(solve(abs(x - 7) - 8)) == {-S.One, S(15)}

    # issue 8692
    assert solve(Eq(Abs(x + 1) + Abs(x**2 - 7), 9), x) == [
        Rational(-1, 2) + sqrt(61)/2, -sqrt(69)/2 + S.Half]

    # issue 7145
    assert solve(2*abs(x) - abs(x - 1)) == [-1, Rational(1, 3)]

    # 25777
    assert solve(abs(x**3 + x + 2)/(x + 1)) == []

    # 25779
    assert solve(abs(x)) == [0]
    assert solve(Eq(abs(x**2 - 2*x), 4), x) == [
        1 - sqrt(5), 1 + sqrt(5)]
    nn = symbols('nn', nonnegative=True)
    assert solve(abs(sqrt(nn))) == [0]
    nz = symbols('nz', nonzero=True)
    assert solve(Eq(Abs(4 + 1 / (4*nz)), 0)) == [-Rational(1, 16)]

    x = symbols('x')
    assert solve([re(x) - 1, im(x) - 2], x) == [
        {x: 1 + 2*I, re(x): 1, im(x): 2}]

    # check for 'dict' handling of solution
    eq = sqrt(re(x)**2 + im(x)**2) - 3
    assert solve(eq) == solve(eq, x)

    i = symbols('i', imaginary=True)
    assert solve(abs(i) - 3) == [-3*I, 3*I]
    raises(NotImplementedError, lambda: solve(abs(x) - 3))

    w = symbols('w', integer=True)
    assert solve(2*x**w - 4*y**w, w) == solve((x/y)**w - 2, w)

    x, y = symbols('x y', real=True)
    assert solve(x + y*I + 3) == {y: 0, x: -3}
    # issue 2642
    assert solve(x*(1 + I)) == [0]

    x, y = symbols('x y', imaginary=True)
    assert solve(x + y*I + 3 + 2*I) == {x: -2*I, y: 3*I}

    x = symbols('x', real=True)
    assert solve(x + y + 3 + 2*I) == {x: -3, y: -2*I}

    # issue 6248
    f = Function('f')
    assert solve(f(x + 1) - f(2*x - 1)) == [2]
    assert solve(log(x + 1) - log(2*x - 1)) == [2]

    x = symbols('x')
    assert solve(2**x + 4**x) == [I*pi/log(2)]

def test_issue_17638():

    assert solve(((2-exp(2*x))*exp(x))/(exp(2*x)+2)**2 > 0, x) == (-oo < x) & (x < log(2)/2)
    assert solve(((2-exp(2*x)+2)*exp(x+2))/(exp(x)+2)**2 > 0, x) == (-oo < x) & (x < log(4)/2)
    assert solve((exp(x)+2+x**2)*exp(2*x+2)/(exp(x)+2)**2 > 0, x) == (-oo < x) & (x < oo)



def test_issue_14607():
    # issue 14607
    s, tau_c, tau_1, tau_2, phi, K = symbols(
        's, tau_c, tau_1, tau_2, phi, K')

    target = (s**2*tau_1*tau_2 + s*tau_1 + s*tau_2 + 1)/(K*s*(-phi + tau_c))

    K_C, tau_I, tau_D = symbols('K_C, tau_I, tau_D',
                                positive=True, nonzero=True)
    PID = K_C*(1 + 1/(tau_I*s) + tau_D*s)

    eq = (target - PID).together()
    eq *= denom(eq).simplify()
    eq = Poly(eq, s)
    c = eq.coeffs()

    vars = [K_C, tau_I, tau_D]
    s = solve(c, vars, dict=True)

    assert len(s) == 1

    knownsolution = {K_C: -(tau_1 + tau_2)/(K*(phi - tau_c)),
                     tau_I: tau_1 + tau_2,
                     tau_D: tau_1*tau_2/(tau_1 + tau_2)}

    for var in vars:
        assert s[0][var].simplify() == knownsolution[var].simplify()


def test_lambert_multivariate():
    from sympy.abc import x, y
    assert _filtered_gens(Poly(x + 1/x + exp(x) + y), x) == {x, exp(x)}
    assert _lambert(x, x) == []
    assert solve((x**2 - 2*x + 1).subs(x, log(x) + 3*x)) == [LambertW(3*S.Exp1)/3]
    assert solve((x**2 - 2*x + 1).subs(x, (log(x) + 3*x)**2 - 1)) == \
          [LambertW(3*exp(-sqrt(2)))/3, LambertW(3*exp(sqrt(2)))/3]
    assert solve((x**2 - 2*x - 2).subs(x, log(x) + 3*x)) == \
          [LambertW(3*exp(1 - sqrt(3)))/3, LambertW(3*exp(1 + sqrt(3)))/3]
    eq = (x*exp(x) - 3).subs(x, x*exp(x))
    assert solve(eq) == [LambertW(3*exp(-LambertW(3)))]
    # coverage test
    raises(NotImplementedError, lambda: solve(x - sin(x)*log(y - x), x))
    ans = [3, -3*LambertW(-log(3)/3)/log(3)]  # 3 and 2.478...
    assert solve(x**3 - 3**x, x) == ans
    assert set(solve(3*log(x) - x*log(3))) == set(ans)
    assert solve(LambertW(2*x) - y, x) == [y*exp(y)/2]


@XFAIL
def test_other_lambert():
    assert solve(3*sin(x) - x*sin(3), x) == [3]
    assert set(solve(x**a - a**x), x) == {
        a, -a*LambertW(-log(a)/a)/log(a)}


@slow
def test_lambert_bivariate():
    # tests passing current implementation
    assert solve((x**2 + x)*exp(x**2 + x) - 1) == [
        Rational(-1, 2) + sqrt(1 + 4*LambertW(1))/2,
        Rational(-1, 2) - sqrt(1 + 4*LambertW(1))/2]
    assert solve((x**2 + x)*exp((x**2 + x)*2) - 1) == [
        Rational(-1, 2) + sqrt(1 + 2*LambertW(2))/2,
        Rational(-1, 2) - sqrt(1 + 2*LambertW(2))/2]
    assert solve(a/x + exp(x/2), x) == [2*LambertW(-a/2)]
    assert solve((a/x + exp(x/2)).diff(x), x) == \
            [4*LambertW(-sqrt(2)*sqrt(a)/4), 4*LambertW(sqrt(2)*sqrt(a)/4)]
    assert solve((1/x + exp(x/2)).diff(x), x) == \
        [4*LambertW(-sqrt(2)/4),
        4*LambertW(sqrt(2)/4),  # nsimplifies as 2*2**(141/299)*3**(206/299)*5**(205/299)*7**(37/299)/21
        4*LambertW(-sqrt(2)/4, -1)]
    assert solve(x*log(x) + 3*x + 1, x) == \
            [exp(-3 + LambertW(-exp(3)))]
    assert solve(-x**2 + 2**x, x) == [2, 4, -2*LambertW(log(2)/2)/log(2)]
    assert solve(x**2 - 2**x, x) == [2, 4, -2*LambertW(log(2)/2)/log(2)]
    ans = solve(3*x + 5 + 2**(-5*x + 3), x)
    assert len(ans) == 1 and ans[0].expand() == \
        Rational(-5, 3) + LambertW(-10240*root(2, 3)*log(2)/3)/(5*log(2))
    assert solve(5*x - 1 + 3*exp(2 - 7*x), x) == \
        [Rational(1, 5) + LambertW(-21*exp(Rational(3, 5))/5)/7]
    assert solve((log(x) + x).subs(x, x**2 + 1)) == [
        -I*sqrt(-LambertW(1) + 1), sqrt(-1 + LambertW(1))]
    # check collection
    ax = a**(3*x + 5)
    ans = solve(3*log(ax) + b*log(ax) + ax, x)
    x0 = 1/log(a)
    x1 = sqrt(3)*I
    x2 = b + 3
    x3 = x2*LambertW(1/x2)/a**5
    x4 = x3**Rational(1, 3)/2
    assert ans == [
        x0*log(x4*(-x1 - 1)),
        x0*log(x4*(x1 - 1)),
        x0*log(x3)/3]
    x1 = LambertW(Rational(1, 3))
    x2 = a**(-5)
    x3 = -3**Rational(1, 3)
    x4 = 3**Rational(5, 6)*I
    x5 = x1**Rational(1, 3)*x2**Rational(1, 3)/2
    ans = solve(3*log(ax) + ax, x)
    assert ans == [
        x0*log(3*x1*x2)/3,
        x0*log(x5*(x3 - x4)),
        x0*log(x5*(x3 + x4))]
    # coverage
    p = symbols('p', positive=True)
    eq = 4*2**(2*p + 3) - 2*p - 3
    assert _solve_lambert(eq, p, _filtered_gens(Poly(eq), p)) == [
        Rational(-3, 2) - LambertW(-4*log(2))/(2*log(2))]
    assert set(solve(3**cos(x) - cos(x)**3)) == {
        acos(3), acos(-3*LambertW(-log(3)/3)/log(3))}
    # should give only one solution after using `uniq`
    assert solve(2*log(x) - 2*log(z) + log(z + log(x) + log(z)), x) == [
        exp(-z + LambertW(2*z**4*exp(2*z))/2)/z]
    # cases when p != S.One
    # issue 4271
    ans = solve((a/x + exp(x/2)).diff(x, 2), x)
    x0 = (-a)**Rational(1, 3)
    x1 = sqrt(3)*I
    x2 = x0/6
    assert ans == [
        6*LambertW(x0/3),
        6*LambertW(x2*(-x1 - 1)),
        6*LambertW(x2*(x1 - 1))]
    assert solve((1/x + exp(x/2)).diff(x, 2), x) == \
                [6*LambertW(Rational(-1, 3)), 6*LambertW(Rational(1, 6) - sqrt(3)*I/6), \
                6*LambertW(Rational(1, 6) + sqrt(3)*I/6), 6*LambertW(Rational(-1, 3), -1)]
    assert solve(x**2 - y**2/exp(x), x, y, dict=True) == \
                [{x: 2*LambertW(-y/2)}, {x: 2*LambertW(y/2)}]
    # this is slow but not exceedingly slow
    assert solve((x**3)**(x/2) + pi/2, x) == [
        exp(LambertW(-2*log(2)/3 + 2*log(pi)/3 + I*pi*Rational(2, 3)))]

    # issue 23253
    assert solve((1/log(sqrt(x) + 2)**2 - 1/x)) == [
        (LambertW(-exp(-2), -1) + 2)**2]
    assert solve((1/log(1/sqrt(x) + 2)**2 - x)) == [
        (LambertW(-exp(-2), -1) + 2)**-2]
    assert solve((1/log(x**2 + 2)**2 - x**-4)) == [
        -I*sqrt(2 - LambertW(exp(2))),
        -I*sqrt(LambertW(-exp(-2)) + 2),
        sqrt(-2 - LambertW(-exp(-2))),
        sqrt(-2 + LambertW(exp(2))),
        -sqrt(-2 - LambertW(-exp(-2), -1)),
        sqrt(-2 - LambertW(-exp(-2), -1))]


def test_rewrite_trig():
    assert solve(sin(x) + tan(x)) == [0, -pi, pi, 2*pi]
    assert solve(sin(x) + sec(x)) == [
        -2*atan(Rational(-1, 2) + sqrt(2)*sqrt(1 - sqrt(3)*I)/2 + sqrt(3)*I/2),
        2*atan(S.Half - sqrt(2)*sqrt(1 + sqrt(3)*I)/2 + sqrt(3)*I/2), 2*atan(S.Half
        + sqrt(2)*sqrt(1 + sqrt(3)*I)/2 + sqrt(3)*I/2), 2*atan(S.Half -
        sqrt(3)*I/2 + sqrt(2)*sqrt(1 - sqrt(3)*I)/2)]
    assert solve(sinh(x) + tanh(x)) == [0, I*pi]

    # issue 6157
    assert solve(2*sin(x) - cos(x), x) == [atan(S.Half)]


@XFAIL
def test_rewrite_trigh():
    # if this import passes then the test below should also pass
    from sympy.functions.elementary.hyperbolic import sech
    assert solve(sinh(x) + sech(x)) == [
        2*atanh(Rational(-1, 2) + sqrt(5)/2 - sqrt(-2*sqrt(5) + 2)/2),
        2*atanh(Rational(-1, 2) + sqrt(5)/2 + sqrt(-2*sqrt(5) + 2)/2),
        2*atanh(-sqrt(5)/2 - S.Half + sqrt(2 + 2*sqrt(5))/2),
        2*atanh(-sqrt(2 + 2*sqrt(5))/2 - sqrt(5)/2 - S.Half)]


def test_uselogcombine():
    eq = z - log(x) + log(y/(x*(-1 + y**2/x**2)))
    assert solve(eq, x, force=True) == [-sqrt(y*(y - exp(z))), sqrt(y*(y - exp(z)))]
    assert solve(log(x + 3) + log(1 + 3/x) - 3) in [
        [-3 + sqrt(-12 + exp(3))*exp(Rational(3, 2))/2 + exp(3)/2,
        -sqrt(-12 + exp(3))*exp(Rational(3, 2))/2 - 3 + exp(3)/2],
        [-3 + sqrt(-36 + (-exp(3) + 6)**2)/2 + exp(3)/2,
        -3 - sqrt(-36 + (-exp(3) + 6)**2)/2 + exp(3)/2],
        ]
    assert solve(log(exp(2*x) + 1) + log(-tanh(x) + 1) - log(2)) == []


def test_atan2():
    assert solve(atan2(x, 2) - pi/3, x) == [2*sqrt(3)]


def test_errorinverses():
    assert solve(erf(x) - y, x) == [erfinv(y)]
    assert solve(erfinv(x) - y, x) == [erf(y)]
    assert solve(erfc(x) - y, x) == [erfcinv(y)]
    assert solve(erfcinv(x) - y, x) == [erfc(y)]


def test_issue_2725():
    R = Symbol('R')
    eq = sqrt(2)*R*sqrt(1/(R + 1)) + (R + 1)*(sqrt(2)*sqrt(1/(R + 1)) - 1)
    sol = solve(eq, R, set=True)[1]
    assert sol == {(Rational(5, 3) + (Rational(-1, 2) - sqrt(3)*I/2)*(Rational(251, 27) +
        sqrt(111)*I/9)**Rational(1, 3) + 40/(9*((Rational(-1, 2) - sqrt(3)*I/2)*(Rational(251, 27) +
        sqrt(111)*I/9)**Rational(1, 3))),), (Rational(5, 3) + 40/(9*(Rational(251, 27) +
        sqrt(111)*I/9)**Rational(1, 3)) + (Rational(251, 27) + sqrt(111)*I/9)**Rational(1, 3),)}


def test_issue_5114_6611():
    # See that it doesn't hang; this solves in about 2 seconds.
    # Also check that the solution is relatively small.
    # Note: the system in issue 6611 solves in about 5 seconds and has
    # an op-count of 138336 (with simplify=False).
    b, c, d, e, f, g, h, i, j, k, l, m, n, o, p, q, r = symbols('b:r')
    eqs = Matrix([
        [b - c/d + r/d], [c*(1/g + 1/e + 1/d) - f/g - r/d],
        [-c/g + f*(1/j + 1/i + 1/g) - h/i], [-f/i + h*(1/m + 1/l + 1/i) - k/m],
        [-h/m + k*(1/p + 1/o + 1/m) - n/p], [-k/p + n*(1/q + 1/p)]])
    v = Matrix([f, h, k, n, b, c])
    ans = solve(list(eqs), list(v), simplify=False)
    # If time is taken to simplify then then 2617 below becomes
    # 1168 and the time is about 50 seconds instead of 2.
    assert sum(s.count_ops() for s in ans.values()) <= 3270


def test_det_quick():
    m = Matrix(3, 3, symbols('a:9'))
    assert m.det() == det_quick(m)  # calls det_perm
    m[0, 0] = 1
    assert m.det() == det_quick(m)  # calls det_minor
    m = Matrix(3, 3, list(range(9)))
    assert m.det() == det_quick(m)  # defaults to .det()
    # make sure they work with Sparse
    s = SparseMatrix(2, 2, (1, 2, 1, 4))
    assert det_perm(s) == det_minor(s) == s.det()


def test_real_imag_splitting():
    a, b = symbols('a b', real=True)
    assert solve(sqrt(a**2 + b**2) - 3, a) == \
        [-sqrt(-b**2 + 9), sqrt(-b**2 + 9)]
    a, b = symbols('a b', imaginary=True)
    assert solve(sqrt(a**2 + b**2) - 3, a) == []


def test_issue_7110():
    y = -2*x**3 + 4*x**2 - 2*x + 5
    assert any(ask(Q.real(i)) for i in solve(y))


def test_units():
    assert solve(1/x - 1/(2*cm)) == [2*cm]


def test_issue_7547():
    A, B, V = symbols('A,B,V')
    eq1 = Eq(630.26*(V - 39.0)*V*(V + 39) - A + B, 0)
    eq2 = Eq(B, 1.36*10**8*(V - 39))
    eq3 = Eq(A, 5.75*10**5*V*(V + 39.0))
    sol = Matrix(nsolve(Tuple(eq1, eq2, eq3), [A, B, V], (0, 0, 0)))
    assert str(sol) == str(Matrix(
        [['4442890172.68209'],
         ['4289299466.1432'],
         ['70.5389666628177']]))


def test_issue_7895():
    r = symbols('r', real=True)
    assert solve(sqrt(r) - 2) == [4]


def test_issue_2777():
    # the equations represent two circles
    x, y = symbols('x y', real=True)
    e1, e2 = sqrt(x**2 + y**2) - 10, sqrt(y**2 + (-x + 10)**2) - 3
    a, b = Rational(191, 20), 3*sqrt(391)/20
    ans = [(a, -b), (a, b)]
    assert solve((e1, e2), (x, y)) == ans
    assert solve((e1, e2/(x - a)), (x, y)) == []
    # make the 2nd circle's radius be -3
    e2 += 6
    assert solve((e1, e2), (x, y)) == []
    assert solve((e1, e2), (x, y), check=False) == ans


def test_issue_7322():
    number = 5.62527e-35
    assert solve(x - number, x)[0] == number


def test_nsolve():
    raises(ValueError, lambda: nsolve(x, (-1, 1), method='bisect'))
    raises(TypeError, lambda: nsolve((x - y + 3,x + y,z - y),(x,y,z),(-50,50)))
    raises(TypeError, lambda: nsolve((x + y, x - y), (0, 1)))
    raises(TypeError, lambda: nsolve(x < 0.5, x, 1))


@slow
def test_high_order_multivariate():
    assert len(solve(a*x**3 - x + 1, x)) == 3
    assert len(solve(a*x**4 - x + 1, x)) == 4
    assert solve(a*x**5 - x + 1, x) == []  # incomplete solution allowed
    raises(NotImplementedError, lambda:
        solve(a*x**5 - x + 1, x, incomplete=False))

    # result checking must always consider the denominator and CRootOf
    # must be checked, too
    d = x**5 - x + 1
    assert solve(d*(1 + 1/d)) == [CRootOf(d + 1, i) for i in range(5)]
    d = x - 1
    assert solve(d*(2 + 1/d)) == [S.Half]


def test_base_0_exp_0():
    assert solve(0**x - 1) == [0]
    assert solve(0**(x - 2) - 1) == [2]
    assert solve(S('x*(1/x**0 - x)', evaluate=False)) == \
        [0, 1]


def test__simple_dens():
    assert _simple_dens(1/x**0, [x]) == set()
    assert _simple_dens(1/x**y, [x]) == {x**y}
    assert _simple_dens(1/root(x, 3), [x]) == {x}


def test_issue_8755():
    # This tests two things: that if full unrad is attempted and fails
    # the solution should still be found; also it tests the use of
    # keyword `composite`.
    assert len(solve(sqrt(y)*x + x**3 - 1, x)) == 3
    assert len(solve(-512*y**3 + 1344*(x + 2)**Rational(1, 3)*y**2 -
        1176*(x + 2)**Rational(2, 3)*y - 169*x + 686, y, _unrad=False)) == 3


@slow
def test_issue_8828():
    x1 = 0
    y1 = -620
    r1 = 920
    x2 = 126
    y2 = 276
    x3 = 51
    y3 = 205
    r3 = 104
    v = x, y, z

    f1 = (x - x1)**2 + (y - y1)**2 - (r1 - z)**2
    f2 = (x - x2)**2 + (y - y2)**2 - z**2
    f3 = (x - x3)**2 + (y - y3)**2 - (r3 - z)**2
    F = f1,f2,f3

    g1 = sqrt((x - x1)**2 + (y - y1)**2) + z - r1
    g2 = f2
    g3 = sqrt((x - x3)**2 + (y - y3)**2) + z - r3
    G = g1,g2,g3

    A = solve(F, v)
    B = solve(G, v)
    C = solve(G, v, manual=True)

    p, q, r = [{tuple(i.evalf(2) for i in j) for j in R} for R in [A, B, C]]
    assert p == q == r


def test_issue_2840_8155():
    # with parameter-free solutions (i.e. no `n`), we want to avoid
    # excessive periodic solutions
    assert solve(sin(3*x) + sin(6*x)) == [0, -2*pi/9, 2*pi/9]
    assert solve(sin(300*x) + sin(600*x)) == [0, -pi/450, pi/450]
    assert solve(2*sin(x) - 2*sin(2*x)) == [0, -pi/3, pi/3]


def test_issue_9567():
    assert solve(1 + 1/(x - 1)) == [0]


def test_issue_11538():
    assert solve(x + E) == [-E]
    assert solve(x**2 + E) == [-I*sqrt(E), I*sqrt(E)]
    assert solve(x**3 + 2*E) == [
        -cbrt(2 * E),
        cbrt(2)*cbrt(E)/2 - cbrt(2)*sqrt(3)*I*cbrt(E)/2,
        cbrt(2)*cbrt(E)/2 + cbrt(2)*sqrt(3)*I*cbrt(E)/2]
    assert solve([x + 4, y + E], x, y) == {x: -4, y: -E}
    assert solve([x**2 + 4, y + E], x, y) == [
        (-2*I, -E), (2*I, -E)]

    e1 = x - y**3 + 4
    e2 = x + y + 4 + 4 * E
    assert len(solve([e1, e2], x, y)) == 3


@slow
def test_issue_12114():
    a, b, c, d, e, f, g = symbols('a,b,c,d,e,f,g')
    terms = [1 + a*b + d*e, 1 + a*c + d*f, 1 + b*c + e*f,
             g - a**2 - d**2, g - b**2 - e**2, g - c**2 - f**2]
    sol = solve(terms, [a, b, c, d, e, f, g], dict=True)
    s = sqrt(-f**2 - 1)
    s2 = sqrt(2 - f**2)
    s3 = sqrt(6 - 3*f**2)
    s4 = sqrt(3)*f
    s5 = sqrt(3)*s2
    assert sol == [
        {a: -s, b: -s, c: -s, d: f, e: f, g: -1},
        {a: s, b: s, c: s, d: f, e: f, g: -1},
        {a: -s4/2 - s2/2, b: s4/2 - s2/2, c: s2,
            d: -f/2 + s3/2, e: -f/2 - s5/2, g: 2},
        {a: -s4/2 + s2/2, b: s4/2 + s2/2, c: -s2,
            d: -f/2 - s3/2, e: -f/2 + s5/2, g: 2},
        {a: s4/2 - s2/2, b: -s4/2 - s2/2, c: s2,
            d: -f/2 - s3/2, e: -f/2 + s5/2, g: 2},
        {a: s4/2 + s2/2, b: -s4/2 + s2/2, c: -s2,
            d: -f/2 + s3/2, e: -f/2 - s5/2, g: 2}]


def test_inf():
    assert solve(1 - oo*x) == []
    assert solve(oo*x, x) == []
    assert solve(oo*x - oo, x) == []


def test_issue_12448():
    f = Function('f')
    fun = [f(i) for i in range(15)]
    sym = symbols('x:15')
    reps = dict(zip(fun, sym))

    (x, y, z), c = sym[:3], sym[3:]
    ssym = solve([c[4*i]*x + c[4*i + 1]*y + c[4*i + 2]*z + c[4*i + 3]
        for i in range(3)], (x, y, z))

    (x, y, z), c = fun[:3], fun[3:]
    sfun = solve([c[4*i]*x + c[4*i + 1]*y + c[4*i + 2]*z + c[4*i + 3]
        for i in range(3)], (x, y, z))

    assert sfun[fun[0]].xreplace(reps).count_ops() == \
        ssym[sym[0]].count_ops()


def test_denoms():
    assert denoms(x/2 + 1/y) == {2, y}
    assert denoms(x/2 + 1/y, y) == {y}
    assert denoms(x/2 + 1/y, [y]) == {y}
    assert denoms(1/x + 1/y + 1/z, [x, y]) == {x, y}
    assert denoms(1/x + 1/y + 1/z, x, y) == {x, y}
    assert denoms(1/x + 1/y + 1/z, {x, y}) == {x, y}


def test_issue_12476():
    x0, x1, x2, x3, x4, x5 = symbols('x0 x1 x2 x3 x4 x5')
    eqns = [x0**2 - x0, x0*x1 - x1, x0*x2 - x2, x0*x3 - x3, x0*x4 - x4, x0*x5 - x5,
            x0*x1 - x1, -x0/3 + x1**2 - 2*x2/3, x1*x2 - x1/3 - x2/3 - x3/3,
            x1*x3 - x2/3 - x3/3 - x4/3, x1*x4 - 2*x3/3 - x5/3, x1*x5 - x4, x0*x2 - x2,
            x1*x2 - x1/3 - x2/3 - x3/3, -x0/6 - x1/6 + x2**2 - x2/6 - x3/3 - x4/6,
            -x1/6 + x2*x3 - x2/3 - x3/6 - x4/6 - x5/6, x2*x4 - x2/3 - x3/3 - x4/3,
            x2*x5 - x3, x0*x3 - x3, x1*x3 - x2/3 - x3/3 - x4/3,
            -x1/6 + x2*x3 - x2/3 - x3/6 - x4/6 - x5/6,
            -x0/6 - x1/6 - x2/6 + x3**2 - x3/3 - x4/6, -x1/3 - x2/3 + x3*x4 - x3/3,
            -x2 + x3*x5, x0*x4 - x4, x1*x4 - 2*x3/3 - x5/3, x2*x4 - x2/3 - x3/3 - x4/3,
            -x1/3 - x2/3 + x3*x4 - x3/3, -x0/3 - 2*x2/3 + x4**2, -x1 + x4*x5, x0*x5 - x5,
            x1*x5 - x4, x2*x5 - x3, -x2 + x3*x5, -x1 + x4*x5, -x0 + x5**2, x0 - 1]
    sols = [{x0: 1, x3: Rational(1, 6), x2: Rational(1, 6), x4: Rational(-2, 3), x1: Rational(-2, 3), x5: 1},
            {x0: 1, x3: S.Half, x2: Rational(-1, 2), x4: 0, x1: 0, x5: -1},
            {x0: 1, x3: Rational(-1, 3), x2: Rational(-1, 3), x4: Rational(1, 3), x1: Rational(1, 3), x5: 1},
            {x0: 1, x3: 1, x2: 1, x4: 1, x1: 1, x5: 1},
            {x0: 1, x3: Rational(-1, 3), x2: Rational(1, 3), x4: sqrt(5)/3, x1: -sqrt(5)/3, x5: -1},
            {x0: 1, x3: Rational(-1, 3), x2: Rational(1, 3), x4: -sqrt(5)/3, x1: sqrt(5)/3, x5: -1}]

    assert solve(eqns) == sols


def test_issue_13849():
    t = symbols('t')
    assert solve((t*(sqrt(5) + sqrt(2)) - sqrt(2), t), t) == []


def test_issue_14860():
    from sympy.physics.units import newton, kilo
    assert solve(8*kilo*newton + x + y, x) == [-8000*newton - y]


def test_issue_14721():
    k, h, a, b = symbols(':4')
    assert solve([
        -1 + (-k + 1)**2/b**2 + (-h - 1)**2/a**2,
        -1 + (-k + 1)**2/b**2 + (-h + 1)**2/a**2,
        h, k + 2], h, k, a, b) == [
        (0, -2, -b*sqrt(1/(b**2 - 9)), b),
        (0, -2, b*sqrt(1/(b**2 - 9)), b)]
    assert solve([
        h, h/a + 1/b**2 - 2, -h/2 + 1/b**2 - 2], a, h, b) == [
        (a, 0, -sqrt(2)/2), (a, 0, sqrt(2)/2)]
    assert solve((a + b**2 - 1, a + b**2 - 2)) == []


def test_issue_14779():
    x = symbols('x', real=True)
    assert solve(sqrt(x**4 - 130*x**2 + 1089) + sqrt(x**4 - 130*x**2
                 + 3969) - 96*Abs(x)/x,x) == [sqrt(130)]


def test_issue_15307():
    assert solve((y - 2, Mul(x + 3,x - 2, evaluate=False))) == \
        [{x: -3, y: 2}, {x: 2, y: 2}]
    assert solve((y - 2, Mul(3, x - 2, evaluate=False))) == \
        {x: 2, y: 2}
    assert solve((y - 2, Add(x + 4, x - 2, evaluate=False))) == \
        {x: -1, y: 2}
    eq1 = Eq(12513*x + 2*y - 219093, -5726*x - y)
    eq2 = Eq(-2*x + 8, 2*x - 40)
    assert solve([eq1, eq2]) == {x:12, y:75}


def test_issue_15415():
    assert solve(x - 3, x) == [3]
    assert solve([x - 3], x) == {x:3}
    assert solve(Eq(y + 3*x**2/2, y + 3*x), y) == []
    assert solve([Eq(y + 3*x**2/2, y + 3*x)], y) == []
    assert solve([Eq(y + 3*x**2/2, y + 3*x), Eq(x, 1)], y) == []


@slow
def test_issue_15731():
    # f(x)**g(x)=c
    assert solve(Eq((x**2 - 7*x + 11)**(x**2 - 13*x + 42), 1)) == [2, 3, 4, 5, 6, 7]
    assert solve((x)**(x + 4) - 4) == [-2]
    assert solve((-x)**(-x + 4) - 4) == [2]
    assert solve((x**2 - 6)**(x**2 - 2) - 4) == [-2, 2]
    assert solve((x**2 - 2*x - 1)**(x**2 - 3) - 1/(1 - 2*sqrt(2))) == [sqrt(2)]
    assert solve(x**(x + S.Half) - 4*sqrt(2)) == [S(2)]
    assert solve((x**2 + 1)**x - 25) == [2]
    assert solve(x**(2/x) - 2) == [2, 4]
    assert solve((x/2)**(2/x) - sqrt(2)) == [4, 8]
    assert solve(x**(x + S.Half) - Rational(9, 4)) == [Rational(3, 2)]
    # a**g(x)=c
    assert solve((-sqrt(sqrt(2)))**x - 2) == [4, log(2)/(log(2**Rational(1, 4)) + I*pi)]
    assert solve((sqrt(2))**x - sqrt(sqrt(2))) == [S.Half]
    assert solve((-sqrt(2))**x + 2*(sqrt(2))) == [3,
            (3*log(2)**2 + 4*pi**2 - 4*I*pi*log(2))/(log(2)**2 + 4*pi**2)]
    assert solve((sqrt(2))**x - 2*(sqrt(2))) == [3]
    assert solve(I**x + 1) == [2]
    assert solve((1 + I)**x - 2*I) == [2]
    assert solve((sqrt(2) + sqrt(3))**x - (2*sqrt(6) + 5)**Rational(1, 3)) == [Rational(2, 3)]
    # bases of both sides are equal
    b = Symbol('b')
    assert solve(b**x - b**2, x) == [2]
    assert solve(b**x - 1/b, x) == [-1]
    assert solve(b**x - b, x) == [1]
    b = Symbol('b', positive=True)
    assert solve(b**x - b**2, x) == [2]
    assert solve(b**x - 1/b, x) == [-1]


def test_issue_10933():
    assert solve(x**4 + y*(x + 0.1), x)  # doesn't fail
    assert solve(I*x**4 + x**3 + x**2 + 1.)  # doesn't fail


def test_Abs_handling():
    x = symbols('x', real=True)
    assert solve(abs(x/y), x) == [0]


def test_issue_7982():
    x = Symbol('x')
    # Test that no exception happens
    assert solve([2*x**2 + 5*x + 20 <= 0, x >= 1.5], x) is S.false
    # From #8040
    assert solve([x**3 - 8.08*x**2 - 56.48*x/5 - 106 >= 0, x - 1 <= 0], [x]) is S.false


def test_issue_14645():
    x, y = symbols('x y')
    assert solve([x*y - x - y, x*y - x - y], [x, y]) == [(y/(y - 1), y)]


def test_issue_12024():
    x, y = symbols('x y')
    assert solve(Piecewise((0.0, x < 0.1), (x, x >= 0.1)) - y) == \
        [{y: Piecewise((0.0, x < 0.1), (x, True))}]


def test_issue_17452():
    assert solve((7**x)**x + pi, x) == [-sqrt(log(pi) + I*pi)/sqrt(log(7)),
                                        sqrt(log(pi) + I*pi)/sqrt(log(7))]
    assert solve(x**(x/11) + pi/11, x) == [exp(LambertW(-11*log(11) + 11*log(pi) + 11*I*pi))]


def test_issue_17799():
    assert solve(-erf(x**(S(1)/3))**pi + I, x) == []


def test_issue_17650():
    x = Symbol('x', real=True)
    assert solve(abs(abs(x**2 - 1) - x) - x) == [1, -1 + sqrt(2), 1 + sqrt(2)]


def test_issue_17882():
    eq = -8*x**2/(9*(x**2 - 1)**(S(4)/3)) + 4/(3*(x**2 - 1)**(S(1)/3))
    assert unrad(eq) is None


def test_issue_17949():
    assert solve(exp(+x+x**2), x) == []
    assert solve(exp(-x+x**2), x) == []
    assert solve(exp(+x-x**2), x) == []
    assert solve(exp(-x-x**2), x) == []


def test_issue_10993():
    assert solve(Eq(binomial(x, 2), 3)) == [-2, 3]
    assert solve(Eq(pow(x, 2) + binomial(x, 3), x)) == [-4, 0, 1]
    assert solve(Eq(binomial(x, 2), 0)) == [0, 1]
    assert solve(a+binomial(x, 3), a) == [-binomial(x, 3)]
    assert solve(x-binomial(a, 3) + binomial(y, 2) + sin(a), x) == [-sin(a) + binomial(a, 3) - binomial(y, 2)]
    assert solve((x+1)-binomial(x+1, 3), x) == [-2, -1, 3]


def test_issue_11553():
    eq1 = x + y + 1
    eq2 = x + GoldenRatio
    assert solve([eq1, eq2], x, y) == {x: -GoldenRatio, y: -1 + GoldenRatio}
    eq3 = x + 2 + TribonacciConstant
    assert solve([eq1, eq3], x, y) == {x: -2 - TribonacciConstant, y: 1 + TribonacciConstant}


def test_issue_19113_19102():
    t = S(1)/3
    solve(cos(x)**5-sin(x)**5)
    assert solve(4*cos(x)**3 - 2*sin(x)**3) == [
        atan(2**(t)), -atan(2**(t)*(1 - sqrt(3)*I)/2),
        -atan(2**(t)*(1 + sqrt(3)*I)/2)]
    h = S.Half
    assert solve(cos(x)**2 + sin(x)) == [
        2*atan(-h + sqrt(5)/2 + sqrt(2)*sqrt(1 - sqrt(5))/2),
        -2*atan(h + sqrt(5)/2 + sqrt(2)*sqrt(1 + sqrt(5))/2),
        -2*atan(-sqrt(5)/2 + h + sqrt(2)*sqrt(1 - sqrt(5))/2),
        -2*atan(-sqrt(2)*sqrt(1 + sqrt(5))/2 + h + sqrt(5)/2)]
    assert solve(3*cos(x) - sin(x)) == [atan(3)]


def test_issue_19509():
    a = S(3)/4
    b = S(5)/8
    c = sqrt(5)/8
    d = sqrt(5)/4
    assert solve(1/(x -1)**5 - 1) == [2,
        -d + a - sqrt(-b + c),
        -d + a + sqrt(-b + c),
        d + a - sqrt(-b - c),
        d + a + sqrt(-b - c)]

def test_issue_20747():
    THT, HT, DBH, dib, c0, c1, c2, c3, c4  = symbols('THT HT DBH dib c0 c1 c2 c3 c4')
    f = DBH*c3 + THT*c4 + c2
    rhs = 1 - ((HT - 1)/(THT - 1))**c1*(1 - exp(c0/f))
    eq = dib - DBH*(c0 - f*log(rhs))
    term = ((1 - exp((DBH*c0 - dib)/(DBH*(DBH*c3 + THT*c4 + c2))))
            / (1 - exp(c0/(DBH*c3 + THT*c4 + c2))))
    sol = [THT*term**(1/c1) - term**(1/c1) + 1]
    assert solve(eq, HT) == sol


def test_issue_27001():
    assert solve((x, x**2), (x, y, z), dict=True) == [{x: 0}]
    s = a1, a2, a3, a4, a5 = symbols('a1:6')
    eqs = [8*a1**4*a2 + 4*a1**2*a2**3 - 8*a1**2*a2*a4 + a2**5/2 - 2*a2**3*a4 +
        8*a2*a3**2 + 2*a2*a4**2 + 8*a2*a5, 12*a1**4 + 6*a1**2*a2**2 -
        8*a1**2*a4 + 3*a2**4/4 - 2*a2**2*a4 + 4*a3**2 + a4**2 + 4*a5, 16*a1**3
        + 4*a1*a2**2 - 8*a1*a4, -8*a1**2*a2 - 2*a2**3 + 4*a2*a4]
    sol = [{a4: 2*a1**2 + a2**2/2, a5: -a3**2}, {a1: 0, a2: 0, a5: -a3**2 - a4**2/4}]
    assert solve(eqs, s, dict=True) == sol
    assert (g:=solve(groebner(eqs, s), dict=True)) == sol, g


def test_issue_20902():
    f = (t / ((1 + t) ** 2))
    assert solve(f.subs({t: 3 * x + 2}).diff(x) > 0, x) == (S(-1) < x) & (x < S(-1)/3)
    assert solve(f.subs({t: 3 * x + 3}).diff(x) > 0, x) == (S(-4)/3 < x) & (x < S(-2)/3)
    assert solve(f.subs({t: 3 * x + 4}).diff(x) > 0, x) == (S(-5)/3 < x) & (x < S(-1))
    assert solve(f.subs({t: 3 * x + 2}).diff(x) > 0, x) == (S(-1) < x) & (x < S(-1)/3)


def test_issue_21034():
    a = symbols('a', real=True)
    system = [x - cosh(cos(4)), y - sinh(cos(a)), z - tanh(x)]
    # constants inside hyperbolic functions should not be rewritten in terms of exp
    assert solve(system, x, y, z) == [(cosh(cos(4)), sinh(cos(a)), tanh(cosh(cos(4))))]
    # but if the variable of interest is present in a hyperbolic function,
    # then it should be rewritten in terms of exp and solved further
    newsystem = [(exp(x) - exp(-x)) - tanh(x)*(exp(x) + exp(-x)) + x - 5]
    assert solve(newsystem, x) == {x: 5}


def test_issue_4886():
    z = a*sqrt(R**2*a**2 + R**2*b**2 - c**2)/(a**2 + b**2)
    t = b*c/(a**2 + b**2)
    sol = [((b*(t - z) - c)/(-a), t - z), ((b*(t + z) - c)/(-a), t + z)]
    assert solve([x**2 + y**2 - R**2, a*x + b*y - c], x, y) == sol


def test_issue_6819():
    a, b, c, d = symbols('a b c d', positive=True)
    assert solve(a*b**x - c*d**x, x) == [log(c/a)/log(b/d)]


def test_issue_17454():
    x = Symbol('x')
    assert solve((1 - x - I)**4, x) == [1 - I]


def test_issue_21852():
    solution = [21 - 21*sqrt(2)/2]
    assert solve(2*x + sqrt(2*x**2) - 21) == solution


def test_issue_21942():
    eq = -d + (a*c**(1 - e) + b**(1 - e)*(1 - a))**(1/(1 - e))
    sol = solve(eq, c, simplify=False, check=False)
    assert sol == [((a*b**(1 - e) - b**(1 - e) +
        d**(1 - e))/a)**(1/(1 - e))]


def test_solver_flags():
    root = solve(x**5 + x**2 - x - 1, cubics=False)
    rad = solve(x**5 + x**2 - x - 1, cubics=True)
    assert root != rad


def test_issue_22768():
    eq = 2*x**3 - 16*(y - 1)**6*z**3
    assert solve(eq.expand(), x, simplify=False
        ) == [2*z*(y - 1)**2, z*(-1 + sqrt(3)*I)*(y - 1)**2,
        -z*(1 + sqrt(3)*I)*(y - 1)**2]


def test_issue_22717():
    assert solve((-y**2 + log(y**2/x) + 2, -2*x*y + 2*x/y)) == [
        {y: -1, x: E}, {y: 1, x: E}]


def test_issue_25176():
    eq = (x - 5)**-8 - 3
    sol = solve(eq)
    assert not any(eq.subs(x, i) for i in sol)


def test_issue_10169():
    eq = S(-8*a - x**5*(a + b + c + e) - x**4*(4*a - 2**Rational(3,4)*c + 4*c +
        d + 2**Rational(3,4)*e + 4*e + k) - x**3*(-4*2**Rational(3,4)*c + sqrt(2)*c -
        2**Rational(3,4)*d + 4*d + sqrt(2)*e + 4*2**Rational(3,4)*e + 2**Rational(3,4)*k + 4*k) -
        x**2*(4*sqrt(2)*c - 4*2**Rational(3,4)*d + sqrt(2)*d + 4*sqrt(2)*e +
        sqrt(2)*k + 4*2**Rational(3,4)*k) - x*(2*a + 2*b + 4*sqrt(2)*d +
        4*sqrt(2)*k) + 5)
    assert solve_undetermined_coeffs(eq, [a, b, c, d, e, k], x) == {
        a: Rational(5,8),
        b: Rational(-5,1032),
        c: Rational(-40,129) - 5*2**Rational(3,4)/129 + 5*2**Rational(1,4)/1032,
        d: -20*2**Rational(3,4)/129 - 10*sqrt(2)/129 - 5*2**Rational(1,4)/258,
        e: Rational(-40,129) - 5*2**Rational(1,4)/1032 + 5*2**Rational(3,4)/129,
        k: -10*sqrt(2)/129 + 5*2**Rational(1,4)/258 + 20*2**Rational(3,4)/129
    }


def test_solve_undetermined_coeffs_issue_23927():
    A, B, r, phi = symbols('A, B, r, phi')
    e = Eq(A*sin(t) + B*cos(t), r*sin(t - phi))
    eq = (e.lhs - e.rhs).expand(trig=True)
    soln = solve_undetermined_coeffs(eq, (r, phi), t)
    assert soln == [{
        phi: 2*atan((A - sqrt(A**2 + B**2))/B),
        r: (-A**2 + A*sqrt(A**2 + B**2) - B**2)/(A - sqrt(A**2 + B**2))
        }, {
        phi: 2*atan((A + sqrt(A**2 + B**2))/B),
        r: (A**2 + A*sqrt(A**2 + B**2) + B**2)/(A + sqrt(A**2 + B**2))/-1
        }]

def test_issue_24368():
    # Ideally these would produce a solution, but for now just check that they
    # don't fail with a RuntimeError
    raises(NotImplementedError, lambda: solve(Mod(x**2, 49), x))
    s2 = Symbol('s2', integer=True, positive=True)
    f = floor(s2/2 - S(1)/2)
    raises(NotImplementedError, lambda: solve((Mod(f**2/(f + 1) + 2*f/(f + 1) + 1/(f + 1), 1))*f + Mod(f**2/(f + 1) + 2*f/(f + 1) + 1/(f + 1), 1), s2))


def test_solve_Piecewise():
    assert [S(10)/3] == solve(3*Piecewise(
        (S.NaN, x <= 0),
        (20*x - 3*(x - 6)**2/2 - 176, (x >= 0) & (x >= 2) & (x>= 4) & (x >= 6) & (x < 10)),
        (100 - 26*x, (x >= 0) & (x >= 2) & (x >= 4) & (x < 10)),
        (16*x - 3*(x - 6)**2/2 - 176, (x >= 2) & (x >= 4) & (x >= 6) & (x < 10)),
        (100 - 30*x, (x >= 2) & (x >= 4) & (x < 10)),
        (30*x - 3*(x - 6)**2/2 - 196, (x >= 0) & (x >= 4) & (x >= 6) & (x < 10)),
        (80 - 16*x, (x >= 0) & (x >= 4) & (x < 10)),
        (26*x - 3*(x - 6)**2/2 - 196, (x >= 4) & (x >= 6) & (x < 10)),
        (80 - 20*x, (x >= 4) & (x < 10)),
        (40*x - 3*(x - 6)**2/2 - 256, (x >= 0) & (x >= 2) & (x >= 6) & (x < 10)),
        (20 - 6*x, (x >= 0) & (x >= 2) & (x < 10)),
        (36*x - 3*(x - 6)**2/2 - 256, (x >= 2) & (x >= 6) & (x < 10)),
        (20 - 10*x, (x >= 2) & (x < 10)),
        (50*x - 3*(x - 6)**2/2 - 276, (x >= 0) & (x >= 6) & (x < 10)),
        (4*x, (x >= 0) & (x < 10)),
        (46*x - 3*(x - 6)**2/2 - 276, (x >= 6) & (x < 10)),
        (0, x < 10),  # this will simplify away
        (S.NaN,True)))

<<<<<<< HEAD
def test_issue_27233():

    x, y = symbols('x y', real=True)

    eq1 = (x**2 - 6*x + y**2 + 9) * log(Abs(x) - Abs(y) - 2)
    eq2 = x**2 - y

    solutions = solve([eq1, eq2], [x, y])
    assert solutions == [
        {x: 3, y: 0}, {x: -3, y: 0}
    ]
=======

def test_issue_8397():
    try:
        nsolve(Eq(-x - 1, -x + 1), 10)  # Attempt to solve a contradiction
    except ValueError as e:
        assert str(e) == "the equation has no solution"


def test_issue_23834():
    # Define symbols
    x, h, p, k, a, b, c = symbols('x h p k a b c')

    # Test case 1: Linear system
    eq1 = a*x + a + b - x/2
    sol1 = solve_undetermined_coeffs(eq1, [a, b], x)
    assert sol1 == {a: Rational(1, 2), b: Rational(-1, 2)}

    # Test case 2: Nonlinear system
    eq2 = a*x**2 + b*x + c - ((x - h)**2 + 4*p*k)/4/p
    sol2 = solve_undetermined_coeffs(eq2, (h, p, k), x)
    expected_sol2 = {h: -b/(2*a), k: (4*a*c - b**2)/(4*a), p: 1/(4*a)}
    assert sol2 == expected_sol2

    # Test case 3: Multiple solutions
    eq3 = a**2*x + b - x
    sol3 = solve_undetermined_coeffs(eq3, [a, b], x)
    expected_sol3 = [{a: -1, b: 0}, {a: 1, b: 0}]
    assert sol3 == expected_sol3

    # Test case 4: Coefficients on different generators
    eq4 = cos(x)*a - 2*cos(x) + b*x - 3*x
    sol5 = solve_undetermined_coeffs(eq4, (a, b), x)
    expected_sol5 = {a: 2, b: 3}
    assert sol5 == expected_sol5
>>>>>>> 68e5fb8f
<|MERGE_RESOLUTION|>--- conflicted
+++ resolved
@@ -2713,7 +2713,7 @@
         (0, x < 10),  # this will simplify away
         (S.NaN,True)))
 
-<<<<<<< HEAD
+
 def test_issue_27233():
 
     x, y = symbols('x y', real=True)
@@ -2725,7 +2725,7 @@
     assert solutions == [
         {x: 3, y: 0}, {x: -3, y: 0}
     ]
-=======
+
 
 def test_issue_8397():
     try:
@@ -2759,5 +2759,4 @@
     eq4 = cos(x)*a - 2*cos(x) + b*x - 3*x
     sol5 = solve_undetermined_coeffs(eq4, (a, b), x)
     expected_sol5 = {a: 2, b: 3}
-    assert sol5 == expected_sol5
->>>>>>> 68e5fb8f
+    assert sol5 == expected_sol5