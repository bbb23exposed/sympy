from sympy.assumptions.ask import (Q, ask)
from sympy.core.add import Add
from sympy.core.containers import Tuple
from sympy.core.function import (Derivative, Function, diff)
from sympy.core.mod import Mod
from sympy.core.mul import Mul
from sympy.core import (GoldenRatio, TribonacciConstant)
from sympy.core.numbers import (E, Float, I, Rational, oo, pi)
from sympy.core.relational import (Eq, Gt, Lt, Ne)
from sympy.core.singleton import S
from sympy.core.symbol import (Dummy, Symbol, Wild, symbols)
from sympy.core.sympify import sympify
from sympy.functions.combinatorial.factorials import binomial
from sympy.functions.elementary.complexes import (Abs, arg, conjugate, im, re)
from sympy.functions.elementary.exponential import (LambertW, exp, log)
from sympy.functions.elementary.hyperbolic import (atanh, cosh, sinh, tanh)
from sympy.functions.elementary.integers import floor
from sympy.functions.elementary.miscellaneous import (cbrt, root, sqrt)
from sympy.functions.elementary.piecewise import Piecewise
from sympy.functions.elementary.trigonometric import (acos, asin, atan, atan2, cos, sec, sin, tan)
from sympy.functions.special.error_functions import (erf, erfc, erfcinv, erfinv)
from sympy.integrals.integrals import Integral
from sympy.logic.boolalg import (And, Or)
from sympy.matrices.dense import Matrix
from sympy.matrices import SparseMatrix
from sympy.polys.polytools import Poly, groebner
from sympy.printing.str import sstr
from sympy.simplify.radsimp import denom
from sympy.solvers.solvers import (nsolve, solve, solve_linear)

from sympy.core.function import nfloat
from sympy.solvers import solve_linear_system, solve_linear_system_LU, \
    solve_undetermined_coeffs
from sympy.solvers.bivariate import _filtered_gens, _solve_lambert, _lambert
from sympy.solvers.solvers import _invert, unrad, checksol, posify, _ispow, \
    det_quick, det_perm, det_minor, _simple_dens, denoms

from sympy.physics.units import cm
from sympy.polys.rootoftools import CRootOf

from sympy.testing.pytest import slow, XFAIL, SKIP, raises
from sympy.core.random import verify_numerically as tn

from sympy.abc import a, b, c, d, e, k, h, p, x, y, z, t, q, m, R


def NS(e, n=15, **options):
    return sstr(sympify(e).evalf(n, **options), full_prec=True)


def test_swap_back():
    f, g = map(Function, 'fg')
    fx, gx = f(x), g(x)
    assert solve([fx + y - 2, fx - gx - 5], fx, y, gx) == \
        {fx: gx + 5, y: -gx - 3}
    assert solve(fx + gx*x - 2, [fx, gx], dict=True) == [{fx: 2, gx: 0}]
    assert solve(fx + gx**2*x - y, [fx, gx], dict=True) == [{fx: y, gx: 0}]
    assert solve([f(1) - 2, x + 2], dict=True) == [{x: -2, f(1): 2}]


def guess_solve_strategy(eq, symbol):
    try:
        solve(eq, symbol)
        return True
    except (TypeError, NotImplementedError):
        return False


def test_guess_poly():
    # polynomial equations
    assert guess_solve_strategy( S(4), x )  # == GS_POLY
    assert guess_solve_strategy( x, x )  # == GS_POLY
    assert guess_solve_strategy( x + a, x )  # == GS_POLY
    assert guess_solve_strategy( 2*x, x )  # == GS_POLY
    assert guess_solve_strategy( x + sqrt(2), x)  # == GS_POLY
    assert guess_solve_strategy( x + 2**Rational(1, 4), x)  # == GS_POLY
    assert guess_solve_strategy( x**2 + 1, x )  # == GS_POLY
    assert guess_solve_strategy( x**2 - 1, x )  # == GS_POLY
    assert guess_solve_strategy( x*y + y, x )  # == GS_POLY
    assert guess_solve_strategy( x*exp(y) + y, x)  # == GS_POLY
    assert guess_solve_strategy(
        (x - y**3)/(y**2*sqrt(1 - y**2)), x)  # == GS_POLY


def test_guess_poly_cv():
    # polynomial equations via a change of variable
    assert guess_solve_strategy( sqrt(x) + 1, x )  # == GS_POLY_CV_1
    assert guess_solve_strategy(
        x**Rational(1, 3) + sqrt(x) + 1, x )  # == GS_POLY_CV_1
    assert guess_solve_strategy( 4*x*(1 - sqrt(x)), x )  # == GS_POLY_CV_1

    # polynomial equation multiplying both sides by x**n
    assert guess_solve_strategy( x + 1/x + y, x )  # == GS_POLY_CV_2


def test_guess_rational_cv():
    # rational functions
    assert guess_solve_strategy( (x + 1)/(x**2 + 2), x)  # == GS_RATIONAL
    assert guess_solve_strategy(
        (x - y**3)/(y**2*sqrt(1 - y**2)), y)  # == GS_RATIONAL_CV_1

    # rational functions via the change of variable y -> x**n
    assert guess_solve_strategy( (sqrt(x) + 1)/(x**Rational(1, 3) + sqrt(x) + 1), x ) \
        #== GS_RATIONAL_CV_1


def test_guess_transcendental():
    #transcendental functions
    assert guess_solve_strategy( exp(x) + 1, x )  # == GS_TRANSCENDENTAL
    assert guess_solve_strategy( 2*cos(x) - y, x )  # == GS_TRANSCENDENTAL
    assert guess_solve_strategy(
        exp(x) + exp(-x) - y, x )  # == GS_TRANSCENDENTAL
    assert guess_solve_strategy(3**x - 10, x)  # == GS_TRANSCENDENTAL
    assert guess_solve_strategy(-3**x + 10, x)  # == GS_TRANSCENDENTAL

    assert guess_solve_strategy(a*x**b - y, x)  # == GS_TRANSCENDENTAL


def test_solve_args():
    # equation container, issue 5113
    ans = {x: -3, y: 1}
    eqs = (x + 5*y - 2, -3*x + 6*y - 15)
    assert all(solve(container(eqs), x, y) == ans for container in
        (tuple, list, set, frozenset))
    assert solve(Tuple(*eqs), x, y) == ans
    # implicit symbol to solve for
    assert set(solve(x**2 - 4)) == {S(2), -S(2)}
    assert solve([x + y - 3, x - y - 5]) == {x: 4, y: -1}
    assert solve(x - exp(x), x, implicit=True) == [exp(x)]
    # no symbol to solve for
    assert solve(42) == solve(42, x) == []
    assert solve([1, 2]) == []
    assert solve([sqrt(2)],[x]) == []
    # duplicate symbols raises
    raises(ValueError, lambda: solve((x - 3, y + 2), x, y, x))
    raises(ValueError, lambda: solve(x, x, x))
    # no error in exclude
    assert solve(x, x, exclude=[y, y]) == [0]
    # duplicate symbols raises
    raises(ValueError, lambda: solve((x - 3, y + 2), x, y, x))
    raises(ValueError, lambda: solve(x, x, x))
    # no error in exclude
    assert solve(x, x, exclude=[y, y]) == [0]
    # unordered symbols
    # only 1
    assert solve(y - 3, {y}) == [3]
    # more than 1
    assert solve(y - 3, {x, y}) == [{y: 3}]
    # multiple symbols: take the first linear solution+
    # - return as tuple with values for all requested symbols
    assert solve(x + y - 3, [x, y]) == [(3 - y, y)]
    # - unless dict is True
    assert solve(x + y - 3, [x, y], dict=True) == [{x: 3 - y}]
    # - or no symbols are given
    assert solve(x + y - 3) == [{x: 3 - y}]
    # multiple symbols might represent an undetermined coefficients system
    assert solve(a + b*x - 2, [a, b]) == {a: 2, b: 0}
    assert solve((a + b)*x + b - c, [a, b]) == {a: -c, b: c}
    eq = a*x**2 + b*x + c - ((x - h)**2 + 4*p*k)/4/p
    # - check that flags are obeyed
    sol = solve(eq, [h, p, k], exclude=[a, b, c])
    assert sol == {h: -b/(2*a), k: (4*a*c - b**2)/(4*a), p: 1/(4*a)}
    assert solve(eq, [h, p, k], dict=True) == [sol]
    assert solve(eq, [h, p, k], set=True) == \
        ([h, p, k], {(-b/(2*a), 1/(4*a), (4*a*c - b**2)/(4*a))})
    # issue 23889 - polysys not simplified
    assert solve(eq, [h, p, k], exclude=[a, b, c], simplify=False) == \
        {h: -b/(2*a), k: (4*a*c - b**2)/(4*a), p: 1/(4*a)}
    # but this only happens when system has a single solution
    args = (a + b)*x - b**2 + 2, a, b
    assert solve(*args) == [((b**2 - b*x - 2)/x, b)]
    # and if the system has a solution; the following doesn't so
    # an algebraic solution is returned
    assert solve(a*x + b**2/(x + 4) - 3*x - 4/x, a, b, dict=True) == \
        [{a: (-b**2*x + 3*x**3 + 12*x**2 + 4*x + 16)/(x**2*(x + 4))}]
    # failed single equation
    assert solve(1/(1/x - y + exp(y))) == []
    raises(
        NotImplementedError, lambda: solve(exp(x) + sin(x) + exp(y) + sin(y)))
    # failed system
    # --  when no symbols given, 1 fails
    assert solve([y, exp(x) + x]) == [{x: -LambertW(1), y: 0}]
    #     both fail
    assert solve(
        (exp(x) - x, exp(y) - y)) == [{x: -LambertW(-1), y: -LambertW(-1)}]
    # --  when symbols given
    assert solve([y, exp(x) + x], x, y) == [(-LambertW(1), 0)]
    # symbol is a number
    assert solve(x**2 - pi, pi) == [x**2]
    # no equations
    assert solve([], [x]) == []
    # nonlinear system
    assert solve((x**2 - 4, y - 2), x, y) == [(-2, 2), (2, 2)]
    assert solve((x**2 - 4, y - 2), y, x) == [(2, -2), (2, 2)]
    assert solve((x**2 - 4 + z, y - 2 - z), a, z, y, x, set=True
        ) == ([a, z, y, x], {
        (a, z, z + 2, -sqrt(4 - z)),
        (a, z, z + 2, sqrt(4 - z))})
    # overdetermined system
    # - nonlinear
    assert solve([(x + y)**2 - 4, x + y - 2]) == [{x: -y + 2}]
    # - linear
    assert solve((x + y - 2, 2*x + 2*y - 4)) == {x: -y + 2}
    # When one or more args are Boolean
    assert solve(Eq(x**2, 0.0)) == [0.0]  # issue 19048
    assert solve([True, Eq(x, 0)], [x], dict=True) == [{x: 0}]
    assert solve([Eq(x, x), Eq(x, 0), Eq(x, x+1)], [x], dict=True) == []
    assert not solve([Eq(x, x+1), x < 2], x)
    assert solve([Eq(x, 0), x+1<2]) == Eq(x, 0)
    assert solve([Eq(x, x), Eq(x, x+1)], x) == []
    assert solve(True, x) == []
    assert solve([x - 1, False], [x], set=True) == ([], set())
    assert solve([-y*(x + y - 1)/2, (y - 1)/x/y + 1/y],
        set=True, check=False) == ([x, y], {(1 - y, y), (x, 0)})
    # ordering should be canonical, fastest to order by keys instead
    # of by size
    assert list(solve((y - 1, x - sqrt(3)*z)).keys()) == [x, y]
    # as set always returns as symbols, set even if no solution
    assert solve([x - 1, x], (y, x), set=True) == ([y, x], set())
    assert solve([x - 1, x], {y, x}, set=True) == ([x, y], set())


def test_solve_polynomial1():
    assert solve(3*x - 2, x) == [Rational(2, 3)]
    assert solve(Eq(3*x, 2), x) == [Rational(2, 3)]

    assert set(solve(x**2 - 1, x)) == {-S.One, S.One}
    assert set(solve(Eq(x**2, 1), x)) == {-S.One, S.One}

    assert solve(x - y**3, x) == [y**3]
    rx = root(x, 3)
    assert solve(x - y**3, y) == [
        rx, -rx/2 - sqrt(3)*I*rx/2, -rx/2 +  sqrt(3)*I*rx/2]
    a11, a12, a21, a22, b1, b2 = symbols('a11,a12,a21,a22,b1,b2')

    assert solve([a11*x + a12*y - b1, a21*x + a22*y - b2], x, y) == \
        {
            x: (a22*b1 - a12*b2)/(a11*a22 - a12*a21),
            y: (a11*b2 - a21*b1)/(a11*a22 - a12*a21),
        }

    solution = {x: S.Zero, y: S.Zero}

    assert solve((x - y, x + y), x, y ) == solution
    assert solve((x - y, x + y), (x, y)) == solution
    assert solve((x - y, x + y), [x, y]) == solution

    assert set(solve(x**3 - 15*x - 4, x)) == {
        -2 + 3**S.Half,
        S(4),
        -2 - 3**S.Half
    }

    assert set(solve((x**2 - 1)**2 - a, x)) == \
        {sqrt(1 + sqrt(a)), -sqrt(1 + sqrt(a)),
             sqrt(1 - sqrt(a)), -sqrt(1 - sqrt(a))}


def test_solve_polynomial2():
    assert solve(4, x) == []


def test_solve_polynomial_cv_1a():
    """
    Test for solving on equations that can be converted to a polynomial equation
    using the change of variable y -> x**Rational(p, q)
    """
    assert solve( sqrt(x) - 1, x) == [1]
    assert solve( sqrt(x) - 2, x) == [4]
    assert solve( x**Rational(1, 4) - 2, x) == [16]
    assert solve( x**Rational(1, 3) - 3, x) == [27]
    assert solve(sqrt(x) + x**Rational(1, 3) + x**Rational(1, 4), x) == [0]


def test_solve_polynomial_cv_1b():
    assert set(solve(4*x*(1 - a*sqrt(x)), x)) == {S.Zero, 1/a**2}
    assert set(solve(x*(root(x, 3) - 3), x)) == {S.Zero, S(27)}


def test_solve_polynomial_cv_2():
    """
    Test for solving on equations that can be converted to a polynomial equation
    multiplying both sides of the equation by x**m
    """
    assert solve(x + 1/x - 1, x) in \
        [[ S.Half + I*sqrt(3)/2, S.Half - I*sqrt(3)/2],
         [ S.Half - I*sqrt(3)/2, S.Half + I*sqrt(3)/2]]


def test_quintics_1():
    f = x**5 - 110*x**3 - 55*x**2 + 2310*x + 979
    s = solve(f, check=False)
    for r in s:
        res = f.subs(x, r.n()).n()
        assert tn(res, 0)

    f = x**5 - 15*x**3 - 5*x**2 + 10*x + 20
    s = solve(f)
    for r in s:
        assert r.func == CRootOf

    # if one uses solve to get the roots of a polynomial that has a CRootOf
    # solution, make sure that the use of nfloat during the solve process
    # doesn't fail. Note: if you want numerical solutions to a polynomial
    # it is *much* faster to use nroots to get them than to solve the
    # equation only to get RootOf solutions which are then numerically
    # evaluated. So for eq = x**5 + 3*x + 7 do Poly(eq).nroots() rather
    # than [i.n() for i in solve(eq)] to get the numerical roots of eq.
    assert nfloat(solve(x**5 + 3*x**3 + 7)[0], exponent=False) == \
        CRootOf(x**5 + 3*x**3 + 7, 0).n()


def test_quintics_2():
    f = x**5 + 15*x + 12
    s = solve(f, check=False)
    for r in s:
        res = f.subs(x, r.n()).n()
        assert tn(res, 0)

    f = x**5 - 15*x**3 - 5*x**2 + 10*x + 20
    s = solve(f)
    for r in s:
        assert r.func == CRootOf

    assert solve(x**5 - 6*x**3 - 6*x**2 + x - 6) == [
        CRootOf(x**5 - 6*x**3 - 6*x**2 + x - 6, 0),
        CRootOf(x**5 - 6*x**3 - 6*x**2 + x - 6, 1),
        CRootOf(x**5 - 6*x**3 - 6*x**2 + x - 6, 2),
        CRootOf(x**5 - 6*x**3 - 6*x**2 + x - 6, 3),
        CRootOf(x**5 - 6*x**3 - 6*x**2 + x - 6, 4)]

def test_quintics_3():
    y = x**5 + x**3 - 2**Rational(1, 3)
    assert solve(y) == solve(-y) == []


def test_highorder_poly():
    # just testing that the uniq generator is unpacked
    sol = solve(x**6 - 2*x + 2)
    assert all(isinstance(i, CRootOf) for i in sol) and len(sol) == 6


def test_solve_rational():
    """Test solve for rational functions"""
    assert solve( ( x - y**3 )/( (y**2)*sqrt(1 - y**2) ), x) == [y**3]


def test_solve_conjugate():
    """Test solve for simple conjugate functions"""
    assert solve(conjugate(x) -3 + I) == [3 + I]


def test_solve_nonlinear():
    assert solve(x**2 - y**2, x, y, dict=True) == [{x: -y}, {x: y}]
    assert solve(x**2 - y**2/exp(x), y, x, dict=True) == [{y: -x*sqrt(exp(x))},
                                                          {y: x*sqrt(exp(x))}]


def test_issue_8666():
    x = symbols('x')
    assert solve(Eq(x**2 - 1/(x**2 - 4), 4 - 1/(x**2 - 4)), x) == []
    assert solve(Eq(x + 1/x, 1/x), x) == []


def test_issue_7228():
    assert solve(4**(2*(x**2) + 2*x) - 8, x) == [Rational(-3, 2), S.Half]


def test_issue_7190():
    assert solve(log(x-3) + log(x+3), x) == [sqrt(10)]


def test_issue_21004():
    x = symbols('x')
    f = x/sqrt(x**2+1)
    f_diff = f.diff(x)
    assert solve(f_diff, x) == []


def test_issue_24650():
    x = symbols('x')
    r = solve(Eq(Piecewise((x, Eq(x, 0) | (x > 1))), 0))
    assert r == [0]
    r = checksol(Eq(Piecewise((x, Eq(x, 0) | (x > 1))), 0), x, sol=0)
    assert r is True


def test_linear_system():
    x, y, z, t, n = symbols('x, y, z, t, n')

    assert solve([x - 1, x - y, x - 2*y, y - 1], [x, y]) == []

    assert solve([x - 1, x - y, x - 2*y, x - 1], [x, y]) == []
    assert solve([x - 1, x - 1, x - y, x - 2*y], [x, y]) == []

    assert solve([x + 5*y - 2, -3*x + 6*y - 15], x, y) == {x: -3, y: 1}

    M = Matrix([[0, 0, n*(n + 1), (n + 1)**2, 0],
                [n + 1, n + 1, -2*n - 1, -(n + 1), 0],
                [-1, 0, 1, 0, 0]])

    assert solve_linear_system(M, x, y, z, t) == \
        {x: t*(-n-1)/n, y: 0, z: t*(-n-1)/n}

    assert solve([x + y + z + t, -z - t], x, y, z, t) == {x: -y, z: -t}


@XFAIL
def test_linear_system_xfail():
    # https://github.com/sympy/sympy/issues/6420
    M = Matrix([[0,    15.0, 10.0, 700.0],
                [1,    1,    1,    100.0],
                [0,    10.0, 5.0,  200.0],
                [-5.0, 0,    0,    0    ]])

    assert solve_linear_system(M, x, y, z) == {x: 0, y: -60.0, z: 160.0}


def test_linear_system_function():
    a = Function('a')
    assert solve([a(0, 0) + a(0, 1) + a(1, 0) + a(1, 1), -a(1, 0) - a(1, 1)],
        a(0, 0), a(0, 1), a(1, 0), a(1, 1)) == {a(1, 0): -a(1, 1), a(0, 0): -a(0, 1)}


def test_linear_system_symbols_doesnt_hang_1():

    def _mk_eqs(wy):
        # Equations for fitting a wy*2 - 1 degree polynomial between two points,
        # at end points derivatives are known up to order: wy - 1
        order = 2*wy - 1
        x, x0, x1 = symbols('x, x0, x1', real=True)
        y0s = symbols('y0_:{}'.format(wy), real=True)
        y1s = symbols('y1_:{}'.format(wy), real=True)
        c = symbols('c_:{}'.format(order+1), real=True)

        expr = sum(coeff*x**o for o, coeff in enumerate(c))
        eqs = []
        for i in range(wy):
            eqs.append(expr.diff(x, i).subs({x: x0}) - y0s[i])
            eqs.append(expr.diff(x, i).subs({x: x1}) - y1s[i])
        return eqs, c

    #
    # The purpose of this test is just to see that these calls don't hang. The
    # expressions returned are complicated so are not included here. Testing
    # their correctness takes longer than solving the system.
    #

    for n in range(1, 7+1):
        eqs, c = _mk_eqs(n)
        solve(eqs, c)


def test_linear_system_symbols_doesnt_hang_2():

    M = Matrix([
        [66, 24, 39, 50, 88, 40, 37, 96, 16, 65, 31, 11, 37, 72, 16, 19, 55, 37, 28, 76],
        [10, 93, 34, 98, 59, 44, 67, 74, 74, 94, 71, 61, 60, 23,  6,  2, 57,  8, 29, 78],
        [19, 91, 57, 13, 64, 65, 24, 53, 77, 34, 85, 58, 87, 39, 39,  7, 36, 67, 91,  3],
        [74, 70, 15, 53, 68, 43, 86, 83, 81, 72, 25, 46, 67, 17, 59, 25, 78, 39, 63,  6],
        [69, 40, 67, 21, 67, 40, 17, 13, 93, 44, 46, 89, 62, 31, 30, 38, 18, 20, 12, 81],
        [50, 22, 74, 76, 34, 45, 19, 76, 28, 28, 11, 99, 97, 82,  8, 46, 99, 57, 68, 35],
        [58, 18, 45, 88, 10, 64,  9, 34, 90, 82, 17, 41, 43, 81, 45, 83, 22, 88, 24, 39],
        [42, 21, 70, 68,  6, 33, 64, 81, 83, 15, 86, 75, 86, 17, 77, 34, 62, 72, 20, 24],
        [ 7,  8,  2, 72, 71, 52, 96,  5, 32, 51, 31, 36, 79, 88, 25, 77, 29, 26, 33, 13],
        [19, 31, 30, 85, 81, 39, 63, 28, 19, 12, 16, 49, 37, 66, 38, 13,  3, 71, 61, 51],
        [29, 82, 80, 49, 26, 85,  1, 37,  2, 74, 54, 82, 26, 47, 54,  9, 35,  0, 99, 40],
        [15, 49, 82, 91, 93, 57, 45, 25, 45, 97, 15, 98, 48, 52, 66, 24, 62, 54, 97, 37],
        [62, 23, 73, 53, 52, 86, 28, 38,  0, 74, 92, 38, 97, 70, 71, 29, 26, 90, 67, 45],
        [ 2, 32, 23, 24, 71, 37, 25, 71,  5, 41, 97, 65, 93, 13, 65, 45, 25, 88, 69, 50],
        [40, 56,  1, 29, 79, 98, 79, 62, 37, 28, 45, 47,  3,  1, 32, 74, 98, 35, 84, 32],
        [33, 15, 87, 79, 65,  9, 14, 63, 24, 19, 46, 28, 74, 20, 29, 96, 84, 91, 93,  1],
        [97, 18, 12, 52,  1,  2, 50, 14, 52, 76, 19, 82, 41, 73, 51, 79, 13,  3, 82, 96],
        [40, 28, 52, 10, 10, 71, 56, 78, 82,  5, 29, 48,  1, 26, 16, 18, 50, 76, 86, 52],
        [38, 89, 83, 43, 29, 52, 90, 77, 57,  0, 67, 20, 81, 88, 48, 96, 88, 58, 14,  3]])

    syms = x0,x1,x2,x3,x4,x5,x6,x7,x8,x9,x10,x11,x12,x13,x14,x15,x16,x17,x18 = symbols('x:19')

    sol = {
        x0:  -S(1967374186044955317099186851240896179)/3166636564687820453598895768302256588,
        x1:  -S(84268280268757263347292368432053826)/791659141171955113399723942075564147,
        x2:  -S(229962957341664730974463872411844965)/1583318282343910226799447884151128294,
        x3:   S(990156781744251750886760432229180537)/6333273129375640907197791536604513176,
        x4:  -S(2169830351210066092046760299593096265)/18999819388126922721593374609813539528,
        x5:   S(4680868883477577389628494526618745355)/9499909694063461360796687304906769764,
        x6:  -S(1590820774344371990683178396480879213)/3166636564687820453598895768302256588,
        x7:  -S(54104723404825537735226491634383072)/339282489073695048599881689460956063,
        x8:   S(3182076494196560075964847771774733847)/6333273129375640907197791536604513176,
        x9:  -S(10870817431029210431989147852497539675)/18999819388126922721593374609813539528,
        x10: -S(13118019242576506476316318268573312603)/18999819388126922721593374609813539528,
        x11: -S(5173852969886775824855781403820641259)/4749954847031730680398343652453384882,
        x12:  S(4261112042731942783763341580651820563)/4749954847031730680398343652453384882,
        x13: -S(821833082694661608993818117038209051)/6333273129375640907197791536604513176,
        x14:  S(906881575107250690508618713632090559)/904753304196520129599684505229216168,
        x15: -S(732162528717458388995329317371283987)/6333273129375640907197791536604513176,
        x16:  S(4524215476705983545537087360959896817)/9499909694063461360796687304906769764,
        x17: -S(3898571347562055611881270844646055217)/6333273129375640907197791536604513176,
        x18:  S(7513502486176995632751685137907442269)/18999819388126922721593374609813539528
    }

    eqs = list(M * Matrix(syms + (1,)))
    assert solve(eqs, syms) == sol

    y = Symbol('y')
    eqs = list(y * M * Matrix(syms + (1,)))
    assert solve(eqs, syms) == sol


def test_linear_systemLU():
    n = Symbol('n')

    M = Matrix([[1, 2, 0, 1], [1, 3, 2*n, 1], [4, -1, n**2, 1]])

    assert solve_linear_system_LU(M, [x, y, z]) == {z: -3/(n**2 + 18*n),
                                                  x: 1 - 12*n/(n**2 + 18*n),
                                                  y: 6*n/(n**2 + 18*n)}

# Note: multiple solutions exist for some of these equations, so the tests
# should be expected to break if the implementation of the solver changes
# in such a way that a different branch is chosen

@slow
def test_solve_transcendental():
    from sympy.abc import a, b

    assert solve(exp(x) - 3, x) == [log(3)]
    assert set(solve((a*x + b)*(exp(x) - 3), x)) == {-b/a, log(3)}
    assert solve(cos(x) - y, x) == [-acos(y) + 2*pi, acos(y)]
    assert solve(2*cos(x) - y, x) == [-acos(y/2) + 2*pi, acos(y/2)]
    assert solve(Eq(cos(x), sin(x)), x) == [pi/4]

    assert set(solve(exp(x) + exp(-x) - y, x)) in [{
        log(y/2 - sqrt(y**2 - 4)/2),
        log(y/2 + sqrt(y**2 - 4)/2),
    }, {
        log(y - sqrt(y**2 - 4)) - log(2),
        log(y + sqrt(y**2 - 4)) - log(2)},
    {
        log(y/2 - sqrt((y - 2)*(y + 2))/2),
        log(y/2 + sqrt((y - 2)*(y + 2))/2)}]
    assert solve(exp(x) - 3, x) == [log(3)]
    assert solve(Eq(exp(x), 3), x) == [log(3)]
    assert solve(log(x) - 3, x) == [exp(3)]
    assert solve(sqrt(3*x) - 4, x) == [Rational(16, 3)]
    assert solve(3**(x + 2), x) == []
    assert solve(3**(2 - x), x) == []
    assert solve(x + 2**x, x) == [-LambertW(log(2))/log(2)]
    assert solve(2*x + 5 + log(3*x - 2), x) == \
        [Rational(2, 3) + LambertW(2*exp(Rational(-19, 3))/3)/2]
    assert solve(3*x + log(4*x), x) == [LambertW(Rational(3, 4))/3]
    assert set(solve((2*x + 8)*(8 + exp(x)), x)) == {S(-4), log(8) + pi*I}
    eq = 2*exp(3*x + 4) - 3
    ans = solve(eq, x)  # this generated a failure in flatten
    assert len(ans) == 3 and all(eq.subs(x, a).n(chop=True) == 0 for a in ans)
    assert solve(2*log(3*x + 4) - 3, x) == [(exp(Rational(3, 2)) - 4)/3]
    assert solve(exp(x) + 1, x) == [pi*I]

    eq = 2*(3*x + 4)**5 - 6*7**(3*x + 9)
    result = solve(eq, x)
    x0 = -log(2401)
    x1 = 3**Rational(1, 5)
    x2 = log(7**(7*x1/20))
    x3 = sqrt(2)
    x4 = sqrt(5)
    x5 = x3*sqrt(x4 - 5)
    x6 = x4 + 1
    x7 = 1/(3*log(7))
    x8 = -x4
    x9 = x3*sqrt(x8 - 5)
    x10 = x8 + 1
    ans = [x7*(x0 - 5*LambertW(x2*(-x5 + x6))),
           x7*(x0 - 5*LambertW(x2*(x5 + x6))),
           x7*(x0 - 5*LambertW(x2*(x10 - x9))),
           x7*(x0 - 5*LambertW(x2*(x10 + x9))),
           x7*(x0 - 5*LambertW(-log(7**(7*x1/5))))]
    assert result == ans, result
    # it works if expanded, too
    assert solve(eq.expand(), x) == result

    assert solve(z*cos(x) - y, x) == [-acos(y/z) + 2*pi, acos(y/z)]
    assert solve(z*cos(2*x) - y, x) == [-acos(y/z)/2 + pi, acos(y/z)/2]
    assert solve(z*cos(sin(x)) - y, x) == [
        pi - asin(acos(y/z)), asin(acos(y/z) - 2*pi) + pi,
        -asin(acos(y/z) - 2*pi), asin(acos(y/z))]

    assert solve(z*cos(x), x) == [pi/2, pi*Rational(3, 2)]

    # issue 4508
    assert solve(y - b*x/(a + x), x) in [[-a*y/(y - b)], [a*y/(b - y)]]
    assert solve(y - b*exp(a/x), x) == [a/log(y/b)]
    # issue 4507
    assert solve(y - b/(1 + a*x), x) in [[(b - y)/(a*y)], [-((y - b)/(a*y))]]
    # issue 4506
    assert solve(y - a*x**b, x) == [(y/a)**(1/b)]
    # issue 4505
    assert solve(z**x - y, x) == [log(y)/log(z)]
    # issue 4504
    assert solve(2**x - 10, x) == [1 + log(5)/log(2)]
    # issue 6744
    assert solve(x*y) == [{x: 0}, {y: 0}]
    assert solve([x*y]) == [{x: 0}, {y: 0}]
    assert solve(x**y - 1) == [{x: 1}, {y: 0}]
    assert solve([x**y - 1]) == [{x: 1}, {y: 0}]
    assert solve(x*y*(x**2 - y**2)) == [{x: 0}, {x: -y}, {x: y}, {y: 0}]
    assert solve([x*y*(x**2 - y**2)]) == [{x: 0}, {x: -y}, {x: y}, {y: 0}]
    # issue 4739
    assert solve(exp(log(5)*x) - 2**x, x) == [0]
    # issue 14791
    assert solve(exp(log(5)*x) - exp(log(2)*x), x) == [0]
    f = Function('f')
    assert solve(y*f(log(5)*x) - y*f(log(2)*x), x) == [0]
    assert solve(f(x) - f(0), x) == [0]
    assert solve(f(x) - f(2 - x), x) == [1]
    raises(NotImplementedError, lambda: solve(f(x, y) - f(1, 2), x))
    raises(NotImplementedError, lambda: solve(f(x, y) - f(2 - x, 2), x))
    raises(ValueError, lambda: solve(f(x, y) - f(1 - x), x))
    raises(ValueError, lambda: solve(f(x, y) - f(1), x))

    # misc
    # make sure that the right variables is picked up in tsolve
    # shouldn't generate a GeneratorsNeeded error in _tsolve when the NaN is generated
    # for eq_down. Actual answers, as determined numerically are approx. +/- 0.83
    raises(NotImplementedError, lambda:
        solve(sinh(x)*sinh(sinh(x)) + cosh(x)*cosh(sinh(x)) - 3))

    # watch out for recursive loop in tsolve
    raises(NotImplementedError, lambda: solve((x + 2)**y*x - 3, x))

    # issue 7245
    assert solve(sin(sqrt(x))) == [0, pi**2]

    # issue 7602
    a, b = symbols('a, b', real=True, negative=False)
    assert str(solve(Eq(a, 0.5 - cos(pi*b)/2), b)) == \
        '[2.0 - 0.318309886183791*acos(1.0 - 2.0*a), 0.318309886183791*acos(1.0 - 2.0*a)]'

    # issue 15325
    assert solve(y**(1/x) - z, x) == [log(y)/log(z)]

    # issue 25685 (basic trig identities should give simple solutions)
    for yi in [cos(2*x),sin(2*x),cos(x - pi/3)]:
        sol = solve([cos(x) - S(3)/5, yi - y])
        assert (sol[0][y] + sol[1][y]).is_Rational, (yi,sol)
    # don't allow massive expansion
    assert solve(cos(1000*x) - S.Half) == [pi/3000, pi/600]
    assert solve(cos(x - 1000*y) - 1, x) == [1000*y, 1000*y + 2*pi]
    assert solve(cos(x + y + z) - 1, x) == [-y - z, -y - z + 2*pi]

    # issue 26008
    assert solve(sin(x + pi/6)) == [-pi/6, 5*pi/6]


def test_solve_for_functions_derivatives():
    t = Symbol('t')
    x = Function('x')(t)
    y = Function('y')(t)
    a11, a12, a21, a22, b1, b2 = symbols('a11,a12,a21,a22,b1,b2')

    soln = solve([a11*x + a12*y - b1, a21*x + a22*y - b2], x, y)
    assert soln == {
        x: (a22*b1 - a12*b2)/(a11*a22 - a12*a21),
        y: (a11*b2 - a21*b1)/(a11*a22 - a12*a21),
    }

    assert solve(x - 1, x) == [1]
    assert solve(3*x - 2, x) == [Rational(2, 3)]

    soln = solve([a11*x.diff(t) + a12*y.diff(t) - b1, a21*x.diff(t) +
            a22*y.diff(t) - b2], x.diff(t), y.diff(t))
    assert soln == { y.diff(t): (a11*b2 - a21*b1)/(a11*a22 - a12*a21),
            x.diff(t): (a22*b1 - a12*b2)/(a11*a22 - a12*a21) }

    assert solve(x.diff(t) - 1, x.diff(t)) == [1]
    assert solve(3*x.diff(t) - 2, x.diff(t)) == [Rational(2, 3)]

    eqns = {3*x - 1, 2*y - 4}
    assert solve(eqns, {x, y}) == { x: Rational(1, 3), y: 2 }
    x = Symbol('x')
    f = Function('f')
    F = x**2 + f(x)**2 - 4*x - 1
    assert solve(F.diff(x), diff(f(x), x)) == [(-x + 2)/f(x)]

    # Mixed cased with a Symbol and a Function
    x = Symbol('x')
    y = Function('y')(t)

    soln = solve([a11*x + a12*y.diff(t) - b1, a21*x +
            a22*y.diff(t) - b2], x, y.diff(t))
    assert soln == { y.diff(t): (a11*b2 - a21*b1)/(a11*a22 - a12*a21),
            x: (a22*b1 - a12*b2)/(a11*a22 - a12*a21) }

    # issue 13263
    x = Symbol('x')
    f = Function('f')
    soln = solve([f(x).diff(x) + f(x).diff(x, 2) - 1, f(x).diff(x) - f(x).diff(x, 2)],
            f(x).diff(x), f(x).diff(x, 2))
    assert soln == { f(x).diff(x, 2): S(1)/2, f(x).diff(x): S(1)/2 }

    soln = solve([f(x).diff(x, 2) + f(x).diff(x, 3) - 1, 1 - f(x).diff(x, 2) -
            f(x).diff(x, 3), 1 - f(x).diff(x,3)], f(x).diff(x, 2), f(x).diff(x, 3))
    assert soln == { f(x).diff(x, 2): 0, f(x).diff(x, 3): 1 }


def test_issue_3725():
    f = Function('f')
    F = x**2 + f(x)**2 - 4*x - 1
    e = F.diff(x)
    assert solve(e, f(x).diff(x)) in [[(2 - x)/f(x)], [-((x - 2)/f(x))]]


def test_issue_3870():
    a, b, c, d = symbols('a b c d')
    A = Matrix(2, 2, [a, b, c, d])
    B = Matrix(2, 2, [0, 2, -3, 0])
    C = Matrix(2, 2, [1, 2, 3, 4])

    assert solve(A*B - C, [a, b, c, d]) == {a: 1, b: Rational(-1, 3), c: 2, d: -1}
    assert solve([A*B - C], [a, b, c, d]) == {a: 1, b: Rational(-1, 3), c: 2, d: -1}
    assert solve(Eq(A*B, C), [a, b, c, d]) == {a: 1, b: Rational(-1, 3), c: 2, d: -1}

    assert solve([A*B - B*A], [a, b, c, d]) == {a: d, b: Rational(-2, 3)*c}
    assert solve([A*C - C*A], [a, b, c, d]) == {a: d - c, b: Rational(2, 3)*c}
    assert solve([A*B - B*A, A*C - C*A], [a, b, c, d]) == {a: d, b: 0, c: 0}

    assert solve([Eq(A*B, B*A)], [a, b, c, d]) == {a: d, b: Rational(-2, 3)*c}
    assert solve([Eq(A*C, C*A)], [a, b, c, d]) == {a: d - c, b: Rational(2, 3)*c}
    assert solve([Eq(A*B, B*A), Eq(A*C, C*A)], [a, b, c, d]) == {a: d, b: 0, c: 0}


def test_solve_linear():
    w = Wild('w')
    assert solve_linear(x, x) == (0, 1)
    assert solve_linear(x, exclude=[x]) == (0, 1)
    assert solve_linear(x, symbols=[w]) == (0, 1)
    assert solve_linear(x, y - 2*x) in [(x, y/3), (y, 3*x)]
    assert solve_linear(x, y - 2*x, exclude=[x]) == (y, 3*x)
    assert solve_linear(3*x - y, 0) in [(x, y/3), (y, 3*x)]
    assert solve_linear(3*x - y, 0, [x]) == (x, y/3)
    assert solve_linear(3*x - y, 0, [y]) == (y, 3*x)
    assert solve_linear(x**2/y, 1) == (y, x**2)
    assert solve_linear(w, x) in [(w, x), (x, w)]
    assert solve_linear(cos(x)**2 + sin(x)**2 + 2 + y) == \
        (y, -2 - cos(x)**2 - sin(x)**2)
    assert solve_linear(cos(x)**2 + sin(x)**2 + 2 + y, symbols=[x]) == (0, 1)
    assert solve_linear(Eq(x, 3)) == (x, 3)
    assert solve_linear(1/(1/x - 2)) == (0, 0)
    assert solve_linear((x + 1)*exp(-x), symbols=[x]) == (x, -1)
    assert solve_linear((x + 1)*exp(x), symbols=[x]) == ((x + 1)*exp(x), 1)
    assert solve_linear(x*exp(-x**2), symbols=[x]) == (x, 0)
    assert solve_linear(0**x - 1) == (0**x - 1, 1)
    assert solve_linear(1 + 1/(x - 1)) == (x, 0)
    eq = y*cos(x)**2 + y*sin(x)**2 - y  # = y*(1 - 1) = 0
    assert solve_linear(eq) == (0, 1)
    eq = cos(x)**2 + sin(x)**2  # = 1
    assert solve_linear(eq) == (0, 1)
    raises(ValueError, lambda: solve_linear(Eq(x, 3), 3))


def test_solve_undetermined_coeffs():
    assert solve_undetermined_coeffs(
        a*x**2 + b*x**2 + b*x + 2*c*x + c + 1, [a, b, c], x
        ) == {a: -2, b: 2, c: -1}
    # Test that rational functions work
    assert solve_undetermined_coeffs(a/x + b/(x + 1)
        - (2*x + 1)/(x**2 + x), [a, b], x) == {a: 1, b: 1}
    # Test cancellation in rational functions
    assert solve_undetermined_coeffs(
        ((c + 1)*a*x**2 + (c + 1)*b*x**2 +
        (c + 1)*b*x + (c + 1)*2*c*x + (c + 1)**2)/(c + 1),
        [a, b, c], x) == \
        {a: -2, b: 2, c: -1}
    # multivariate
    X, Y, Z = y, x**y, y*x**y
    eq = a*X + b*Y + c*Z - X - 2*Y - 3*Z
    coeffs = a, b, c
    syms = x, y
    assert solve_undetermined_coeffs(eq, coeffs) == {
        a: 1, b: 2, c: 3}
    assert solve_undetermined_coeffs(eq, coeffs, syms) == {
        a: 1, b: 2, c: 3}
    assert solve_undetermined_coeffs(eq, coeffs, *syms) == {
        a: 1, b: 2, c: 3}
    # check output format
    assert solve_undetermined_coeffs(a*x + a - 2, [a]) == []
    assert solve_undetermined_coeffs(a**2*x - 4*x, [a]) == [
        {a: -2}, {a: 2}]
    assert solve_undetermined_coeffs(0, [a]) == []
    assert solve_undetermined_coeffs(0, [a], dict=True) == []
    assert solve_undetermined_coeffs(0, [a], set=True) == ([], {})
    assert solve_undetermined_coeffs(1, [a]) == []
    abeq = a*x - 2*x + b - 3
    s = {b, a}
    assert solve_undetermined_coeffs(abeq, s, x) == {a: 2, b: 3}
    assert solve_undetermined_coeffs(abeq, s, x, set=True) == ([a, b], {(2, 3)})
    assert solve_undetermined_coeffs(sin(a*x) - sin(2*x), (a,)) is None
    assert solve_undetermined_coeffs(a*x + b*x - 2*x, (a, b)) == {a: 2 - b}


def test_solve_inequalities():
    x = Symbol('x')
    sol = And(S.Zero < x, x < oo)
    assert solve(x + 1 > 1) == sol
    assert solve([x + 1 > 1]) == sol
    assert solve([x + 1 > 1], x) == sol
    assert solve([x + 1 > 1], [x]) == sol

    system = [Lt(x**2 - 2, 0), Gt(x**2 - 1, 0)]
    assert solve(system) == \
        And(Or(And(Lt(-sqrt(2), x), Lt(x, -1)),
               And(Lt(1, x), Lt(x, sqrt(2)))), Eq(0, 0))

    x = Symbol('x', real=True)
    system = [Lt(x**2 - 2, 0), Gt(x**2 - 1, 0)]
    assert solve(system) == \
        Or(And(Lt(-sqrt(2), x), Lt(x, -1)), And(Lt(1, x), Lt(x, sqrt(2))))

    # issues 6627, 3448
    assert solve((x - 3)/(x - 2) < 0, x) == And(Lt(2, x), Lt(x, 3))
    assert solve(x/(x + 1) > 1, x) == And(Lt(-oo, x), Lt(x, -1))

    assert solve(sin(x) > S.Half) == And(pi/6 < x, x < pi*Rational(5, 6))

    assert solve(Eq(False, x < 1)) == (S.One <= x) & (x < oo)
    assert solve(Eq(True, x < 1)) == (-oo < x) & (x < 1)
    assert solve(Eq(x < 1, False)) == (S.One <= x) & (x < oo)
    assert solve(Eq(x < 1, True)) == (-oo < x) & (x < 1)

    assert solve(Eq(False, x)) == False
    assert solve(Eq(0, x)) == [0]
    assert solve(Eq(True, x)) == True
    assert solve(Eq(1, x)) == [1]
    assert solve(Eq(False, ~x)) == True
    assert solve(Eq(True, ~x)) == False
    assert solve(Ne(True, x)) == False
    assert solve(Ne(1, x)) == (x > -oo) & (x < oo) & Ne(x, 1)


def test_issue_4793():
    assert solve(1/x) == []
    assert solve(x*(1 - 5/x)) == [5]
    assert solve(x + sqrt(x) - 2) == [1]
    assert solve(-(1 + x)/(2 + x)**2 + 1/(2 + x)) == []
    assert solve(-x**2 - 2*x + (x + 1)**2 - 1) == []
    assert solve((x/(x + 1) + 3)**(-2)) == []
    assert solve(x/sqrt(x**2 + 1), x) == [0]
    assert solve(exp(x) - y, x) == [log(y)]
    assert solve(exp(x)) == []
    assert solve(x**2 + x + sin(y)**2 + cos(y)**2 - 1, x) in [[0, -1], [-1, 0]]
    eq = 4*3**(5*x + 2) - 7
    ans = solve(eq, x)
    assert len(ans) == 5 and all(eq.subs(x, a).n(chop=True) == 0 for a in ans)
    assert solve(log(x**2) - y**2/exp(x), x, y, set=True) == (
        [x, y],
        {(x, sqrt(exp(x) * log(x ** 2))), (x, -sqrt(exp(x) * log(x ** 2)))})
    assert solve(x**2*z**2 - z**2*y**2) == [{x: -y}, {x: y}, {z: 0}]
    assert solve((x - 1)/(1 + 1/(x - 1))) == []
    assert solve(x**(y*z) - x, x) == [1]
    raises(NotImplementedError, lambda: solve(log(x) - exp(x), x))
    raises(NotImplementedError, lambda: solve(2**x - exp(x) - 3))


def test_PR1964():
    # issue 5171
    assert solve(sqrt(x)) == solve(sqrt(x**3)) == [0]
    assert solve(sqrt(x - 1)) == [1]
    # issue 4462
    a = Symbol('a')
    assert solve(-3*a/sqrt(x), x) == []
    # issue 4486
    assert solve(2*x/(x + 2) - 1, x) == [2]
    # issue 4496
    assert set(solve((x**2/(7 - x)).diff(x))) == {S.Zero, S(14)}
    # issue 4695
    f = Function('f')
    assert solve((3 - 5*x/f(x))*f(x), f(x)) == [x*Rational(5, 3)]
    # issue 4497
    assert solve(1/root(5 + x, 5) - 9, x) == [Rational(-295244, 59049)]

    assert solve(sqrt(x) + sqrt(sqrt(x)) - 4) == [(Rational(-1, 2) + sqrt(17)/2)**4]
    assert set(solve(Poly(sqrt(exp(x)) + sqrt(exp(-x)) - 4))) in \
        [
            {log((-sqrt(3) + 2)**2), log((sqrt(3) + 2)**2)},
            {2*log(-sqrt(3) + 2), 2*log(sqrt(3) + 2)},
            {log(-4*sqrt(3) + 7), log(4*sqrt(3) + 7)},
        ]
    assert set(solve(Poly(exp(x) + exp(-x) - 4))) == \
        {log(-sqrt(3) + 2), log(sqrt(3) + 2)}
    assert set(solve(x**y + x**(2*y) - 1, x)) == \
        {(Rational(-1, 2) + sqrt(5)/2)**(1/y), (Rational(-1, 2) - sqrt(5)/2)**(1/y)}

    assert solve(exp(x/y)*exp(-z/y) - 2, y) == [(x - z)/log(2)]
    assert solve(
        x**z*y**z - 2, z) in [[log(2)/(log(x) + log(y))], [log(2)/(log(x*y))]]
    # if you do inversion too soon then multiple roots (as for the following)
    # will be missed, e.g. if exp(3*x) = exp(3) -> 3*x = 3
    E = S.Exp1
    assert solve(exp(3*x) - exp(3), x) in [
        [1, log(E*(Rational(-1, 2) - sqrt(3)*I/2)), log(E*(Rational(-1, 2) + sqrt(3)*I/2))],
        [1, log(-E/2 - sqrt(3)*E*I/2), log(-E/2 + sqrt(3)*E*I/2)],
        ]

    # coverage test
    p = Symbol('p', positive=True)
    assert solve((1/p + 1)**(p + 1)) == []


def test_issue_5197():
    x = Symbol('x', real=True)
    assert solve(x**2 + 1, x) == []
    n = Symbol('n', integer=True, positive=True)
    assert solve((n - 1)*(n + 2)*(2*n - 1), n) == [1]
    x = Symbol('x', positive=True)
    y = Symbol('y')
    assert solve([x + 5*y - 2, -3*x + 6*y - 15], x, y) == []
                 # not {x: -3, y: 1} b/c x is positive
    # The solution following should not contain (-sqrt(2), sqrt(2))
    assert solve([(x + y), 2 - y**2], x, y) == [(sqrt(2), -sqrt(2))]
    y = Symbol('y', positive=True)
    # The solution following should not contain {y: -x*exp(x/2)}
    assert solve(x**2 - y**2/exp(x), y, x, dict=True) == [{y: x*exp(x/2)}]
    x, y, z = symbols('x y z', positive=True)
    assert solve(z**2*x**2 - z**2*y**2/exp(x), y, x, z, dict=True) == [{y: x*exp(x/2)}]


def test_checking():
    assert set(
        solve(x*(x - y/x), x, check=False)) == {sqrt(y), S.Zero, -sqrt(y)}
    assert set(solve(x*(x - y/x), x, check=True)) == {sqrt(y), -sqrt(y)}
    # {x: 0, y: 4} sets denominator to 0 in the following so system should return None
    assert solve((1/(1/x + 2), 1/(y - 3) - 1)) == []
    # 0 sets denominator of 1/x to zero so None is returned
    assert solve(1/(1/x + 2)) == []


def test_issue_4671_4463_4467():
    assert solve(sqrt(x**2 - 1) - 2) in ([sqrt(5), -sqrt(5)],
                                           [-sqrt(5), sqrt(5)])
    assert solve((2**exp(y**2/x) + 2)/(x**2 + 15), y) == [
        -sqrt(x*log(1 + I*pi/log(2))), sqrt(x*log(1 + I*pi/log(2)))]

    C1, C2 = symbols('C1 C2')
    f = Function('f')
    assert solve(C1 + C2/x**2 - exp(-f(x)), f(x)) == [log(x**2/(C1*x**2 + C2))]
    a = Symbol('a')
    E = S.Exp1
    assert solve(1 - log(a + 4*x**2), x) in (
        [-sqrt(-a + E)/2, sqrt(-a + E)/2],
        [sqrt(-a + E)/2, -sqrt(-a + E)/2]
    )
    assert solve(log(a**(-3) - x**2)/a, x) in (
        [-sqrt(-1 + a**(-3)), sqrt(-1 + a**(-3))],
        [sqrt(-1 + a**(-3)), -sqrt(-1 + a**(-3))],)
    assert solve(1 - log(a + 4*x**2), x) in (
        [-sqrt(-a + E)/2, sqrt(-a + E)/2],
        [sqrt(-a + E)/2, -sqrt(-a + E)/2],)
    assert solve((a**2 + 1)*(sin(a*x) + cos(a*x)), x) == [-pi/(4*a)]
    assert solve(3 - (sinh(a*x) + cosh(a*x)), x) == [log(3)/a]
    assert set(solve(3 - (sinh(a*x) + cosh(a*x)**2), x)) == \
        {log(-2 + sqrt(5))/a, log(-sqrt(2) + 1)/a,
        log(-sqrt(5) - 2)/a, log(1 + sqrt(2))/a}
    assert solve(atan(x) - 1) == [tan(1)]


def test_issue_5132():
    r, t = symbols('r,t')
    assert set(solve([r - x**2 - y**2, tan(t) - y/x], [x, y])) == \
        {(
            -sqrt(r*cos(t)**2), -1*sqrt(r*cos(t)**2)*tan(t)),
            (sqrt(r*cos(t)**2), sqrt(r*cos(t)**2)*tan(t))}
    assert solve([exp(x) - sin(y), 1/y - 3], [x, y]) == \
        [(log(sin(Rational(1, 3))), Rational(1, 3))]
    assert solve([exp(x) - sin(y), 1/exp(y) - 3], [x, y]) == \
        [(log(-sin(log(3))), -log(3))]
    assert set(solve([exp(x) - sin(y), y**2 - 4], [x, y])) == \
        {(log(-sin(2)), -S(2)), (log(sin(2)), S(2))}
    eqs = [exp(x)**2 - sin(y) + z**2, 1/exp(y) - 3]
    assert solve(eqs, set=True) == \
        ([y, z], {
        (-log(3), sqrt(-exp(2*x) - sin(log(3)))),
        (-log(3), -sqrt(-exp(2*x) - sin(log(3))))})
    assert solve(eqs, x, z, set=True) == (
        [x, z],
        {(x, sqrt(-exp(2*x) + sin(y))), (x, -sqrt(-exp(2*x) + sin(y)))})
    assert set(solve(eqs, x, y)) == \
        {
            (log(-sqrt(-z**2 - sin(log(3)))), -log(3)),
        (log(-z**2 - sin(log(3)))/2, -log(3))}
    assert set(solve(eqs, y, z)) == \
        {
            (-log(3), -sqrt(-exp(2*x) - sin(log(3)))),
        (-log(3), sqrt(-exp(2*x) - sin(log(3))))}
    eqs = [exp(x)**2 - sin(y) + z, 1/exp(y) - 3]
    assert solve(eqs, set=True) == ([y, z], {
        (-log(3), -exp(2*x) - sin(log(3)))})
    assert solve(eqs, x, z, set=True) == (
        [x, z], {(x, -exp(2*x) + sin(y))})
    assert set(solve(eqs, x, y)) == {
            (log(-sqrt(-z - sin(log(3)))), -log(3)),
            (log(-z - sin(log(3)))/2, -log(3))}
    assert solve(eqs, z, y) == \
        [(-exp(2*x) - sin(log(3)), -log(3))]
    assert solve((sqrt(x**2 + y**2) - sqrt(10), x + y - 4), set=True) == (
        [x, y], {(S.One, S(3)), (S(3), S.One)})
    assert set(solve((sqrt(x**2 + y**2) - sqrt(10), x + y - 4), x, y)) == \
        {(S.One, S(3)), (S(3), S.One)}


def test_issue_5335():
    lam, a0, conc = symbols('lam a0 conc')
    a = 0.005
    b = 0.743436700916726
    eqs = [lam + 2*y - a0*(1 - x/2)*x - a*x/2*x,
           a0*(1 - x/2)*x - 1*y - b*y,
           x + y - conc]
    sym = [x, y, a0]
    # there are 4 solutions obtained manually but only two are valid
    assert len(solve(eqs, sym, manual=True, minimal=True)) == 2
    assert len(solve(eqs, sym)) == 2  # cf below with rational=False


@SKIP("Hangs")
def _test_issue_5335_float():
    # gives ZeroDivisionError: polynomial division
    lam, a0, conc = symbols('lam a0 conc')
    a = 0.005
    b = 0.743436700916726
    eqs = [lam + 2*y - a0*(1 - x/2)*x - a*x/2*x,
           a0*(1 - x/2)*x - 1*y - b*y,
           x + y - conc]
    sym = [x, y, a0]
    assert len(solve(eqs, sym, rational=False)) == 2


def test_issue_5767():
    assert set(solve([x**2 + y + 4], [x])) == \
        {(-sqrt(-y - 4),), (sqrt(-y - 4),)}


def _make_example_24609():
    D, R, H, B_g, V, D_c = symbols("D, R, H, B_g, V, D_c", real=True, positive=True)
    Sigma_f, Sigma_a, nu = symbols("Sigma_f, Sigma_a, nu", real=True, positive=True)
    x = symbols("x", real=True, positive=True)
    eq = (
        2**(S(2)/3)*pi**(S(2)/3)*D_c*(S(231361)/10000 + pi**2/x**2)
        /(6*V**(S(2)/3)*x**(S(1)/3))
      - 2**(S(2)/3)*pi**(S(8)/3)*D_c/(2*V**(S(2)/3)*x**(S(7)/3))
    )
    expected = 100*sqrt(2)*pi/481
    return eq, expected, x


def test_issue_24609():
    # https://github.com/sympy/sympy/issues/24609
    eq, expected, x = _make_example_24609()
    assert solve(eq, x, simplify=True) == [expected]
    [solapprox] = solve(eq.n(), x)
    assert abs(solapprox - expected.n()) < 1e-14


@XFAIL
def test_issue_24609_xfail():
    #
    # This returns 5 solutions when it should be 1 (with x positive).
    # Simplification reveals all solutions to be equivalent. It is expected
    # that solve without simplify=True returns duplicate solutions in some
    # cases but the core of this equation is a simple quadratic that can easily
    # be solved without introducing any redundant solutions:
    #
    #     >>> print(factor_terms(eq.as_numer_denom()[0]))
    #     2**(2/3)*pi**(2/3)*D_c*V**(2/3)*x**(7/3)*(231361*x**2 - 20000*pi**2)
    #
    eq, expected, x = _make_example_24609()
    assert len(solve(eq, x)) == [expected]
    #
    # We do not want to pass this test just by using simplify so if the above
    # passes then uncomment the additional test below:
    #
    # assert len(solve(eq, x, simplify=False)) == 1


def test_polysys():
    assert set(solve([x**2 + 2/y - 2, x + y - 3], [x, y])) == \
        {(S.One, S(2)), (1 + sqrt(5), 2 - sqrt(5)),
        (1 - sqrt(5), 2 + sqrt(5))}
    assert solve([x**2 + y - 2, x**2 + y]) == []
    # the ordering should be whatever the user requested
    assert solve([x**2 + y - 3, x - y - 4], (x, y)) != solve([x**2 +
                 y - 3, x - y - 4], (y, x))


@slow
def test_unrad1():
    raises(NotImplementedError, lambda:
        unrad(sqrt(x) + sqrt(x + 1) + sqrt(1 - sqrt(x)) + 3))
    raises(NotImplementedError, lambda:
        unrad(sqrt(x) + (x + 1)**Rational(1, 3) + 2*sqrt(y)))

    s = symbols('s', cls=Dummy)

    # checkers to deal with possibility of answer coming
    # back with a sign change (cf issue 5203)
    def check(rv, ans):
        assert bool(rv[1]) == bool(ans[1])
        if ans[1]:
            return s_check(rv, ans)
        e = rv[0].expand()
        a = ans[0].expand()
        return e in [a, -a] and rv[1] == ans[1]

    def s_check(rv, ans):
        # get the dummy
        rv = list(rv)
        d = rv[0].atoms(Dummy)
        reps = list(zip(d, [s]*len(d)))
        # replace s with this dummy
        rv = (rv[0].subs(reps).expand(), [rv[1][0].subs(reps), rv[1][1].subs(reps)])
        ans = (ans[0].subs(reps).expand(), [ans[1][0].subs(reps), ans[1][1].subs(reps)])
        return str(rv[0]) in [str(ans[0]), str(-ans[0])] and \
            str(rv[1]) == str(ans[1])

    assert unrad(1) is None
    assert check(unrad(sqrt(x)),
        (x, []))
    assert check(unrad(sqrt(x) + 1),
        (x - 1, []))
    assert check(unrad(sqrt(x) + root(x, 3) + 2),
        (s**3 + s**2 + 2, [s, s**6 - x]))
    assert check(unrad(sqrt(x)*root(x, 3) + 2),
        (x**5 - 64, []))
    assert check(unrad(sqrt(x) + (x + 1)**Rational(1, 3)),
        (x**3 - (x + 1)**2, []))
    assert check(unrad(sqrt(x) + sqrt(x + 1) + sqrt(2*x)),
        (-2*sqrt(2)*x - 2*x + 1, []))
    assert check(unrad(sqrt(x) + sqrt(x + 1) + 2),
        (16*x - 9, []))
    assert check(unrad(sqrt(x) + sqrt(x + 1) + sqrt(1 - x)),
        (5*x**2 - 4*x, []))
    assert check(unrad(a*sqrt(x) + b*sqrt(x) + c*sqrt(y) + d*sqrt(y)),
        ((a*sqrt(x) + b*sqrt(x))**2 - (c*sqrt(y) + d*sqrt(y))**2, []))
    assert check(unrad(sqrt(x) + sqrt(1 - x)),
        (2*x - 1, []))
    assert check(unrad(sqrt(x) + sqrt(1 - x) - 3),
        (x**2 - x + 16, []))
    assert check(unrad(sqrt(x) + sqrt(1 - x) + sqrt(2 + x)),
        (5*x**2 - 2*x + 1, []))
    assert unrad(sqrt(x) + sqrt(1 - x) + sqrt(2 + x) - 3) in [
        (25*x**4 + 376*x**3 + 1256*x**2 - 2272*x + 784, []),
        (25*x**8 - 476*x**6 + 2534*x**4 - 1468*x**2 + 169, [])]
    assert unrad(sqrt(x) + sqrt(1 - x) + sqrt(2 + x) - sqrt(1 - 2*x)) == \
        (41*x**4 + 40*x**3 + 232*x**2 - 160*x + 16, [])  # orig root at 0.487
    assert check(unrad(sqrt(x) + sqrt(x + 1)), (S.One, []))

    eq = sqrt(x) + sqrt(x + 1) + sqrt(1 - sqrt(x))
    assert check(unrad(eq),
        (16*x**2 - 9*x, []))
    assert set(solve(eq, check=False)) == {S.Zero, Rational(9, 16)}
    assert solve(eq) == []
    # but this one really does have those solutions
    assert set(solve(sqrt(x) - sqrt(x + 1) + sqrt(1 - sqrt(x)))) == \
        {S.Zero, Rational(9, 16)}

    assert check(unrad(sqrt(x) + root(x + 1, 3) + 2*sqrt(y), y),
        (S('2*sqrt(x)*(x + 1)**(1/3) + x - 4*y + (x + 1)**(2/3)'), []))
    assert check(unrad(sqrt(x/(1 - x)) + (x + 1)**Rational(1, 3)),
        (x**5 - x**4 - x**3 + 2*x**2 + x - 1, []))
    assert check(unrad(sqrt(x/(1 - x)) + 2*sqrt(y), y),
        (4*x*y + x - 4*y, []))
    assert check(unrad(sqrt(x)*sqrt(1 - x) + 2, x),
        (x**2 - x + 4, []))

    # http://tutorial.math.lamar.edu/
    #        Classes/Alg/SolveRadicalEqns.aspx#Solve_Rad_Ex2_a
    assert solve(Eq(x, sqrt(x + 6))) == [3]
    assert solve(Eq(x + sqrt(x - 4), 4)) == [4]
    assert solve(Eq(1, x + sqrt(2*x - 3))) == []
    assert set(solve(Eq(sqrt(5*x + 6) - 2, x))) == {-S.One, S(2)}
    assert set(solve(Eq(sqrt(2*x - 1) - sqrt(x - 4), 2))) == {S(5), S(13)}
    assert solve(Eq(sqrt(x + 7) + 2, sqrt(3 - x))) == [-6]
    # http://www.purplemath.com/modules/solverad.htm
    assert solve((2*x - 5)**Rational(1, 3) - 3) == [16]
    assert set(solve(x + 1 - root(x**4 + 4*x**3 - x, 4))) == \
        {Rational(-1, 2), Rational(-1, 3)}
    assert set(solve(sqrt(2*x**2 - 7) - (3 - x))) == {-S(8), S(2)}
    assert solve(sqrt(2*x + 9) - sqrt(x + 1) - sqrt(x + 4)) == [0]
    assert solve(sqrt(x + 4) + sqrt(2*x - 1) - 3*sqrt(x - 1)) == [5]
    assert solve(sqrt(x)*sqrt(x - 7) - 12) == [16]
    assert solve(sqrt(x - 3) + sqrt(x) - 3) == [4]
    assert solve(sqrt(9*x**2 + 4) - (3*x + 2)) == [0]
    assert solve(sqrt(x) - 2 - 5) == [49]
    assert solve(sqrt(x - 3) - sqrt(x) - 3) == []
    assert solve(sqrt(x - 1) - x + 7) == [10]
    assert solve(sqrt(x - 2) - 5) == [27]
    assert solve(sqrt(17*x - sqrt(x**2 - 5)) - 7) == [3]
    assert solve(sqrt(x) - sqrt(x - 1) + sqrt(sqrt(x))) == []

    # don't posify the expression in unrad and do use _mexpand
    z = sqrt(2*x + 1)/sqrt(x) - sqrt(2 + 1/x)
    p = posify(z)[0]
    assert solve(p) == []
    assert solve(z) == []
    assert solve(z + 6*I) == [Rational(-1, 11)]
    assert solve(p + 6*I) == []
    # issue 8622
    assert unrad(root(x + 1, 5) - root(x, 3)) == (
        -(x**5 - x**3 - 3*x**2 - 3*x - 1), [])
    # issue #8679
    assert check(unrad(x + root(x, 3) + root(x, 3)**2 + sqrt(y), x),
        (s**3 + s**2 + s + sqrt(y), [s, s**3 - x]))

    # for coverage
    assert check(unrad(sqrt(x) + root(x, 3) + y),
        (s**3 + s**2 + y, [s, s**6 - x]))
    assert solve(sqrt(x) + root(x, 3) - 2) == [1]
    raises(NotImplementedError, lambda:
        solve(sqrt(x) + root(x, 3) + root(x + 1, 5) - 2))
    # fails through a different code path
    raises(NotImplementedError, lambda: solve(-sqrt(2) + cosh(x)/x))
    # unrad some
    assert solve(sqrt(x + root(x, 3))+root(x - y, 5), y) == [
        x + (x**Rational(1, 3) + x)**Rational(5, 2)]
    assert check(unrad(sqrt(x) - root(x + 1, 3)*sqrt(x + 2) + 2),
        (s**10 + 8*s**8 + 24*s**6 - 12*s**5 - 22*s**4 - 160*s**3 - 212*s**2 -
        192*s - 56, [s, s**2 - x]))
    e = root(x + 1, 3) + root(x, 3)
    assert unrad(e) == (2*x + 1, [])
    eq = (sqrt(x) + sqrt(x + 1) + sqrt(1 - x) - 6*sqrt(5)/5)
    assert check(unrad(eq),
        (15625*x**4 + 173000*x**3 + 355600*x**2 - 817920*x + 331776, []))
    assert check(unrad(root(x, 4) + root(x, 4)**3 - 1),
        (s**3 + s - 1, [s, s**4 - x]))
    assert check(unrad(root(x, 2) + root(x, 2)**3 - 1),
        (x**3 + 2*x**2 + x - 1, []))
    assert unrad(x**0.5) is None
    assert check(unrad(t + root(x + y, 5) + root(x + y, 5)**3),
        (s**3 + s + t, [s, s**5 - x - y]))
    assert check(unrad(x + root(x + y, 5) + root(x + y, 5)**3, y),
        (s**3 + s + x, [s, s**5 - x - y]))
    assert check(unrad(x + root(x + y, 5) + root(x + y, 5)**3, x),
        (s**5 + s**3 + s - y, [s, s**5 - x - y]))
    assert check(unrad(root(x - 1, 3) + root(x + 1, 5) + root(2, 5)),
        (s**5 + 5*2**Rational(1, 5)*s**4 + s**3 + 10*2**Rational(2, 5)*s**3 +
        10*2**Rational(3, 5)*s**2 + 5*2**Rational(4, 5)*s + 4, [s, s**3 - x + 1]))
    raises(NotImplementedError, lambda:
        unrad((root(x, 2) + root(x, 3) + root(x, 4)).subs(x, x**5 - x + 1)))

    # the simplify flag should be reset to False for unrad results;
    # if it's not then this next test will take a long time
    assert solve(root(x, 3) + root(x, 5) - 2) == [1]
    eq = (sqrt(x) + sqrt(x + 1) + sqrt(1 - x) - 6*sqrt(5)/5)
    assert check(unrad(eq),
        ((5*x - 4)*(3125*x**3 + 37100*x**2 + 100800*x - 82944), []))
    ans = S('''
        [4/5, -1484/375 + 172564/(140625*(114*sqrt(12657)/78125 +
        12459439/52734375)**(1/3)) +
        4*(114*sqrt(12657)/78125 + 12459439/52734375)**(1/3)]''')
    assert solve(eq) == ans
    # duplicate radical handling
    assert check(unrad(sqrt(x + root(x + 1, 3)) - root(x + 1, 3) - 2),
        (s**3 - s**2 - 3*s - 5, [s, s**3 - x - 1]))
    # cov post-processing
    e = root(x**2 + 1, 3) - root(x**2 - 1, 5) - 2
    assert check(unrad(e),
        (s**5 - 10*s**4 + 39*s**3 - 80*s**2 + 80*s - 30,
        [s, s**3 - x**2 - 1]))

    e = sqrt(x + root(x + 1, 2)) - root(x + 1, 3) - 2
    assert check(unrad(e),
        (s**6 - 2*s**5 - 7*s**4 - 3*s**3 + 26*s**2 + 40*s + 25,
        [s, s**3 - x - 1]))
    assert check(unrad(e, _reverse=True),
        (s**6 - 14*s**5 + 73*s**4 - 187*s**3 + 276*s**2 - 228*s + 89,
        [s, s**2 - x - sqrt(x + 1)]))
    # this one needs r0, r1 reversal to work
    assert check(unrad(sqrt(x + sqrt(root(x, 3) - 1)) - root(x, 6) - 2),
        (s**12 - 2*s**8 - 8*s**7 - 8*s**6 + s**4 + 8*s**3 + 23*s**2 +
        32*s + 17, [s, s**6 - x]))

    # why does this pass
    assert unrad(root(cosh(x), 3)/x*root(x + 1, 5) - 1) == (
        -(x**15 - x**3*cosh(x)**5 - 3*x**2*cosh(x)**5 - 3*x*cosh(x)**5
        - cosh(x)**5), [])
    # and this fail?
    #assert unrad(sqrt(cosh(x)/x) + root(x + 1, 3)*sqrt(x) - 1) == (
    #    -s**6 + 6*s**5 - 15*s**4 + 20*s**3 - 15*s**2 + 6*s + x**5 +
    #    2*x**4 + x**3 - 1, [s, s**2 - cosh(x)/x])

    # watch for symbols in exponents
    assert unrad(S('(x+y)**(2*y/3) + (x+y)**(1/3) + 1')) is None
    assert check(unrad(S('(x+y)**(2*y/3) + (x+y)**(1/3) + 1'), x),
        (s**(2*y) + s + 1, [s, s**3 - x - y]))
    # should _Q be so lenient?
    assert unrad(x**(S.Half/y) + y, x) == (x**(1/y) - y**2, [])

    # This tests two things: that if full unrad is attempted and fails
    # the solution should still be found; also it tests that the use of
    # composite
    assert len(solve(sqrt(y)*x + x**3 - 1, x)) == 3
    assert len(solve(-512*y**3 + 1344*(x + 2)**Rational(1, 3)*y**2 -
        1176*(x + 2)**Rational(2, 3)*y - 169*x + 686, y, _unrad=False)) == 3

    # watch out for when the cov doesn't involve the symbol of interest
    eq = S('-x + (7*y/8 - (27*x/2 + 27*sqrt(x**2)/2)**(1/3)/3)**3 - 1')
    assert solve(eq, y) == [
        2**(S(2)/3)*(27*x + 27*sqrt(x**2))**(S(1)/3)*S(4)/21 + (512*x/343 +
        S(512)/343)**(S(1)/3)*(-S(1)/2 - sqrt(3)*I/2), 2**(S(2)/3)*(27*x +
        27*sqrt(x**2))**(S(1)/3)*S(4)/21 + (512*x/343 +
        S(512)/343)**(S(1)/3)*(-S(1)/2 + sqrt(3)*I/2), 2**(S(2)/3)*(27*x +
        27*sqrt(x**2))**(S(1)/3)*S(4)/21 + (512*x/343 + S(512)/343)**(S(1)/3)]

    eq = root(x + 1, 3) - (root(x, 3) + root(x, 5))
    assert check(unrad(eq),
        (3*s**13 + 3*s**11 + s**9 - 1, [s, s**15 - x]))
    assert check(unrad(eq - 2),
        (3*s**13 + 3*s**11 + 6*s**10 + s**9 + 12*s**8 + 6*s**6 + 12*s**5 +
        12*s**3 + 7, [s, s**15 - x]))
    assert check(unrad(root(x, 3) - root(x + 1, 4)/2 + root(x + 2, 3)),
        (s*(4096*s**9 + 960*s**8 + 48*s**7 - s**6 - 1728),
        [s, s**4 - x - 1]))  # orig expr has two real roots: -1, -.389
    assert check(unrad(root(x, 3) + root(x + 1, 4) - root(x + 2, 3)/2),
        (343*s**13 + 2904*s**12 + 1344*s**11 + 512*s**10 - 1323*s**9 -
        3024*s**8 - 1728*s**7 + 1701*s**5 + 216*s**4 - 729*s, [s, s**4 - x -
        1]))  # orig expr has one real root: -0.048
    assert check(unrad(root(x, 3)/2 - root(x + 1, 4) + root(x + 2, 3)),
        (729*s**13 - 216*s**12 + 1728*s**11 - 512*s**10 + 1701*s**9 -
        3024*s**8 + 1344*s**7 + 1323*s**5 - 2904*s**4 + 343*s, [s, s**4 - x -
        1]))  # orig expr has 2 real roots: -0.91, -0.15
    assert check(unrad(root(x, 3)/2 - root(x + 1, 4) + root(x + 2, 3) - 2),
        (729*s**13 + 1242*s**12 + 18496*s**10 + 129701*s**9 + 388602*s**8 +
        453312*s**7 - 612864*s**6 - 3337173*s**5 - 6332418*s**4 - 7134912*s**3
        - 5064768*s**2 - 2111913*s - 398034, [s, s**4 - x - 1]))
        # orig expr has 1 real root: 19.53

    ans = solve(sqrt(x) + sqrt(x + 1) -
                sqrt(1 - x) - sqrt(2 + x))
    assert len(ans) == 1 and NS(ans[0])[:4] == '0.73'
    # the fence optimization problem
    # https://github.com/sympy/sympy/issues/4793#issuecomment-36994519
    F = Symbol('F')
    eq = F - (2*x + 2*y + sqrt(x**2 + y**2))
    ans = F*Rational(2, 7) - sqrt(2)*F/14
    X = solve(eq, x, check=False)
    for xi in reversed(X):  # reverse since currently, ans is the 2nd one
        Y = solve((x*y).subs(x, xi).diff(y), y, simplify=False, check=False)
        if any((a - ans).expand().is_zero for a in Y):
            break
    else:
        assert None  # no answer was found
    assert solve(sqrt(x + 1) + root(x, 3) - 2) == S('''
        [(-11/(9*(47/54 + sqrt(93)/6)**(1/3)) + 1/3 + (47/54 +
        sqrt(93)/6)**(1/3))**3]''')
    assert solve(sqrt(sqrt(x + 1)) + x**Rational(1, 3) - 2) == S('''
        [(-sqrt(-2*(-1/16 + sqrt(6913)/16)**(1/3) + 6/(-1/16 +
        sqrt(6913)/16)**(1/3) + 17/2 + 121/(4*sqrt(-6/(-1/16 +
        sqrt(6913)/16)**(1/3) + 2*(-1/16 + sqrt(6913)/16)**(1/3) + 17/4)))/2 +
        sqrt(-6/(-1/16 + sqrt(6913)/16)**(1/3) + 2*(-1/16 +
        sqrt(6913)/16)**(1/3) + 17/4)/2 + 9/4)**3]''')
    assert solve(sqrt(x) + root(sqrt(x) + 1, 3) - 2) == S('''
        [(-(81/2 + 3*sqrt(741)/2)**(1/3)/3 + (81/2 + 3*sqrt(741)/2)**(-1/3) +
        2)**2]''')
    eq = S('''
        -x + (1/2 - sqrt(3)*I/2)*(3*x**3/2 - x*(3*x**2 - 34)/2 + sqrt((-3*x**3
        + x*(3*x**2 - 34) + 90)**2/4 - 39304/27) - 45)**(1/3) + 34/(3*(1/2 -
        sqrt(3)*I/2)*(3*x**3/2 - x*(3*x**2 - 34)/2 + sqrt((-3*x**3 + x*(3*x**2
        - 34) + 90)**2/4 - 39304/27) - 45)**(1/3))''')
    assert check(unrad(eq),
        (s*-(-s**6 + sqrt(3)*s**6*I - 153*2**Rational(2, 3)*3**Rational(1, 3)*s**4 +
        51*12**Rational(1, 3)*s**4 - 102*2**Rational(2, 3)*3**Rational(5, 6)*s**4*I - 1620*s**3 +
        1620*sqrt(3)*s**3*I + 13872*18**Rational(1, 3)*s**2 - 471648 +
        471648*sqrt(3)*I), [s, s**3 - 306*x - sqrt(3)*sqrt(31212*x**2 -
        165240*x + 61484) + 810]))

    assert solve(eq) == [] # not other code errors
    eq = root(x, 3) - root(y, 3) + root(x, 5)
    assert check(unrad(eq),
           (s**15 + 3*s**13 + 3*s**11 + s**9 - y, [s, s**15 - x]))
    eq = root(x, 3) + root(y, 3) + root(x*y, 4)
    assert check(unrad(eq),
                 (s*y*(-s**12 - 3*s**11*y - 3*s**10*y**2 - s**9*y**3 -
                       3*s**8*y**2 + 21*s**7*y**3 - 3*s**6*y**4 - 3*s**4*y**4 -
                       3*s**3*y**5 - y**6), [s, s**4 - x*y]))
    raises(NotImplementedError,
           lambda: unrad(root(x, 3) + root(y, 3) + root(x*y, 5)))

    # Test unrad with an Equality
    eq = Eq(-x**(S(1)/5) + x**(S(1)/3), -3**(S(1)/3) - (-1)**(S(3)/5)*3**(S(1)/5))
    assert check(unrad(eq),
        (-s**5 + s**3 - 3**(S(1)/3) - (-1)**(S(3)/5)*3**(S(1)/5), [s, s**15 - x]))

    # make sure buried radicals are exposed
    s = sqrt(x) - 1
    assert unrad(s**2 - s**3) == (x**3 - 6*x**2 + 9*x - 4, [])
    # make sure numerators which are already polynomial are rejected
    assert unrad((x/(x + 1) + 3)**(-2), x) is None

    # https://github.com/sympy/sympy/issues/23707
    eq = sqrt(x - y)*exp(t*sqrt(x - y)) - exp(t*sqrt(x - y))
    assert solve(eq, y) == [x - 1]
    assert unrad(eq) is None


@slow
def test_unrad_slow():
    # this has roots with multiplicity > 1; there should be no
    # repeats in roots obtained, however
    eq = (sqrt(1 + sqrt(1 - 4*x**2)) - x*(1 + sqrt(1 + 2*sqrt(1 - 4*x**2))))
    assert solve(eq) == [S.Half]


@XFAIL
def test_unrad_fail():
    # this only works if we check real_root(eq.subs(x, Rational(1, 3)))
    # but checksol doesn't work like that
    assert solve(root(x**3 - 3*x**2, 3) + 1 - x) == [Rational(1, 3)]
    assert solve(root(x + 1, 3) + root(x**2 - 2, 5) + 1) == [
        -1, -1 + CRootOf(x**5 + x**4 + 5*x**3 + 8*x**2 + 10*x + 5, 0)**3]


def test_checksol():
    x, y, r, t = symbols('x, y, r, t')
    eq = r - x**2 - y**2
    dict_var_soln = {y: - sqrt(r) / sqrt(tan(t)**2 + 1),
        x: -sqrt(r)*tan(t)/sqrt(tan(t)**2 + 1)}
    assert checksol(eq, dict_var_soln) == True
    assert checksol(Eq(x, False), {x: False}) is True
    assert checksol(Ne(x, False), {x: False}) is False
    assert checksol(Eq(x < 1, True), {x: 0}) is True
    assert checksol(Eq(x < 1, True), {x: 1}) is False
    assert checksol(Eq(x < 1, False), {x: 1}) is True
    assert checksol(Eq(x < 1, False), {x: 0}) is False
    assert checksol(Eq(x + 1, x**2 + 1), {x: 1}) is True
    assert checksol([x - 1, x**2 - 1], x, 1) is True
    assert checksol([x - 1, x**2 - 2], x, 1) is False
    assert checksol(Poly(x**2 - 1), x, 1) is True
    assert checksol(0, {}) is True
    assert checksol([1e-10, x - 2], x, 2) is False
    assert checksol([0.5, 0, x], x, 0) is False
    assert checksol(y, x, 2) is False
    assert checksol(x+1e-10, x, 0, numerical=True) is True
    assert checksol(x+1e-10, x, 0, numerical=False) is False
    assert checksol(exp(92*x), {x: log(sqrt(2)/2)}) is False
    assert checksol(exp(92*x), {x: log(sqrt(2)/2) + I*pi}) is False
    assert checksol(1/x**5, x, 1000) is False
    raises(ValueError, lambda: checksol(x, 1))
    raises(ValueError, lambda: checksol([], x, 1))


def test__invert():
    assert _invert(x - 2) == (2, x)
    assert _invert(2) == (2, 0)
    assert _invert(exp(1/x) - 3, x) == (1/log(3), x)
    assert _invert(exp(1/x + a/x) - 3, x) == ((a + 1)/log(3), x)
    assert _invert(a, x) == (a, 0)


def test_issue_4463():
    assert solve(-a*x + 2*x*log(x), x) == [exp(a/2)]
    assert solve(x**x) == []
    assert solve(x**x - 2) == [exp(LambertW(log(2)))]
    assert solve(((x - 3)*(x - 2))**((x - 3)*(x - 4))) == [2]

@slow
def test_issue_5114_solvers():
    a, b, c, d, e, f, g, h, i, j, k, l, m, n, o, p, q, r = symbols('a:r')

    # there is no 'a' in the equation set but this is how the
    # problem was originally posed
    syms = a, b, c, f, h, k, n
    eqs = [b + r/d - c/d,
    c*(1/d + 1/e + 1/g) - f/g - r/d,
        f*(1/g + 1/i + 1/j) - c/g - h/i,
        h*(1/i + 1/l + 1/m) - f/i - k/m,
        k*(1/m + 1/o + 1/p) - h/m - n/p,
        n*(1/p + 1/q) - k/p]
    assert len(solve(eqs, syms, manual=True, check=False, simplify=False)) == 1


def test_issue_5849():
    #
    # XXX: This system does not have a solution for most values of the
    # parameters. Generally solve returns the empty set for systems that are
    # generically inconsistent.
    #
    I1, I2, I3, I4, I5, I6 = symbols('I1:7')
    dI1, dI4, dQ2, dQ4, Q2, Q4 = symbols('dI1,dI4,dQ2,dQ4,Q2,Q4')

    e = (
        I1 - I2 - I3,
        I3 - I4 - I5,
        I4 + I5 - I6,
        -I1 + I2 + I6,
        -2*I1 - 2*I3 - 2*I5 - 3*I6 - dI1/2 + 12,
        -I4 + dQ4,
        -I2 + dQ2,
        2*I3 + 2*I5 + 3*I6 - Q2,
        I4 - 2*I5 + 2*Q4 + dI4
    )

    ans = [{
    I1: I2 + I3,
    dI1: -4*I2 - 8*I3 - 4*I5 - 6*I6 + 24,
    I4: I3 - I5,
    dQ4: I3 - I5,
    Q4: -I3/2 + 3*I5/2 - dI4/2,
    dQ2: I2,
    Q2: 2*I3 + 2*I5 + 3*I6}]

    v = I1, I4, Q2, Q4, dI1, dI4, dQ2, dQ4
    assert solve(e, *v, manual=True, check=False, dict=True) == ans
    assert solve(e, *v, manual=True, check=False) == [
        tuple([a.get(i, i) for i in v]) for a in ans]
    assert solve(e, *v, manual=True) == []
    assert solve(e, *v) == []

    # the matrix solver (tested below) doesn't like this because it produces
    # a zero row in the matrix. Is this related to issue 4551?
    assert [ei.subs(
        ans[0]) for ei in e] == [0, 0, I3 - I6, -I3 + I6, 0, 0, 0, 0, 0]


def test_issue_5849_matrix():
    '''Same as test_issue_5849 but solved with the matrix solver.

    A solution only exists if I3 == I6 which is not generically true,
    but `solve` does not return conditions under which the solution is
    valid, only a solution that is canonical and consistent with the input.
    '''
    # a simple example with the same issue
    # assert solve([x+y+z, x+y], [x, y]) == {x: y}
    # the longer example
    I1, I2, I3, I4, I5, I6 = symbols('I1:7')
    dI1, dI4, dQ2, dQ4, Q2, Q4 = symbols('dI1,dI4,dQ2,dQ4,Q2,Q4')

    e = (
        I1 - I2 - I3,
        I3 - I4 - I5,
        I4 + I5 - I6,
        -I1 + I2 + I6,
        -2*I1 - 2*I3 - 2*I5 - 3*I6 - dI1/2 + 12,
        -I4 + dQ4,
        -I2 + dQ2,
        2*I3 + 2*I5 + 3*I6 - Q2,
        I4 - 2*I5 + 2*Q4 + dI4
    )
    assert solve(e, I1, I4, Q2, Q4, dI1, dI4, dQ2, dQ4) == []


def test_issue_21882():

    a, b, c, d, f, g, k = unknowns = symbols('a, b, c, d, f, g, k')

    equations = [
        -k*a + b + 5*f/6 + 2*c/9 + 5*d/6 + 4*a/3,
        -k*f + 4*f/3 + d/2,
        -k*d + f/6 + d,
        13*b/18 + 13*c/18 + 13*a/18,
        -k*c + b/2 + 20*c/9 + a,
        -k*b + b + c/18 + a/6,
        5*b/3 + c/3 + a,
        2*b/3 + 2*c + 4*a/3,
        -g,
    ]

    answer = [
        {a: 0, f: 0, b: 0, d: 0, c: 0, g: 0},
        {a: 0, f: -d, b: 0, k: S(5)/6, c: 0, g: 0},
        {a: -2*c, f: 0, b: c, d: 0, k: S(13)/18, g: 0}]
    # but not {a: 0, f: 0, b: 0, k: S(3)/2, c: 0, d: 0, g: 0}
    # since this is already covered by the first solution
    got = solve(equations, unknowns, dict=True)
    assert got == answer, (got,answer)


def test_issue_5901():
    f, g, h = map(Function, 'fgh')
    a = Symbol('a')
    D = Derivative(f(x), x)
    G = Derivative(g(a), a)
    assert solve(f(x) + f(x).diff(x), f(x)) == \
        [-D]
    assert solve(f(x) - 3, f(x)) == \
        [3]
    assert solve(f(x) - 3*f(x).diff(x), f(x)) == \
        [3*D]
    assert solve([f(x) - 3*f(x).diff(x)], f(x)) == \
        {f(x): 3*D}
    assert solve([f(x) - 3*f(x).diff(x), f(x)**2 - y + 4], f(x), y) == \
        [(3*D, 9*D**2 + 4)]
    assert solve(-f(a)**2*g(a)**2 + f(a)**2*h(a)**2 + g(a).diff(a),
                h(a), g(a), set=True) == \
        ([h(a), g(a)], {
        (-sqrt(f(a)**2*g(a)**2 - G)/f(a), g(a)),
        (sqrt(f(a)**2*g(a)**2 - G)/f(a), g(a))}), solve(-f(a)**2*g(a)**2 + f(a)**2*h(a)**2 + g(a).diff(a),
                h(a), g(a), set=True)
    args = [[f(x).diff(x, 2)*(f(x) + g(x)), 2 - g(x)**2], f(x), g(x)]
    assert solve(*args, set=True)[1] == \
        {(-sqrt(2), sqrt(2)), (sqrt(2), -sqrt(2))}
    eqs = [f(x)**2 + g(x) - 2*f(x).diff(x), g(x)**2 - 4]
    assert solve(eqs, f(x), g(x), set=True) == \
        ([f(x), g(x)], {
        (-sqrt(2*D - 2), S(2)),
        (sqrt(2*D - 2), S(2)),
        (-sqrt(2*D + 2), -S(2)),
        (sqrt(2*D + 2), -S(2))})

    # the underlying problem was in solve_linear that was not masking off
    # anything but a Mul or Add; it now raises an error if it gets anything
    # but a symbol and solve handles the substitutions necessary so solve_linear
    # won't make this error
    raises(
        ValueError, lambda: solve_linear(f(x) + f(x).diff(x), symbols=[f(x)]))
    assert solve_linear(f(x) + f(x).diff(x), symbols=[x]) == \
        (f(x) + Derivative(f(x), x), 1)
    assert solve_linear(f(x) + Integral(x, (x, y)), symbols=[x]) == \
        (f(x) + Integral(x, (x, y)), 1)
    assert solve_linear(f(x) + Integral(x, (x, y)) + x, symbols=[x]) == \
        (x + f(x) + Integral(x, (x, y)), 1)
    assert solve_linear(f(y) + Integral(x, (x, y)) + x, symbols=[x]) == \
        (x, -f(y) - Integral(x, (x, y)))
    assert solve_linear(x - f(x)/a + (f(x) - 1)/a, symbols=[x]) == \
        (x, 1/a)
    assert solve_linear(x + Derivative(2*x, x)) == \
        (x, -2)
    assert solve_linear(x + Integral(x, y), symbols=[x]) == \
        (x, 0)
    assert solve_linear(x + Integral(x, y) - 2, symbols=[x]) == \
        (x, 2/(y + 1))

    assert set(solve(x + exp(x)**2, exp(x))) == \
        {-sqrt(-x), sqrt(-x)}
    assert solve(x + exp(x), x, implicit=True) == \
        [-exp(x)]
    assert solve(cos(x) - sin(x), x, implicit=True) == []
    assert solve(x - sin(x), x, implicit=True) == \
        [sin(x)]
    assert solve(x**2 + x - 3, x, implicit=True) == \
        [-x**2 + 3]
    assert solve(x**2 + x - 3, x**2, implicit=True) == \
        [-x + 3]


def test_issue_5912():
    assert set(solve(x**2 - x - 0.1, rational=True)) == \
        {S.Half + sqrt(35)/10, -sqrt(35)/10 + S.Half}
    ans = solve(x**2 - x - 0.1, rational=False)
    assert len(ans) == 2 and all(a.is_Number for a in ans)
    ans = solve(x**2 - x - 0.1)
    assert len(ans) == 2 and all(a.is_Number for a in ans)


def test_float_handling():
    def test(e1, e2):
        return len(e1.atoms(Float)) == len(e2.atoms(Float))
    assert solve(x - 0.5, rational=True)[0].is_Rational
    assert solve(x - 0.5, rational=False)[0].is_Float
    assert solve(x - S.Half, rational=False)[0].is_Rational
    assert solve(x - 0.5, rational=None)[0].is_Float
    assert solve(x - S.Half, rational=None)[0].is_Rational
    assert test(nfloat(1 + 2*x), 1.0 + 2.0*x)
    for contain in [list, tuple, set]:
        ans = nfloat(contain([1 + 2*x]))
        assert type(ans) is contain and test(list(ans)[0], 1.0 + 2.0*x)
    k, v = list(nfloat({2*x: [1 + 2*x]}).items())[0]
    assert test(k, 2*x) and test(v[0], 1.0 + 2.0*x)
    assert test(nfloat(cos(2*x)), cos(2.0*x))
    assert test(nfloat(3*x**2), 3.0*x**2)
    assert test(nfloat(3*x**2, exponent=True), 3.0*x**2.0)
    assert test(nfloat(exp(2*x)), exp(2.0*x))
    assert test(nfloat(x/3), x/3.0)
    assert test(nfloat(x**4 + 2*x + cos(Rational(1, 3)) + 1),
            x**4 + 2.0*x + 1.94495694631474)
    # don't call nfloat if there is no solution
    tot = 100 + c + z + t
    assert solve(((.7 + c)/tot - .6, (.2 + z)/tot - .3, t/tot - .1)) == []


def test_check_assumptions():
    x = symbols('x', positive=True)
    assert solve(x**2 - 1) == [1]


def test_issue_6056():
    assert solve(tanh(x + 3)*tanh(x - 3) - 1) == []
    assert solve(tanh(x - 1)*tanh(x + 1) + 1) == \
            [I*pi*Rational(-3, 4), -I*pi/4, I*pi/4, I*pi*Rational(3, 4)]
    assert solve((tanh(x + 3)*tanh(x - 3) + 1)**2) == \
            [I*pi*Rational(-3, 4), -I*pi/4, I*pi/4, I*pi*Rational(3, 4)]


def test_issue_5673():
    eq = -x + exp(exp(LambertW(log(x)))*LambertW(log(x)))
    assert checksol(eq, x, 2) is True
    assert checksol(eq, x, 2, numerical=False) is None


def test_exclude():
    R, C, Ri, Vout, V1, Vminus, Vplus, s = \
        symbols('R, C, Ri, Vout, V1, Vminus, Vplus, s')
    Rf = symbols('Rf', positive=True)  # to eliminate Rf = 0 soln
    eqs = [C*V1*s + Vplus*(-2*C*s - 1/R),
           Vminus*(-1/Ri - 1/Rf) + Vout/Rf,
           C*Vplus*s + V1*(-C*s - 1/R) + Vout/R,
           -Vminus + Vplus]
    assert solve(eqs, exclude=s*C*R) == [
        {
            Rf: Ri*(C*R*s + 1)**2/(C*R*s),
            Vminus: Vplus,
            V1: 2*Vplus + Vplus/(C*R*s),
            Vout: C*R*Vplus*s + 3*Vplus + Vplus/(C*R*s)},
        {
            Vplus: 0,
            Vminus: 0,
            V1: 0,
            Vout: 0},
    ]

    # TODO: Investigate why currently solution [0] is preferred over [1].
    assert solve(eqs, exclude=[Vplus, s, C]) in [[{
        Vminus: Vplus,
        V1: Vout/2 + Vplus/2 + sqrt((Vout - 5*Vplus)*(Vout - Vplus))/2,
        R: (Vout - 3*Vplus - sqrt(Vout**2 - 6*Vout*Vplus + 5*Vplus**2))/(2*C*Vplus*s),
        Rf: Ri*(Vout - Vplus)/Vplus,
    }, {
        Vminus: Vplus,
        V1: Vout/2 + Vplus/2 - sqrt((Vout - 5*Vplus)*(Vout - Vplus))/2,
        R: (Vout - 3*Vplus + sqrt(Vout**2 - 6*Vout*Vplus + 5*Vplus**2))/(2*C*Vplus*s),
        Rf: Ri*(Vout - Vplus)/Vplus,
    }], [{
        Vminus: Vplus,
        Vout: (V1**2 - V1*Vplus - Vplus**2)/(V1 - 2*Vplus),
        Rf: Ri*(V1 - Vplus)**2/(Vplus*(V1 - 2*Vplus)),
        R: Vplus/(C*s*(V1 - 2*Vplus)),
    }]]


def test_high_order_roots():
    s = x**5 + 4*x**3 + 3*x**2 + Rational(7, 4)
    assert set(solve(s)) == set(Poly(s*4, domain='ZZ').all_roots())


def test_minsolve_linear_system():
    pqt = {"quick": True, "particular": True}
    pqf = {"quick": False, "particular": True}
    assert solve([x + y - 5, 2*x - y - 1], **pqt) == {x: 2, y: 3}
    assert solve([x + y - 5, 2*x - y - 1], **pqf) == {x: 2, y: 3}
    def count(dic):
        return len([x for x in dic.values() if x == 0])
    assert count(solve([x + y + z, y + z + a + t], **pqt)) == 3
    assert count(solve([x + y + z, y + z + a + t], **pqf)) == 3
    assert count(solve([x + y + z, y + z + a], **pqt)) == 1
    assert count(solve([x + y + z, y + z + a], **pqf)) == 2
    # issue 22718
    A = Matrix([
        [ 1,  1,  1,  0,  1,  1,  0,  1,  0,  0,  1,  1,  1,  0],
        [ 1,  1,  0,  1,  1,  0,  1,  0,  1,  0, -1, -1,  0,  0],
        [-1, -1,  0,  0, -1,  0,  0,  0,  0,  0,  1,  1,  0,  1],
        [ 1,  0,  1,  1,  0,  1,  1,  0,  0,  1, -1,  0, -1,  0],
        [-1,  0, -1,  0,  0, -1,  0,  0,  0,  0,  1,  0,  1,  1],
        [-1,  0,  0, -1,  0,  0, -1,  0,  0,  0, -1,  0,  0, -1],
        [ 0,  1,  1,  1,  0,  0,  0,  1,  1,  1,  0, -1, -1,  0],
        [ 0, -1, -1,  0,  0,  0,  0, -1,  0,  0,  0,  1,  1,  1],
        [ 0, -1,  0, -1,  0,  0,  0,  0, -1,  0,  0, -1,  0, -1],
        [ 0,  0, -1, -1,  0,  0,  0,  0,  0, -1,  0,  0, -1, -1],
        [ 0,  0,  0,  0,  1,  1,  1,  1,  1,  1,  0,  0,  0,  0],
        [ 0,  0,  0,  0, -1, -1,  0, -1,  0,  0,  0,  0,  0,  0]])
    v = Matrix(symbols("v:14", integer=True))
    B = Matrix([[2], [-2], [0], [0], [0], [0], [0], [0], [0],
        [0], [0], [0]])
    eqs = A@v-B
    assert solve(eqs) == []
    assert solve(eqs, particular=True) == []  # assumption violated
    assert all(v for v in solve([x + y + z, y + z + a]).values())
    for _q in (True, False):
        assert not all(v for v in solve(
            [x + y + z, y + z + a], quick=_q,
            particular=True).values())
        # raise error if quick used w/o particular=True
        raises(ValueError, lambda: solve([x + 1], quick=_q))
        raises(ValueError, lambda: solve([x + 1], quick=_q, particular=False))
    # and give a good error message if someone tries to use
    # particular with a single equation
    raises(ValueError, lambda: solve(x + 1, particular=True))


def test_real_roots():
    # cf. issue 6650
    x = Symbol('x', real=True)
    assert len(solve(x**5 + x**3 + 1)) == 1


def test_issue_6528():
    eqs = [
        327600995*x**2 - 37869137*x + 1809975124*y**2 - 9998905626,
        895613949*x**2 - 273830224*x*y + 530506983*y**2 - 10000000000]
    # two expressions encountered are > 1400 ops long so if this hangs
    # it is likely because simplification is being done
    assert len(solve(eqs, y, x, check=False)) == 4


def test_overdetermined():
    x = symbols('x', real=True)
    eqs = [Abs(4*x - 7) - 5, Abs(3 - 8*x) - 1]
    assert solve(eqs, x) == [(S.Half,)]
    assert solve(eqs, x, manual=True) == [(S.Half,)]
    assert solve(eqs, x, manual=True, check=False) == [(S.Half,), (S(3),)]


def test_issue_6605():
    x = symbols('x')
    assert solve(4**(x/2) - 2**(x/3)) == [0, 3*I*pi/log(2)]
    # while the first one passed, this one failed
    x = symbols('x', real=True)
    assert solve(5**(x/2) - 2**(x/3)) == [0]
    b = sqrt(6)*sqrt(log(2))/sqrt(log(5))
    assert solve(5**(x/2) - 2**(3/x)) == [-b, b]


def test__ispow():
    assert _ispow(x**2)
    assert not _ispow(x)
    assert not _ispow(True)


def test_issue_6644():
    eq = -sqrt((m - q)**2 + (-m/(2*q) + S.Half)**2) + sqrt((-m**2/2 - sqrt(
    4*m**4 - 4*m**2 + 8*m + 1)/4 - Rational(1, 4))**2 + (m**2/2 - m - sqrt(
    4*m**4 - 4*m**2 + 8*m + 1)/4 - Rational(1, 4))**2)
    sol = solve(eq, q, simplify=False, check=False)
    assert len(sol) == 5


def test_issue_6752():
    assert solve([a**2 + a, a - b], [a, b]) == [(-1, -1), (0, 0)]
    assert solve([a**2 + a*c, a - b], [a, b]) == [(0, 0), (-c, -c)]


def test_issue_6792():
    assert solve(x*(x - 1)**2*(x + 1)*(x**6 - x + 1)) == [
        -1, 0, 1, CRootOf(x**6 - x + 1, 0), CRootOf(x**6 - x + 1, 1),
         CRootOf(x**6 - x + 1, 2), CRootOf(x**6 - x + 1, 3),
         CRootOf(x**6 - x + 1, 4), CRootOf(x**6 - x + 1, 5)]


def test_issues_6819_6820_6821_6248_8692_25777_25779():
    # issue 6821
    x, y = symbols('x y', real=True)
    assert solve(abs(x + 3) - 2*abs(x - 3)) == [1, 9]
    assert solve([abs(x) - 2, arg(x) - pi], x) == [(-2,)]
    assert set(solve(abs(x - 7) - 8)) == {-S.One, S(15)}

    # issue 8692
    assert solve(Eq(Abs(x + 1) + Abs(x**2 - 7), 9), x) == [
        Rational(-1, 2) + sqrt(61)/2, -sqrt(69)/2 + S.Half]

    # issue 7145
    assert solve(2*abs(x) - abs(x - 1)) == [-1, Rational(1, 3)]

    # 25777
    assert solve(abs(x**3 + x + 2)/(x + 1)) == []

    # 25779
    assert solve(abs(x)) == [0]
    assert solve(Eq(abs(x**2 - 2*x), 4), x) == [
        1 - sqrt(5), 1 + sqrt(5)]
    nn = symbols('nn', nonnegative=True)
    assert solve(abs(sqrt(nn))) == [0]
    nz = symbols('nz', nonzero=True)
    assert solve(Eq(Abs(4 + 1 / (4*nz)), 0)) == [-Rational(1, 16)]

    x = symbols('x')
    assert solve([re(x) - 1, im(x) - 2], x) == [
        {x: 1 + 2*I, re(x): 1, im(x): 2}]

    # check for 'dict' handling of solution
    eq = sqrt(re(x)**2 + im(x)**2) - 3
    assert solve(eq) == solve(eq, x)

    i = symbols('i', imaginary=True)
    assert solve(abs(i) - 3) == [-3*I, 3*I]
    raises(NotImplementedError, lambda: solve(abs(x) - 3))

    w = symbols('w', integer=True)
    assert solve(2*x**w - 4*y**w, w) == solve((x/y)**w - 2, w)

    x, y = symbols('x y', real=True)
    assert solve(x + y*I + 3) == {y: 0, x: -3}
    # issue 2642
    assert solve(x*(1 + I)) == [0]

    x, y = symbols('x y', imaginary=True)
    assert solve(x + y*I + 3 + 2*I) == {x: -2*I, y: 3*I}

    x = symbols('x', real=True)
    assert solve(x + y + 3 + 2*I) == {x: -3, y: -2*I}

    # issue 6248
    f = Function('f')
    assert solve(f(x + 1) - f(2*x - 1)) == [2]
    assert solve(log(x + 1) - log(2*x - 1)) == [2]

    x = symbols('x')
    assert solve(2**x + 4**x) == [I*pi/log(2)]

def test_issue_17638():

    assert solve(((2-exp(2*x))*exp(x))/(exp(2*x)+2)**2 > 0, x) == (-oo < x) & (x < log(2)/2)
    assert solve(((2-exp(2*x)+2)*exp(x+2))/(exp(x)+2)**2 > 0, x) == (-oo < x) & (x < log(4)/2)
    assert solve((exp(x)+2+x**2)*exp(2*x+2)/(exp(x)+2)**2 > 0, x) == (-oo < x) & (x < oo)



def test_issue_14607():
    # issue 14607
    s, tau_c, tau_1, tau_2, phi, K = symbols(
        's, tau_c, tau_1, tau_2, phi, K')

    target = (s**2*tau_1*tau_2 + s*tau_1 + s*tau_2 + 1)/(K*s*(-phi + tau_c))

    K_C, tau_I, tau_D = symbols('K_C, tau_I, tau_D',
                                positive=True, nonzero=True)
    PID = K_C*(1 + 1/(tau_I*s) + tau_D*s)

    eq = (target - PID).together()
    eq *= denom(eq).simplify()
    eq = Poly(eq, s)
    c = eq.coeffs()

    vars = [K_C, tau_I, tau_D]
    s = solve(c, vars, dict=True)

    assert len(s) == 1

    knownsolution = {K_C: -(tau_1 + tau_2)/(K*(phi - tau_c)),
                     tau_I: tau_1 + tau_2,
                     tau_D: tau_1*tau_2/(tau_1 + tau_2)}

    for var in vars:
        assert s[0][var].simplify() == knownsolution[var].simplify()


def test_lambert_multivariate():
    from sympy.abc import x, y
    assert _filtered_gens(Poly(x + 1/x + exp(x) + y), x) == {x, exp(x)}
    assert _lambert(x, x) == []
    assert solve((x**2 - 2*x + 1).subs(x, log(x) + 3*x)) == [LambertW(3*S.Exp1)/3]
    assert solve((x**2 - 2*x + 1).subs(x, (log(x) + 3*x)**2 - 1)) == \
          [LambertW(3*exp(-sqrt(2)))/3, LambertW(3*exp(sqrt(2)))/3]
    assert solve((x**2 - 2*x - 2).subs(x, log(x) + 3*x)) == \
          [LambertW(3*exp(1 - sqrt(3)))/3, LambertW(3*exp(1 + sqrt(3)))/3]
    eq = (x*exp(x) - 3).subs(x, x*exp(x))
    assert solve(eq) == [LambertW(3*exp(-LambertW(3)))]
    # coverage test
    raises(NotImplementedError, lambda: solve(x - sin(x)*log(y - x), x))
    ans = [3, -3*LambertW(-log(3)/3)/log(3)]  # 3 and 2.478...
    assert solve(x**3 - 3**x, x) == ans
    assert set(solve(3*log(x) - x*log(3))) == set(ans)
    assert solve(LambertW(2*x) - y, x) == [y*exp(y)/2]


@XFAIL
def test_other_lambert():
    assert solve(3*sin(x) - x*sin(3), x) == [3]
    assert set(solve(x**a - a**x), x) == {
        a, -a*LambertW(-log(a)/a)/log(a)}


@slow
def test_lambert_bivariate():
    # tests passing current implementation
    assert solve((x**2 + x)*exp(x**2 + x) - 1) == [
        Rational(-1, 2) + sqrt(1 + 4*LambertW(1))/2,
        Rational(-1, 2) - sqrt(1 + 4*LambertW(1))/2]
    assert solve((x**2 + x)*exp((x**2 + x)*2) - 1) == [
        Rational(-1, 2) + sqrt(1 + 2*LambertW(2))/2,
        Rational(-1, 2) - sqrt(1 + 2*LambertW(2))/2]
    assert solve(a/x + exp(x/2), x) == [2*LambertW(-a/2)]
    assert solve((a/x + exp(x/2)).diff(x), x) == \
            [4*LambertW(-sqrt(2)*sqrt(a)/4), 4*LambertW(sqrt(2)*sqrt(a)/4)]
    assert solve((1/x + exp(x/2)).diff(x), x) == \
        [4*LambertW(-sqrt(2)/4),
        4*LambertW(sqrt(2)/4),  # nsimplifies as 2*2**(141/299)*3**(206/299)*5**(205/299)*7**(37/299)/21
        4*LambertW(-sqrt(2)/4, -1)]
    assert solve(x*log(x) + 3*x + 1, x) == \
            [exp(-3 + LambertW(-exp(3)))]
    assert solve(-x**2 + 2**x, x) == [2, 4, -2*LambertW(log(2)/2)/log(2)]
    assert solve(x**2 - 2**x, x) == [2, 4, -2*LambertW(log(2)/2)/log(2)]
    ans = solve(3*x + 5 + 2**(-5*x + 3), x)
    assert len(ans) == 1 and ans[0].expand() == \
        Rational(-5, 3) + LambertW(-10240*root(2, 3)*log(2)/3)/(5*log(2))
    assert solve(5*x - 1 + 3*exp(2 - 7*x), x) == \
        [Rational(1, 5) + LambertW(-21*exp(Rational(3, 5))/5)/7]
    assert solve((log(x) + x).subs(x, x**2 + 1)) == [
        -I*sqrt(-LambertW(1) + 1), sqrt(-1 + LambertW(1))]
    # check collection
    ax = a**(3*x + 5)
    ans = solve(3*log(ax) + b*log(ax) + ax, x)
    x0 = 1/log(a)
    x1 = sqrt(3)*I
    x2 = b + 3
    x3 = x2*LambertW(1/x2)/a**5
    x4 = x3**Rational(1, 3)/2
    assert ans == [
        x0*log(x4*(-x1 - 1)),
        x0*log(x4*(x1 - 1)),
        x0*log(x3)/3]
    x1 = LambertW(Rational(1, 3))
    x2 = a**(-5)
    x3 = -3**Rational(1, 3)
    x4 = 3**Rational(5, 6)*I
    x5 = x1**Rational(1, 3)*x2**Rational(1, 3)/2
    ans = solve(3*log(ax) + ax, x)
    assert ans == [
        x0*log(3*x1*x2)/3,
        x0*log(x5*(x3 - x4)),
        x0*log(x5*(x3 + x4))]
    # coverage
    p = symbols('p', positive=True)
    eq = 4*2**(2*p + 3) - 2*p - 3
    assert _solve_lambert(eq, p, _filtered_gens(Poly(eq), p)) == [
        Rational(-3, 2) - LambertW(-4*log(2))/(2*log(2))]
    assert set(solve(3**cos(x) - cos(x)**3)) == {
        acos(3), acos(-3*LambertW(-log(3)/3)/log(3))}
    # should give only one solution after using `uniq`
    assert solve(2*log(x) - 2*log(z) + log(z + log(x) + log(z)), x) == [
        exp(-z + LambertW(2*z**4*exp(2*z))/2)/z]
    # cases when p != S.One
    # issue 4271
    ans = solve((a/x + exp(x/2)).diff(x, 2), x)
    x0 = (-a)**Rational(1, 3)
    x1 = sqrt(3)*I
    x2 = x0/6
    assert ans == [
        6*LambertW(x0/3),
        6*LambertW(x2*(-x1 - 1)),
        6*LambertW(x2*(x1 - 1))]
    assert solve((1/x + exp(x/2)).diff(x, 2), x) == \
                [6*LambertW(Rational(-1, 3)), 6*LambertW(Rational(1, 6) - sqrt(3)*I/6), \
                6*LambertW(Rational(1, 6) + sqrt(3)*I/6), 6*LambertW(Rational(-1, 3), -1)]
    assert solve(x**2 - y**2/exp(x), x, y, dict=True) == \
                [{x: 2*LambertW(-y/2)}, {x: 2*LambertW(y/2)}]
    # this is slow but not exceedingly slow
    assert solve((x**3)**(x/2) + pi/2, x) == [
        exp(LambertW(-2*log(2)/3 + 2*log(pi)/3 + I*pi*Rational(2, 3)))]

    # issue 23253
    assert solve((1/log(sqrt(x) + 2)**2 - 1/x)) == [
        (LambertW(-exp(-2), -1) + 2)**2]
    assert solve((1/log(1/sqrt(x) + 2)**2 - x)) == [
        (LambertW(-exp(-2), -1) + 2)**-2]
    assert solve((1/log(x**2 + 2)**2 - x**-4)) == [
        -I*sqrt(2 - LambertW(exp(2))),
        -I*sqrt(LambertW(-exp(-2)) + 2),
        sqrt(-2 - LambertW(-exp(-2))),
        sqrt(-2 + LambertW(exp(2))),
        -sqrt(-2 - LambertW(-exp(-2), -1)),
        sqrt(-2 - LambertW(-exp(-2), -1))]


def test_rewrite_trig():
    assert solve(sin(x) + tan(x)) == [0, -pi, pi, 2*pi]
    assert solve(sin(x) + sec(x)) == [
        -2*atan(Rational(-1, 2) + sqrt(2)*sqrt(1 - sqrt(3)*I)/2 + sqrt(3)*I/2),
        2*atan(S.Half - sqrt(2)*sqrt(1 + sqrt(3)*I)/2 + sqrt(3)*I/2), 2*atan(S.Half
        + sqrt(2)*sqrt(1 + sqrt(3)*I)/2 + sqrt(3)*I/2), 2*atan(S.Half -
        sqrt(3)*I/2 + sqrt(2)*sqrt(1 - sqrt(3)*I)/2)]
    assert solve(sinh(x) + tanh(x)) == [0, I*pi]

    # issue 6157
    assert solve(2*sin(x) - cos(x), x) == [atan(S.Half)]


@XFAIL
def test_rewrite_trigh():
    # if this import passes then the test below should also pass
    from sympy.functions.elementary.hyperbolic import sech
    assert solve(sinh(x) + sech(x)) == [
        2*atanh(Rational(-1, 2) + sqrt(5)/2 - sqrt(-2*sqrt(5) + 2)/2),
        2*atanh(Rational(-1, 2) + sqrt(5)/2 + sqrt(-2*sqrt(5) + 2)/2),
        2*atanh(-sqrt(5)/2 - S.Half + sqrt(2 + 2*sqrt(5))/2),
        2*atanh(-sqrt(2 + 2*sqrt(5))/2 - sqrt(5)/2 - S.Half)]


def test_uselogcombine():
    eq = z - log(x) + log(y/(x*(-1 + y**2/x**2)))
    assert solve(eq, x, force=True) == [-sqrt(y*(y - exp(z))), sqrt(y*(y - exp(z)))]
    assert solve(log(x + 3) + log(1 + 3/x) - 3) in [
        [-3 + sqrt(-12 + exp(3))*exp(Rational(3, 2))/2 + exp(3)/2,
        -sqrt(-12 + exp(3))*exp(Rational(3, 2))/2 - 3 + exp(3)/2],
        [-3 + sqrt(-36 + (-exp(3) + 6)**2)/2 + exp(3)/2,
        -3 - sqrt(-36 + (-exp(3) + 6)**2)/2 + exp(3)/2],
        ]
    assert solve(log(exp(2*x) + 1) + log(-tanh(x) + 1) - log(2)) == []


def test_atan2():
    assert solve(atan2(x, 2) - pi/3, x) == [2*sqrt(3)]


def test_errorinverses():
    assert solve(erf(x) - y, x) == [erfinv(y)]
    assert solve(erfinv(x) - y, x) == [erf(y)]
    assert solve(erfc(x) - y, x) == [erfcinv(y)]
    assert solve(erfcinv(x) - y, x) == [erfc(y)]


def test_issue_2725():
    R = Symbol('R')
    eq = sqrt(2)*R*sqrt(1/(R + 1)) + (R + 1)*(sqrt(2)*sqrt(1/(R + 1)) - 1)
    sol = solve(eq, R, set=True)[1]
    assert sol == {(Rational(5, 3) + (Rational(-1, 2) - sqrt(3)*I/2)*(Rational(251, 27) +
        sqrt(111)*I/9)**Rational(1, 3) + 40/(9*((Rational(-1, 2) - sqrt(3)*I/2)*(Rational(251, 27) +
        sqrt(111)*I/9)**Rational(1, 3))),), (Rational(5, 3) + 40/(9*(Rational(251, 27) +
        sqrt(111)*I/9)**Rational(1, 3)) + (Rational(251, 27) + sqrt(111)*I/9)**Rational(1, 3),)}


def test_issue_5114_6611():
    # See that it doesn't hang; this solves in about 2 seconds.
    # Also check that the solution is relatively small.
    # Note: the system in issue 6611 solves in about 5 seconds and has
    # an op-count of 138336 (with simplify=False).
    b, c, d, e, f, g, h, i, j, k, l, m, n, o, p, q, r = symbols('b:r')
    eqs = Matrix([
        [b - c/d + r/d], [c*(1/g + 1/e + 1/d) - f/g - r/d],
        [-c/g + f*(1/j + 1/i + 1/g) - h/i], [-f/i + h*(1/m + 1/l + 1/i) - k/m],
        [-h/m + k*(1/p + 1/o + 1/m) - n/p], [-k/p + n*(1/q + 1/p)]])
    v = Matrix([f, h, k, n, b, c])
    ans = solve(list(eqs), list(v), simplify=False)
    # If time is taken to simplify then then 2617 below becomes
    # 1168 and the time is about 50 seconds instead of 2.
    assert sum(s.count_ops() for s in ans.values()) <= 3270


def test_det_quick():
    m = Matrix(3, 3, symbols('a:9'))
    assert m.det() == det_quick(m)  # calls det_perm
    m[0, 0] = 1
    assert m.det() == det_quick(m)  # calls det_minor
    m = Matrix(3, 3, list(range(9)))
    assert m.det() == det_quick(m)  # defaults to .det()
    # make sure they work with Sparse
    s = SparseMatrix(2, 2, (1, 2, 1, 4))
    assert det_perm(s) == det_minor(s) == s.det()


def test_real_imag_splitting():
    a, b = symbols('a b', real=True)
    assert solve(sqrt(a**2 + b**2) - 3, a) == \
        [-sqrt(-b**2 + 9), sqrt(-b**2 + 9)]
    a, b = symbols('a b', imaginary=True)
    assert solve(sqrt(a**2 + b**2) - 3, a) == []


def test_issue_7110():
    y = -2*x**3 + 4*x**2 - 2*x + 5
    assert any(ask(Q.real(i)) for i in solve(y))


def test_units():
    assert solve(1/x - 1/(2*cm)) == [2*cm]


def test_issue_7547():
    A, B, V = symbols('A,B,V')
    eq1 = Eq(630.26*(V - 39.0)*V*(V + 39) - A + B, 0)
    eq2 = Eq(B, 1.36*10**8*(V - 39))
    eq3 = Eq(A, 5.75*10**5*V*(V + 39.0))
    sol = Matrix(nsolve(Tuple(eq1, eq2, eq3), [A, B, V], (0, 0, 0)))
    assert str(sol) == str(Matrix(
        [['4442890172.68209'],
         ['4289299466.1432'],
         ['70.5389666628177']]))


def test_issue_7895():
    r = symbols('r', real=True)
    assert solve(sqrt(r) - 2) == [4]


def test_issue_2777():
    # the equations represent two circles
    x, y = symbols('x y', real=True)
    e1, e2 = sqrt(x**2 + y**2) - 10, sqrt(y**2 + (-x + 10)**2) - 3
    a, b = Rational(191, 20), 3*sqrt(391)/20
    ans = [(a, -b), (a, b)]
    assert solve((e1, e2), (x, y)) == ans
    assert solve((e1, e2/(x - a)), (x, y)) == []
    # make the 2nd circle's radius be -3
    e2 += 6
    assert solve((e1, e2), (x, y)) == []
    assert solve((e1, e2), (x, y), check=False) == ans


def test_issue_7322():
    number = 5.62527e-35
    assert solve(x - number, x)[0] == number


def test_nsolve():
    raises(ValueError, lambda: nsolve(x, (-1, 1), method='bisect'))
    raises(TypeError, lambda: nsolve((x - y + 3,x + y,z - y),(x,y,z),(-50,50)))
    raises(TypeError, lambda: nsolve((x + y, x - y), (0, 1)))
    raises(TypeError, lambda: nsolve(x < 0.5, x, 1))


@slow
def test_high_order_multivariate():
    assert len(solve(a*x**3 - x + 1, x)) == 3
    assert len(solve(a*x**4 - x + 1, x)) == 4
    assert solve(a*x**5 - x + 1, x) == []  # incomplete solution allowed
    raises(NotImplementedError, lambda:
        solve(a*x**5 - x + 1, x, incomplete=False))

    # result checking must always consider the denominator and CRootOf
    # must be checked, too
    d = x**5 - x + 1
    assert solve(d*(1 + 1/d)) == [CRootOf(d + 1, i) for i in range(5)]
    d = x - 1
    assert solve(d*(2 + 1/d)) == [S.Half]


def test_base_0_exp_0():
    assert solve(0**x - 1) == [0]
    assert solve(0**(x - 2) - 1) == [2]
    assert solve(S('x*(1/x**0 - x)', evaluate=False)) == \
        [0, 1]


def test__simple_dens():
    assert _simple_dens(1/x**0, [x]) == set()
    assert _simple_dens(1/x**y, [x]) == {x**y}
    assert _simple_dens(1/root(x, 3), [x]) == {x}


def test_issue_8755():
    # This tests two things: that if full unrad is attempted and fails
    # the solution should still be found; also it tests the use of
    # keyword `composite`.
    assert len(solve(sqrt(y)*x + x**3 - 1, x)) == 3
    assert len(solve(-512*y**3 + 1344*(x + 2)**Rational(1, 3)*y**2 -
        1176*(x + 2)**Rational(2, 3)*y - 169*x + 686, y, _unrad=False)) == 3


@slow
def test_issue_8828():
    x1 = 0
    y1 = -620
    r1 = 920
    x2 = 126
    y2 = 276
    x3 = 51
    y3 = 205
    r3 = 104
    v = x, y, z

    f1 = (x - x1)**2 + (y - y1)**2 - (r1 - z)**2
    f2 = (x - x2)**2 + (y - y2)**2 - z**2
    f3 = (x - x3)**2 + (y - y3)**2 - (r3 - z)**2
    F = f1,f2,f3

    g1 = sqrt((x - x1)**2 + (y - y1)**2) + z - r1
    g2 = f2
    g3 = sqrt((x - x3)**2 + (y - y3)**2) + z - r3
    G = g1,g2,g3

    A = solve(F, v)
    B = solve(G, v)
    C = solve(G, v, manual=True)

    p, q, r = [{tuple(i.evalf(2) for i in j) for j in R} for R in [A, B, C]]
    assert p == q == r


def test_issue_2840_8155():
    # with parameter-free solutions (i.e. no `n`), we want to avoid
    # excessive periodic solutions
    assert solve(sin(3*x) + sin(6*x)) == [0, -2*pi/9, 2*pi/9]
    assert solve(sin(300*x) + sin(600*x)) == [0, -pi/450, pi/450]
    assert solve(2*sin(x) - 2*sin(2*x)) == [0, -pi/3, pi/3]


def test_issue_9567():
    assert solve(1 + 1/(x - 1)) == [0]


def test_issue_11538():
    assert solve(x + E) == [-E]
    assert solve(x**2 + E) == [-I*sqrt(E), I*sqrt(E)]
    assert solve(x**3 + 2*E) == [
        -cbrt(2 * E),
        cbrt(2)*cbrt(E)/2 - cbrt(2)*sqrt(3)*I*cbrt(E)/2,
        cbrt(2)*cbrt(E)/2 + cbrt(2)*sqrt(3)*I*cbrt(E)/2]
    assert solve([x + 4, y + E], x, y) == {x: -4, y: -E}
    assert solve([x**2 + 4, y + E], x, y) == [
        (-2*I, -E), (2*I, -E)]

    e1 = x - y**3 + 4
    e2 = x + y + 4 + 4 * E
    assert len(solve([e1, e2], x, y)) == 3


@slow
def test_issue_12114():
    a, b, c, d, e, f, g = symbols('a,b,c,d,e,f,g')
    terms = [1 + a*b + d*e, 1 + a*c + d*f, 1 + b*c + e*f,
             g - a**2 - d**2, g - b**2 - e**2, g - c**2 - f**2]
    sol = solve(terms, [a, b, c, d, e, f, g], dict=True)
    s = sqrt(-f**2 - 1)
    s2 = sqrt(2 - f**2)
    s3 = sqrt(6 - 3*f**2)
    s4 = sqrt(3)*f
    s5 = sqrt(3)*s2
    assert sol == [
        {a: -s, b: -s, c: -s, d: f, e: f, g: -1},
        {a: s, b: s, c: s, d: f, e: f, g: -1},
        {a: -s4/2 - s2/2, b: s4/2 - s2/2, c: s2,
            d: -f/2 + s3/2, e: -f/2 - s5/2, g: 2},
        {a: -s4/2 + s2/2, b: s4/2 + s2/2, c: -s2,
            d: -f/2 - s3/2, e: -f/2 + s5/2, g: 2},
        {a: s4/2 - s2/2, b: -s4/2 - s2/2, c: s2,
            d: -f/2 - s3/2, e: -f/2 + s5/2, g: 2},
        {a: s4/2 + s2/2, b: -s4/2 + s2/2, c: -s2,
            d: -f/2 + s3/2, e: -f/2 - s5/2, g: 2}]


def test_inf():
    assert solve(1 - oo*x) == []
    assert solve(oo*x, x) == []
    assert solve(oo*x - oo, x) == []


def test_issue_12448():
    f = Function('f')
    fun = [f(i) for i in range(15)]
    sym = symbols('x:15')
    reps = dict(zip(fun, sym))

    (x, y, z), c = sym[:3], sym[3:]
    ssym = solve([c[4*i]*x + c[4*i + 1]*y + c[4*i + 2]*z + c[4*i + 3]
        for i in range(3)], (x, y, z))

    (x, y, z), c = fun[:3], fun[3:]
    sfun = solve([c[4*i]*x + c[4*i + 1]*y + c[4*i + 2]*z + c[4*i + 3]
        for i in range(3)], (x, y, z))

    assert sfun[fun[0]].xreplace(reps).count_ops() == \
        ssym[sym[0]].count_ops()


def test_denoms():
    assert denoms(x/2 + 1/y) == {2, y}
    assert denoms(x/2 + 1/y, y) == {y}
    assert denoms(x/2 + 1/y, [y]) == {y}
    assert denoms(1/x + 1/y + 1/z, [x, y]) == {x, y}
    assert denoms(1/x + 1/y + 1/z, x, y) == {x, y}
    assert denoms(1/x + 1/y + 1/z, {x, y}) == {x, y}


def test_issue_12476():
    x0, x1, x2, x3, x4, x5 = symbols('x0 x1 x2 x3 x4 x5')
    eqns = [x0**2 - x0, x0*x1 - x1, x0*x2 - x2, x0*x3 - x3, x0*x4 - x4, x0*x5 - x5,
            x0*x1 - x1, -x0/3 + x1**2 - 2*x2/3, x1*x2 - x1/3 - x2/3 - x3/3,
            x1*x3 - x2/3 - x3/3 - x4/3, x1*x4 - 2*x3/3 - x5/3, x1*x5 - x4, x0*x2 - x2,
            x1*x2 - x1/3 - x2/3 - x3/3, -x0/6 - x1/6 + x2**2 - x2/6 - x3/3 - x4/6,
            -x1/6 + x2*x3 - x2/3 - x3/6 - x4/6 - x5/6, x2*x4 - x2/3 - x3/3 - x4/3,
            x2*x5 - x3, x0*x3 - x3, x1*x3 - x2/3 - x3/3 - x4/3,
            -x1/6 + x2*x3 - x2/3 - x3/6 - x4/6 - x5/6,
            -x0/6 - x1/6 - x2/6 + x3**2 - x3/3 - x4/6, -x1/3 - x2/3 + x3*x4 - x3/3,
            -x2 + x3*x5, x0*x4 - x4, x1*x4 - 2*x3/3 - x5/3, x2*x4 - x2/3 - x3/3 - x4/3,
            -x1/3 - x2/3 + x3*x4 - x3/3, -x0/3 - 2*x2/3 + x4**2, -x1 + x4*x5, x0*x5 - x5,
            x1*x5 - x4, x2*x5 - x3, -x2 + x3*x5, -x1 + x4*x5, -x0 + x5**2, x0 - 1]
    sols = [{x0: 1, x3: Rational(1, 6), x2: Rational(1, 6), x4: Rational(-2, 3), x1: Rational(-2, 3), x5: 1},
            {x0: 1, x3: S.Half, x2: Rational(-1, 2), x4: 0, x1: 0, x5: -1},
            {x0: 1, x3: Rational(-1, 3), x2: Rational(-1, 3), x4: Rational(1, 3), x1: Rational(1, 3), x5: 1},
            {x0: 1, x3: 1, x2: 1, x4: 1, x1: 1, x5: 1},
            {x0: 1, x3: Rational(-1, 3), x2: Rational(1, 3), x4: sqrt(5)/3, x1: -sqrt(5)/3, x5: -1},
            {x0: 1, x3: Rational(-1, 3), x2: Rational(1, 3), x4: -sqrt(5)/3, x1: sqrt(5)/3, x5: -1}]

    assert solve(eqns) == sols


def test_issue_13849():
    t = symbols('t')
    assert solve((t*(sqrt(5) + sqrt(2)) - sqrt(2), t), t) == []


def test_issue_14860():
    from sympy.physics.units import newton, kilo
    assert solve(8*kilo*newton + x + y, x) == [-8000*newton - y]


def test_issue_14721():
    k, h, a, b = symbols(':4')
    assert solve([
        -1 + (-k + 1)**2/b**2 + (-h - 1)**2/a**2,
        -1 + (-k + 1)**2/b**2 + (-h + 1)**2/a**2,
        h, k + 2], h, k, a, b) == [
        (0, -2, -b*sqrt(1/(b**2 - 9)), b),
        (0, -2, b*sqrt(1/(b**2 - 9)), b)]
    assert solve([
        h, h/a + 1/b**2 - 2, -h/2 + 1/b**2 - 2], a, h, b) == [
        (a, 0, -sqrt(2)/2), (a, 0, sqrt(2)/2)]
    assert solve((a + b**2 - 1, a + b**2 - 2)) == []


def test_issue_14779():
    x = symbols('x', real=True)
    assert solve(sqrt(x**4 - 130*x**2 + 1089) + sqrt(x**4 - 130*x**2
                 + 3969) - 96*Abs(x)/x,x) == [sqrt(130)]


def test_issue_15307():
    assert solve((y - 2, Mul(x + 3,x - 2, evaluate=False))) == \
        [{x: -3, y: 2}, {x: 2, y: 2}]
    assert solve((y - 2, Mul(3, x - 2, evaluate=False))) == \
        {x: 2, y: 2}
    assert solve((y - 2, Add(x + 4, x - 2, evaluate=False))) == \
        {x: -1, y: 2}
    eq1 = Eq(12513*x + 2*y - 219093, -5726*x - y)
    eq2 = Eq(-2*x + 8, 2*x - 40)
    assert solve([eq1, eq2]) == {x:12, y:75}


def test_issue_15415():
    assert solve(x - 3, x) == [3]
    assert solve([x - 3], x) == {x:3}
    assert solve(Eq(y + 3*x**2/2, y + 3*x), y) == []
    assert solve([Eq(y + 3*x**2/2, y + 3*x)], y) == []
    assert solve([Eq(y + 3*x**2/2, y + 3*x), Eq(x, 1)], y) == []


@slow
def test_issue_15731():
    # f(x)**g(x)=c
    assert solve(Eq((x**2 - 7*x + 11)**(x**2 - 13*x + 42), 1)) == [2, 3, 4, 5, 6, 7]
    assert solve((x)**(x + 4) - 4) == [-2]
    assert solve((-x)**(-x + 4) - 4) == [2]
    assert solve((x**2 - 6)**(x**2 - 2) - 4) == [-2, 2]
    assert solve((x**2 - 2*x - 1)**(x**2 - 3) - 1/(1 - 2*sqrt(2))) == [sqrt(2)]
    assert solve(x**(x + S.Half) - 4*sqrt(2)) == [S(2)]
    assert solve((x**2 + 1)**x - 25) == [2]
    assert solve(x**(2/x) - 2) == [2, 4]
    assert solve((x/2)**(2/x) - sqrt(2)) == [4, 8]
    assert solve(x**(x + S.Half) - Rational(9, 4)) == [Rational(3, 2)]
    # a**g(x)=c
    assert solve((-sqrt(sqrt(2)))**x - 2) == [4, log(2)/(log(2**Rational(1, 4)) + I*pi)]
    assert solve((sqrt(2))**x - sqrt(sqrt(2))) == [S.Half]
    assert solve((-sqrt(2))**x + 2*(sqrt(2))) == [3,
            (3*log(2)**2 + 4*pi**2 - 4*I*pi*log(2))/(log(2)**2 + 4*pi**2)]
    assert solve((sqrt(2))**x - 2*(sqrt(2))) == [3]
    assert solve(I**x + 1) == [2]
    assert solve((1 + I)**x - 2*I) == [2]
    assert solve((sqrt(2) + sqrt(3))**x - (2*sqrt(6) + 5)**Rational(1, 3)) == [Rational(2, 3)]
    # bases of both sides are equal
    b = Symbol('b')
    assert solve(b**x - b**2, x) == [2]
    assert solve(b**x - 1/b, x) == [-1]
    assert solve(b**x - b, x) == [1]
    b = Symbol('b', positive=True)
    assert solve(b**x - b**2, x) == [2]
    assert solve(b**x - 1/b, x) == [-1]


def test_issue_10933():
    assert solve(x**4 + y*(x + 0.1), x)  # doesn't fail
    assert solve(I*x**4 + x**3 + x**2 + 1.)  # doesn't fail


def test_Abs_handling():
    x = symbols('x', real=True)
    assert solve(abs(x/y), x) == [0]


def test_issue_7982():
    x = Symbol('x')
    # Test that no exception happens
    assert solve([2*x**2 + 5*x + 20 <= 0, x >= 1.5], x) is S.false
    # From #8040
    assert solve([x**3 - 8.08*x**2 - 56.48*x/5 - 106 >= 0, x - 1 <= 0], [x]) is S.false


def test_issue_14645():
    x, y = symbols('x y')
    assert solve([x*y - x - y, x*y - x - y], [x, y]) == [(y/(y - 1), y)]


def test_issue_12024():
    x, y = symbols('x y')
    assert solve(Piecewise((0.0, x < 0.1), (x, x >= 0.1)) - y) == \
        [{y: Piecewise((0.0, x < 0.1), (x, True))}]


def test_issue_17452():
    assert solve((7**x)**x + pi, x) == [-sqrt(log(pi) + I*pi)/sqrt(log(7)),
                                        sqrt(log(pi) + I*pi)/sqrt(log(7))]
    assert solve(x**(x/11) + pi/11, x) == [exp(LambertW(-11*log(11) + 11*log(pi) + 11*I*pi))]


def test_issue_17799():
    assert solve(-erf(x**(S(1)/3))**pi + I, x) == []


def test_issue_17650():
    x = Symbol('x', real=True)
    assert solve(abs(abs(x**2 - 1) - x) - x) == [1, -1 + sqrt(2), 1 + sqrt(2)]


def test_issue_17882():
    eq = -8*x**2/(9*(x**2 - 1)**(S(4)/3)) + 4/(3*(x**2 - 1)**(S(1)/3))
    assert unrad(eq) is None


def test_issue_17949():
    assert solve(exp(+x+x**2), x) == []
    assert solve(exp(-x+x**2), x) == []
    assert solve(exp(+x-x**2), x) == []
    assert solve(exp(-x-x**2), x) == []


def test_issue_10993():
    assert solve(Eq(binomial(x, 2), 3)) == [-2, 3]
    assert solve(Eq(pow(x, 2) + binomial(x, 3), x)) == [-4, 0, 1]
    assert solve(Eq(binomial(x, 2), 0)) == [0, 1]
    assert solve(a+binomial(x, 3), a) == [-binomial(x, 3)]
    assert solve(x-binomial(a, 3) + binomial(y, 2) + sin(a), x) == [-sin(a) + binomial(a, 3) - binomial(y, 2)]
    assert solve((x+1)-binomial(x+1, 3), x) == [-2, -1, 3]


def test_issue_11553():
    eq1 = x + y + 1
    eq2 = x + GoldenRatio
    assert solve([eq1, eq2], x, y) == {x: -GoldenRatio, y: -1 + GoldenRatio}
    eq3 = x + 2 + TribonacciConstant
    assert solve([eq1, eq3], x, y) == {x: -2 - TribonacciConstant, y: 1 + TribonacciConstant}


def test_issue_19113_19102():
    t = S(1)/3
    solve(cos(x)**5-sin(x)**5)
    assert solve(4*cos(x)**3 - 2*sin(x)**3) == [
        atan(2**(t)), -atan(2**(t)*(1 - sqrt(3)*I)/2),
        -atan(2**(t)*(1 + sqrt(3)*I)/2)]
    h = S.Half
    assert solve(cos(x)**2 + sin(x)) == [
        2*atan(-h + sqrt(5)/2 + sqrt(2)*sqrt(1 - sqrt(5))/2),
        -2*atan(h + sqrt(5)/2 + sqrt(2)*sqrt(1 + sqrt(5))/2),
        -2*atan(-sqrt(5)/2 + h + sqrt(2)*sqrt(1 - sqrt(5))/2),
        -2*atan(-sqrt(2)*sqrt(1 + sqrt(5))/2 + h + sqrt(5)/2)]
    assert solve(3*cos(x) - sin(x)) == [atan(3)]


def test_issue_19509():
    a = S(3)/4
    b = S(5)/8
    c = sqrt(5)/8
    d = sqrt(5)/4
    assert solve(1/(x -1)**5 - 1) == [2,
        -d + a - sqrt(-b + c),
        -d + a + sqrt(-b + c),
        d + a - sqrt(-b - c),
        d + a + sqrt(-b - c)]

def test_issue_20747():
    THT, HT, DBH, dib, c0, c1, c2, c3, c4  = symbols('THT HT DBH dib c0 c1 c2 c3 c4')
    f = DBH*c3 + THT*c4 + c2
    rhs = 1 - ((HT - 1)/(THT - 1))**c1*(1 - exp(c0/f))
    eq = dib - DBH*(c0 - f*log(rhs))
    term = ((1 - exp((DBH*c0 - dib)/(DBH*(DBH*c3 + THT*c4 + c2))))
            / (1 - exp(c0/(DBH*c3 + THT*c4 + c2))))
    sol = [THT*term**(1/c1) - term**(1/c1) + 1]
    assert solve(eq, HT) == sol


def test_issue_27001():
    assert solve((x, x**2), (x, y, z), dict=True) == [{x: 0}]
    s = a1, a2, a3, a4, a5 = symbols('a1:6')
    eqs = [8*a1**4*a2 + 4*a1**2*a2**3 - 8*a1**2*a2*a4 + a2**5/2 - 2*a2**3*a4 +
        8*a2*a3**2 + 2*a2*a4**2 + 8*a2*a5, 12*a1**4 + 6*a1**2*a2**2 -
        8*a1**2*a4 + 3*a2**4/4 - 2*a2**2*a4 + 4*a3**2 + a4**2 + 4*a5, 16*a1**3
        + 4*a1*a2**2 - 8*a1*a4, -8*a1**2*a2 - 2*a2**3 + 4*a2*a4]
    sol = [{a4: 2*a1**2 + a2**2/2, a5: -a3**2}, {a1: 0, a2: 0, a5: -a3**2 - a4**2/4}]
    assert solve(eqs, s, dict=True) == sol
    assert (g:=solve(groebner(eqs, s), dict=True)) == sol, g


def test_issue_20902():
    f = (t / ((1 + t) ** 2))
    assert solve(f.subs({t: 3 * x + 2}).diff(x) > 0, x) == (S(-1) < x) & (x < S(-1)/3)
    assert solve(f.subs({t: 3 * x + 3}).diff(x) > 0, x) == (S(-4)/3 < x) & (x < S(-2)/3)
    assert solve(f.subs({t: 3 * x + 4}).diff(x) > 0, x) == (S(-5)/3 < x) & (x < S(-1))
    assert solve(f.subs({t: 3 * x + 2}).diff(x) > 0, x) == (S(-1) < x) & (x < S(-1)/3)


def test_issue_21034():
    a = symbols('a', real=True)
    system = [x - cosh(cos(4)), y - sinh(cos(a)), z - tanh(x)]
    # constants inside hyperbolic functions should not be rewritten in terms of exp
    assert solve(system, x, y, z) == [(cosh(cos(4)), sinh(cos(a)), tanh(cosh(cos(4))))]
    # but if the variable of interest is present in a hyperbolic function,
    # then it should be rewritten in terms of exp and solved further
    newsystem = [(exp(x) - exp(-x)) - tanh(x)*(exp(x) + exp(-x)) + x - 5]
    assert solve(newsystem, x) == {x: 5}


def test_issue_4886():
    z = a*sqrt(R**2*a**2 + R**2*b**2 - c**2)/(a**2 + b**2)
    t = b*c/(a**2 + b**2)
    sol = [((b*(t - z) - c)/(-a), t - z), ((b*(t + z) - c)/(-a), t + z)]
    assert solve([x**2 + y**2 - R**2, a*x + b*y - c], x, y) == sol


def test_issue_6819():
    a, b, c, d = symbols('a b c d', positive=True)
    assert solve(a*b**x - c*d**x, x) == [log(c/a)/log(b/d)]


def test_issue_17454():
    x = Symbol('x')
    assert solve((1 - x - I)**4, x) == [1 - I]


def test_issue_21852():
    solution = [21 - 21*sqrt(2)/2]
    assert solve(2*x + sqrt(2*x**2) - 21) == solution


def test_issue_21942():
    eq = -d + (a*c**(1 - e) + b**(1 - e)*(1 - a))**(1/(1 - e))
    sol = solve(eq, c, simplify=False, check=False)
    assert sol == [((a*b**(1 - e) - b**(1 - e) +
        d**(1 - e))/a)**(1/(1 - e))]


def test_solver_flags():
    root = solve(x**5 + x**2 - x - 1, cubics=False)
    rad = solve(x**5 + x**2 - x - 1, cubics=True)
    assert root != rad


def test_issue_22768():
    eq = 2*x**3 - 16*(y - 1)**6*z**3
    assert solve(eq.expand(), x, simplify=False
        ) == [2*z*(y - 1)**2, z*(-1 + sqrt(3)*I)*(y - 1)**2,
        -z*(1 + sqrt(3)*I)*(y - 1)**2]


def test_issue_22717():
    assert solve((-y**2 + log(y**2/x) + 2, -2*x*y + 2*x/y)) == [
        {y: -1, x: E}, {y: 1, x: E}]


def test_issue_25176():
    eq = (x - 5)**-8 - 3
    sol = solve(eq)
    assert not any(eq.subs(x, i) for i in sol)


def test_issue_10169():
    eq = S(-8*a - x**5*(a + b + c + e) - x**4*(4*a - 2**Rational(3,4)*c + 4*c +
        d + 2**Rational(3,4)*e + 4*e + k) - x**3*(-4*2**Rational(3,4)*c + sqrt(2)*c -
        2**Rational(3,4)*d + 4*d + sqrt(2)*e + 4*2**Rational(3,4)*e + 2**Rational(3,4)*k + 4*k) -
        x**2*(4*sqrt(2)*c - 4*2**Rational(3,4)*d + sqrt(2)*d + 4*sqrt(2)*e +
        sqrt(2)*k + 4*2**Rational(3,4)*k) - x*(2*a + 2*b + 4*sqrt(2)*d +
        4*sqrt(2)*k) + 5)
    assert solve_undetermined_coeffs(eq, [a, b, c, d, e, k], x) == {
        a: Rational(5,8),
        b: Rational(-5,1032),
        c: Rational(-40,129) - 5*2**Rational(3,4)/129 + 5*2**Rational(1,4)/1032,
        d: -20*2**Rational(3,4)/129 - 10*sqrt(2)/129 - 5*2**Rational(1,4)/258,
        e: Rational(-40,129) - 5*2**Rational(1,4)/1032 + 5*2**Rational(3,4)/129,
        k: -10*sqrt(2)/129 + 5*2**Rational(1,4)/258 + 20*2**Rational(3,4)/129
    }


def test_solve_undetermined_coeffs_issue_23927():
    A, B, r, phi = symbols('A, B, r, phi')
    e = Eq(A*sin(t) + B*cos(t), r*sin(t - phi))
    eq = (e.lhs - e.rhs).expand(trig=True)
    soln = solve_undetermined_coeffs(eq, (r, phi), t)
    assert soln == [{
        phi: 2*atan((A - sqrt(A**2 + B**2))/B),
        r: (-A**2 + A*sqrt(A**2 + B**2) - B**2)/(A - sqrt(A**2 + B**2))
        }, {
        phi: 2*atan((A + sqrt(A**2 + B**2))/B),
        r: (A**2 + A*sqrt(A**2 + B**2) + B**2)/(A + sqrt(A**2 + B**2))/-1
        }]

def test_issue_24368():
    # Ideally these would produce a solution, but for now just check that they
    # don't fail with a RuntimeError
    raises(NotImplementedError, lambda: solve(Mod(x**2, 49), x))
    s2 = Symbol('s2', integer=True, positive=True)
    f = floor(s2/2 - S(1)/2)
    raises(NotImplementedError, lambda: solve((Mod(f**2/(f + 1) + 2*f/(f + 1) + 1/(f + 1), 1))*f + Mod(f**2/(f + 1) + 2*f/(f + 1) + 1/(f + 1), 1), s2))


def test_solve_Piecewise():
    assert [S(10)/3] == solve(3*Piecewise(
        (S.NaN, x <= 0),
        (20*x - 3*(x - 6)**2/2 - 176, (x >= 0) & (x >= 2) & (x>= 4) & (x >= 6) & (x < 10)),
        (100 - 26*x, (x >= 0) & (x >= 2) & (x >= 4) & (x < 10)),
        (16*x - 3*(x - 6)**2/2 - 176, (x >= 2) & (x >= 4) & (x >= 6) & (x < 10)),
        (100 - 30*x, (x >= 2) & (x >= 4) & (x < 10)),
        (30*x - 3*(x - 6)**2/2 - 196, (x>= 0) & (x >= 4) & (x >= 6) & (x < 10)),
        (80 - 16*x, (x >= 0) & (x >= 4) & (x < 10)),
        (26*x - 3*(x - 6)**2/2 - 196, (x >= 4) & (x >= 6) & (x < 10)),
        (80 - 20*x, (x >= 4) & (x < 10)),
        (40*x - 3*(x - 6)**2/2 - 256, (x >= 0) & (x >= 2) & (x >= 6) & (x < 10)),
        (20 - 6*x, (x >= 0) & (x >= 2) & (x < 10)),
        (36*x - 3*(x - 6)**2/2 - 256, (x >= 2) & (x >= 6) & (x < 10)),
        (20 - 10*x, (x >= 2) & (x < 10)),
        (50*x - 3*(x - 6)**2/2 - 276, (x >= 0) & (x >= 6) & (x < 10)),
        (4*x, (x >= 0) & (x < 10)),
        (46*x - 3*(x - 6)**2/2 - 276, (x >= 6) & (x < 10)),
        (0, x < 10),  # this will simplify away
        (S.NaN,True)))

<<<<<<< HEAD
def test_issue_8397():
    try:
        nsolve(Eq(-x - 1, -x + 1), 10)  # Attempt to solve a contradiction
    except ValueError as e:
        assert str(e) == "the equation has no solution"
=======
def test_issue_23834():
    # Define symbols
    x, h, p, k, a, b, c = symbols('x h p k a b c')

    # Test case 1: Linear system
    eq1 = a*x + a + b - x/2
    sol1 = solve_undetermined_coeffs(eq1, [a, b], x)
    assert sol1 == {a: Rational(1, 2), b: Rational(-1, 2)}

    # Test case 2: Nonlinear system
    eq2 = a*x**2 + b*x + c - ((x - h)**2 + 4*p*k)/4/p
    sol2 = solve_undetermined_coeffs(eq2, (h, p, k), x)
    expected_sol2 = {h: -b/(2*a), k: (4*a*c - b**2)/(4*a), p: 1/(4*a)}
    assert sol2 == expected_sol2

    # Test case 3: Multiple solutions
    eq3 = a**2*x + b - x
    sol3 = solve_undetermined_coeffs(eq3, [a, b], x)
    expected_sol3 = [{a: -1, b: 0}, {a: 1, b: 0}]
    assert sol3 == expected_sol3

    # Test case 4: Coefficients on different generators
    eq4 = cos(x)*a - 2*cos(x) + b*x - 3*x
    sol5 = solve_undetermined_coeffs(eq4, (a, b), x)
    expected_sol5 = {a: 2, b: 3}
    assert sol5 == expected_sol5
>>>>>>> 2f4a22e6
<|MERGE_RESOLUTION|>--- conflicted
+++ resolved
@@ -2699,7 +2699,7 @@
         (100 - 26*x, (x >= 0) & (x >= 2) & (x >= 4) & (x < 10)),
         (16*x - 3*(x - 6)**2/2 - 176, (x >= 2) & (x >= 4) & (x >= 6) & (x < 10)),
         (100 - 30*x, (x >= 2) & (x >= 4) & (x < 10)),
-        (30*x - 3*(x - 6)**2/2 - 196, (x>= 0) & (x >= 4) & (x >= 6) & (x < 10)),
+        (30*x - 3*(x - 6)**2/2 - 196, (x >= 0) & (x >= 4) & (x >= 6) & (x < 10)),
         (80 - 16*x, (x >= 0) & (x >= 4) & (x < 10)),
         (26*x - 3*(x - 6)**2/2 - 196, (x >= 4) & (x >= 6) & (x < 10)),
         (80 - 20*x, (x >= 4) & (x < 10)),
@@ -2713,13 +2713,14 @@
         (0, x < 10),  # this will simplify away
         (S.NaN,True)))
 
-<<<<<<< HEAD
+
 def test_issue_8397():
     try:
         nsolve(Eq(-x - 1, -x + 1), 10)  # Attempt to solve a contradiction
     except ValueError as e:
         assert str(e) == "the equation has no solution"
-=======
+
+
 def test_issue_23834():
     # Define symbols
     x, h, p, k, a, b, c = symbols('x h p k a b c')
@@ -2745,5 +2746,4 @@
     eq4 = cos(x)*a - 2*cos(x) + b*x - 3*x
     sol5 = solve_undetermined_coeffs(eq4, (a, b), x)
     expected_sol5 = {a: 2, b: 3}
-    assert sol5 == expected_sol5
->>>>>>> 2f4a22e6
+    assert sol5 == expected_sol5