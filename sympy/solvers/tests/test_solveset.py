--- conflicted
+++ resolved
@@ -25,11 +25,7 @@
 from sympy.solvers.solveset import (
     solveset_real, domain_check, solveset_complex, linear_eq_to_matrix,
     linsolve, _is_function_class_equation, invert_real, invert_complex,
-<<<<<<< HEAD
-    solveset, solve_decomposition, solvify)
-=======
-    solveset, solve_decomposition, substitution, nonlinsolve)
->>>>>>> b77cf0d7
+    solveset, solve_decomposition, substitution, nonlinsolve, solvify)
 
 a = Symbol('a', real=True)
 b = Symbol('b', real=True)
