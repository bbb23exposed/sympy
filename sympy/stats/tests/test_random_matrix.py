from sympy import (sqrt, exp, Trace, pi, S, Integral, MatrixSymbol, Lambda,
<<<<<<< HEAD
                    Dummy, Product, Sum, Abs, IndexedBase, I)
=======
                    Dummy, Product, Sum, Abs, IndexedBase, Matrix)
>>>>>>> 36c2e2ab
from sympy.stats import (GaussianUnitaryEnsemble as GUE, density,
                         GaussianOrthogonalEnsemble as GOE,
                         GaussianSymplecticEnsemble as GSE,
                         joint_eigen_distribution,
<<<<<<< HEAD
                         level_spacing_distribution,
                         CircularUnitaryEnsemble as CUE,
                         CircularOrthogonalEnsemble as COE,
                         CircularSymplecticEnsemble as CSE)
=======
                         JointEigenDistribution,
                         level_spacing_distribution,
                         Normal, Beta)
from sympy.stats.joint_rv import JointDistributionHandmade
>>>>>>> 36c2e2ab
from sympy.stats.rv import RandomMatrixSymbol, Density
from sympy.stats.random_matrix_models import GaussianEnsemble
from sympy.utilities.pytest import raises

def test_GaussianEnsemble():
    G = GaussianEnsemble('G', 3)
    assert density(G) == Density(G)
    raises(ValueError, lambda: GaussianEnsemble('G', 3.5))

def test_GaussianUnitaryEnsemble():
    H = RandomMatrixSymbol('H', 3, 3)
    G = GUE('U', 3)
    assert density(G)(H) == sqrt(2)*exp(-3*Trace(H**2)/2)/(4*pi**(S(9)/2))
    i, j = (Dummy('i', integer=True, positive=True),
            Dummy('j', integer=True, positive=True))
    l = IndexedBase('l')
    assert joint_eigen_distribution(G).dummy_eq(
            Lambda((l[1], l[2], l[3]),
            27*sqrt(6)*exp(-3*(l[1]**2)/2 - 3*(l[2]**2)/2 - 3*(l[3]**2)/2)*
            Product(Abs(l[i] - l[j])**2, (j, i + 1, 3), (i, 1, 2))/(16*pi**(S(3)/2))))
    s = Dummy('s')
    assert level_spacing_distribution(G).dummy_eq(Lambda(s, 32*s**2*exp(-4*s**2/pi)/pi**2))


def test_GaussianOrthogonalEnsemble():
    H = RandomMatrixSymbol('H', 3, 3)
    _H = MatrixSymbol('_H', 3, 3)
    G = GOE('O', 3)
    assert density(G)(H) == exp(-3*Trace(H**2)/4)/Integral(exp(-3*Trace(_H**2)/4), _H)
    i, j = (Dummy('i', integer=True, positive=True),
            Dummy('j', integer=True, positive=True))
    l = IndexedBase('l')
    assert joint_eigen_distribution(G).dummy_eq(
            Lambda((l[1], l[2], l[3]),
            9*sqrt(2)*exp(-3*l[1]**2/2 - 3*l[2]**2/2 - 3*l[3]**2/2)*
            Product(Abs(l[i] - l[j]), (j, i + 1, 3), (i, 1, 2))/(32*pi)))
    s = Dummy('s')
    assert level_spacing_distribution(G).dummy_eq(Lambda(s, s*pi*exp(-s**2*pi/4)/2))

def test_GaussianSymplecticEnsemble():
    H = RandomMatrixSymbol('H', 3, 3)
    _H = MatrixSymbol('_H', 3, 3)
    G = GSE('O', 3)
    assert density(G)(H) == exp(-3*Trace(H**2))/Integral(exp(-3*Trace(_H**2)), _H)
    i, j = (Dummy('i', integer=True, positive=True),
            Dummy('j', integer=True, positive=True))
    l = IndexedBase('l')
    assert joint_eigen_distribution(G).dummy_eq(
            Lambda((l[1], l[2], l[3]),
            162*sqrt(3)*exp(-3*l[1]**2/2 - 3*l[2]**2/2 - 3*l[3]**2/2)*
            Product(Abs(l[i] - l[j])**4, (j, i + 1, 3), (i, 1, 2))/(5*pi**(S(3)/2))))
    s = Dummy('s')
    assert level_spacing_distribution(G).dummy_eq(Lambda(s, S(262144)*s**4*exp(-64*s**2/(9*pi))/(729*pi**3)))

<<<<<<< HEAD
def test_CircularUnitaryEnsemble():
    CU = CUE('U', 3)
    j, k = (Dummy('j', integer=True, positive=True),
            Dummy('k', integer=True, positive=True))
    t = IndexedBase('t')
    assert joint_eigen_distribution(CU).dummy_eq(
            Lambda((t[1], t[2], t[3]),
            Product(Abs(exp(I*t[j]) - exp(I*t[k]))**2,
            (j, k + 1, 3), (k, 1, 2))/(48*pi**3))
    )

def test_CircularOrthogonalEnsemble():
    CO = COE('U', 3)
    j, k = (Dummy('j', integer=True, positive=True),
            Dummy('k', integer=True, positive=True))
    t = IndexedBase('t')
    assert joint_eigen_distribution(CO).dummy_eq(
            Lambda((t[1], t[2], t[3]),
            Product(Abs(exp(I*t[j]) - exp(I*t[k])),
            (j, k + 1, 3), (k, 1, 2))/(48*pi**2))
    )

def test_CircularSymplecticEnsemble():
    CS = CSE('U', 3)
    j, k = (Dummy('j', integer=True, positive=True),
            Dummy('k', integer=True, positive=True))
    t = IndexedBase('t')
    assert joint_eigen_distribution(CS).dummy_eq(
            Lambda((t[1], t[2], t[3]),
            Product(Abs(exp(I*t[j]) - exp(I*t[k]))**4,
            (j, k + 1, 3), (k, 1, 2))/(720*pi**3))
    )
=======
def test_JointEigenDistribution():
    A = Matrix([[Normal('A00', 0, 1), Normal('A01', 1, 1)],
                [Beta('A10', 1, 1), Beta('A11', 1, 1)]])
    JointEigenDistribution(A) == \
    JointDistributionHandmade(-sqrt(A[0, 0]**2 - 2*A[0, 0]*A[1, 1] + 4*A[0, 1]*A[1, 0] + A[1, 1]**2)/2 +
    A[0, 0]/2 + A[1, 1]/2, sqrt(A[0, 0]**2 - 2*A[0, 0]*A[1, 1] + 4*A[0, 1]*A[1, 0] + A[1, 1]**2)/2 + A[0, 0]/2 + A[1, 1]/2)
    raises(ValueError, lambda: JointEigenDistribution(Matrix([[1, 0], [2, 1]])))
>>>>>>> 36c2e2ab
<|MERGE_RESOLUTION|>--- conflicted
+++ resolved
@@ -1,24 +1,17 @@
 from sympy import (sqrt, exp, Trace, pi, S, Integral, MatrixSymbol, Lambda,
-<<<<<<< HEAD
-                    Dummy, Product, Sum, Abs, IndexedBase, I)
-=======
                     Dummy, Product, Sum, Abs, IndexedBase, Matrix)
->>>>>>> 36c2e2ab
 from sympy.stats import (GaussianUnitaryEnsemble as GUE, density,
                          GaussianOrthogonalEnsemble as GOE,
                          GaussianSymplecticEnsemble as GSE,
                          joint_eigen_distribution,
-<<<<<<< HEAD
                          level_spacing_distribution,
                          CircularUnitaryEnsemble as CUE,
                          CircularOrthogonalEnsemble as COE,
-                         CircularSymplecticEnsemble as CSE)
-=======
+                         CircularSymplecticEnsemble as CSE,
                          JointEigenDistribution,
                          level_spacing_distribution,
                          Normal, Beta)
 from sympy.stats.joint_rv import JointDistributionHandmade
->>>>>>> 36c2e2ab
 from sympy.stats.rv import RandomMatrixSymbol, Density
 from sympy.stats.random_matrix_models import GaussianEnsemble
 from sympy.utilities.pytest import raises
@@ -73,7 +66,6 @@
     s = Dummy('s')
     assert level_spacing_distribution(G).dummy_eq(Lambda(s, S(262144)*s**4*exp(-64*s**2/(9*pi))/(729*pi**3)))
 
-<<<<<<< HEAD
 def test_CircularUnitaryEnsemble():
     CU = CUE('U', 3)
     j, k = (Dummy('j', integer=True, positive=True),
@@ -106,12 +98,11 @@
             Product(Abs(exp(I*t[j]) - exp(I*t[k]))**4,
             (j, k + 1, 3), (k, 1, 2))/(720*pi**3))
     )
-=======
+
 def test_JointEigenDistribution():
     A = Matrix([[Normal('A00', 0, 1), Normal('A01', 1, 1)],
                 [Beta('A10', 1, 1), Beta('A11', 1, 1)]])
     JointEigenDistribution(A) == \
     JointDistributionHandmade(-sqrt(A[0, 0]**2 - 2*A[0, 0]*A[1, 1] + 4*A[0, 1]*A[1, 0] + A[1, 1]**2)/2 +
     A[0, 0]/2 + A[1, 1]/2, sqrt(A[0, 0]**2 - 2*A[0, 0]*A[1, 1] + 4*A[0, 1]*A[1, 0] + A[1, 1]**2)/2 + A[0, 0]/2 + A[1, 1]/2)
-    raises(ValueError, lambda: JointEigenDistribution(Matrix([[1, 0], [2, 1]])))
->>>>>>> 36c2e2ab
+    raises(ValueError, lambda: JointEigenDistribution(Matrix([[1, 0], [2, 1]])))