--- conflicted
+++ resolved
@@ -341,12 +341,11 @@
     assert (v1.dot(v2)).is_scalar is True
     assert (v1.cross(v2)).is_scalar is False
 
-<<<<<<< HEAD
 
 def test_limit():
     v1 = a*i + b*j
     assert v1.limit(a, 0) == b*j
-=======
+
+
 def test_issue_27439():
     raises(ValueError, lambda: 1*Vector(*symbols('a b c')))
->>>>>>> 07b26741
